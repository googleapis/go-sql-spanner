// Copyright 2021 Google LLC
//
// Licensed under the Apache License, Version 2.0 (the "License");
// you may not use this file except in compliance with the License.
// You may obtain a copy of the License at
//
//     https://www.apache.org/licenses/LICENSE-2.0
//
// Unless required by applicable law or agreed to in writing, software
// distributed under the License is distributed on an "AS IS" BASIS,
// WITHOUT WARRANTIES OR CONDITIONS OF ANY KIND, either express or implied.
// See the License for the specific language governing permissions and
// limitations under the License.

package spannerdriver

import (
	"context"
	"database/sql"
	"flag"
	"fmt"
	"log"
	"math"
	"math/big"
	"math/rand"
	"os"
	"reflect"
	"strconv"
	"sync"
	"testing"
	"time"

	"cloud.google.com/go/civil"
	"cloud.google.com/go/spanner"
	database "cloud.google.com/go/spanner/admin/database/apiv1"
	instance "cloud.google.com/go/spanner/admin/instance/apiv1"
	"github.com/google/go-cmp/cmp"
	"google.golang.org/api/iterator"
	databasepb "google.golang.org/genproto/googleapis/spanner/admin/database/v1"
	instancepb "google.golang.org/genproto/googleapis/spanner/admin/instance/v1"
	"google.golang.org/grpc/codes"
)

var projectId, instanceId string

func init() {
	var ok bool

	// Get environment variables or set to default.
	if instanceId, ok = os.LookupEnv("SPANNER_TEST_INSTANCE"); !ok {
		instanceId = "test-instance"
	}
	if projectId, ok = os.LookupEnv("SPANNER_TEST_PROJECT"); !ok {
		projectId = "test-project"
	}
}

func runsOnEmulator() bool {
	if _, ok := os.LookupEnv("SPANNER_EMULATOR_HOST"); ok {
		return true
	}
	return false
}

func initTestInstance(config string) (cleanup func(), err error) {
	ctx := context.Background()
	instanceAdmin, err := instance.NewInstanceAdminClient(ctx)
	if err != nil {
		return nil, err
	}
	defer instanceAdmin.Close()
	// Check if the instance exists or not.
	_, err = instanceAdmin.GetInstance(ctx, &instancepb.GetInstanceRequest{
		Name: fmt.Sprintf("projects/%s/instances/%s", projectId, instanceId),
	})
	if err == nil {
		return func() {}, nil
	}
	if spanner.ErrCode(err) != codes.NotFound {
		return nil, err
	}

	// Instance does not exist. Create a temporary instance for this test run.
	// The instance will be deleted after the test run.
	op, err := instanceAdmin.CreateInstance(ctx, &instancepb.CreateInstanceRequest{
		Parent:     fmt.Sprintf("projects/%s", projectId),
		InstanceId: instanceId,
		Instance: &instancepb.Instance{
			Config:      fmt.Sprintf("projects/%s/instanceConfigs/%s", projectId, config),
			DisplayName: instanceId,
			NodeCount:   1,
			Labels: map[string]string{
				"gosqltestinstance": "true",
				"createdat":         fmt.Sprintf("t%d", time.Now().Unix()),
			},
		},
	})
	if err != nil {
		return nil, fmt.Errorf("could not create instance %s: %v", fmt.Sprintf("projects/%s/instances/%s", projectId, instanceId), err)
	} else {
		// Wait for the instance creation to finish.
		_, err := op.Wait(ctx)
		if err != nil {
			return nil, fmt.Errorf("waiting for instance creation to finish failed: %v", err)
		}
	}
	// Delete the instance after all tests have finished.
<<<<<<< HEAD
=======
	// Also delete any stale test instances that might still be around on the project.
>>>>>>> 0ae00ada
	return func() {
		instanceAdmin, err := instance.NewInstanceAdminClient(ctx)
		if err != nil {
			return
		}
<<<<<<< HEAD
		instanceAdmin.DeleteInstance(ctx, &instancepb.DeleteInstanceRequest{
			Name: fmt.Sprintf("projects/%s/instances/%s", projectId, instanceId),
		})
=======
		// Delete this test instance.
		instanceAdmin.DeleteInstance(ctx, &instancepb.DeleteInstanceRequest{
			Name: fmt.Sprintf("projects/%s/instances/%s", projectId, instanceId),
		})
		// Also delete any other stale test instance.
		instances := instanceAdmin.ListInstances(ctx, &instancepb.ListInstancesRequest{
			Parent: fmt.Sprintf("projects/%s", projectId),
			Filter: "label.gosqltestinstance:*",
		})
		for {
			instance, err := instances.Next()
			if err == iterator.Done {
				break
			}
			if err != nil {
				log.Printf("failed to fetch instances during cleanup: %v", err)
				break
			}
			if createdAtString, ok := instance.Labels["createdat"]; ok {
				// Strip the leading 't' from the value.
				seconds, err := strconv.ParseInt(createdAtString[1:], 10, 64)
				if err != nil {
					log.Printf("failed to parse created time from string %q of instance %s: %v", createdAtString, instance.Name, err)
				} else {
					diff := time.Duration(time.Now().Unix()-seconds) * time.Second
					if diff > time.Hour*2 {
						log.Printf("deleting stale test instance %s", instance.Name)
						instanceAdmin.DeleteInstance(ctx, &instancepb.DeleteInstanceRequest{
							Name: instance.Name,
						})
					}
				}
			}
		}
>>>>>>> 0ae00ada
	}, nil
}

func createTestDB(ctx context.Context, statements ...string) (dsn string, cleanup func(), err error) {
	databaseAdminClient, err := database.NewDatabaseAdminClient(ctx)
	if err != nil {
		return "", nil, err
	}
	defer databaseAdminClient.Close()
	prefix, ok := os.LookupEnv("SPANNER_TEST_DBID")
	if !ok {
		prefix = "gotest"
	}
	currentTime := time.Now().UnixNano()
	databaseId := fmt.Sprintf("%s-%d", prefix, currentTime)
	opDB, err := databaseAdminClient.CreateDatabase(ctx, &databasepb.CreateDatabaseRequest{
		Parent:          fmt.Sprintf("projects/%s/instances/%s", projectId, instanceId),
		CreateStatement: fmt.Sprintf("CREATE DATABASE `%s`", databaseId),
		ExtraStatements: statements,
	})
	if err != nil {
		return "", nil, err
	} else {
		// Wait for the database creation to finish.
		_, err := opDB.Wait(ctx)
		if err != nil {
			return "", nil, fmt.Errorf("waiting for database creation to finish failed: %v", err)
		}
	}
	dsn = "projects/" + projectId + "/instances/" + instanceId + "/databases/" + databaseId
	cleanup = func() {
		databaseAdminClient, err := database.NewDatabaseAdminClient(ctx)
		if err != nil {
			return
		}
		defer databaseAdminClient.Close()
		databaseAdminClient.DropDatabase(ctx, &databasepb.DropDatabaseRequest{
			Database: fmt.Sprintf("projects/%s/instances/%s/databases/%s", projectId, instanceId, databaseId),
		})
	}
	return
}

func initIntegrationTests() (cleanup func(), err error) {
	flag.Parse() // Needed for testing.Short().
	noop := func() {}

	if testing.Short() {
		log.Println("Integration tests skipped in -short mode.")
		return noop, nil
<<<<<<< HEAD
	}

	// Automatically create test instance if necessary.
	config := "regional-us-east1"
	if _, ok := os.LookupEnv("SPANNER_EMULATOR_HOST"); ok {
		config = "emulator-config"
	}
=======
	}

	// Automatically create test instance if necessary.
	config := "regional-us-east1"
	if _, ok := os.LookupEnv("SPANNER_EMULATOR_HOST"); ok {
		config = "emulator-config"
	}
>>>>>>> 0ae00ada
	cleanup, err = initTestInstance(config)
	if err != nil {
		return nil, err
	}

	return cleanup, nil
}

func TestMain(m *testing.M) {
	cleanup, err := initIntegrationTests()
	if err != nil {
		log.Fatalf("could not init integration tests: %v", err)
		os.Exit(1)
	}
	res := m.Run()
	cleanup()
	os.Exit(res)
}

func skipIfShort(t *testing.T) {
	if testing.Short() {
		t.Skip("Integration tests skipped in -short mode.")
	}
}

func skipIfEmulator(t *testing.T, msg string) {
	if runsOnEmulator() {
		t.Skip(msg)
	}
}

func TestQueryContext(t *testing.T) {
	skipIfShort(t)
	t.Parallel()

	// Create test database.
	ctx := context.Background()
	dsn, cleanup, err := createTestDB(ctx,
		`CREATE TABLE TestQueryContext (
			A   STRING(1024),
			B  STRING(1024),
			C   STRING(1024)
		)	 PRIMARY KEY (A)`)
	if err != nil {
		t.Fatalf("failed to create test db: %v", err)
	}
	defer cleanup()
	// Open db.
	db, err := sql.Open("spanner", dsn)
	if err != nil {
		t.Fatal(err)
	}
	defer db.Close()

	_, err = db.ExecContext(ctx, `INSERT INTO TestQueryContext (A, B, C) 
	VALUES ("a1", "b1", "c1"), ("a2", "b2", "c2") , ("a3", "b3", "c3") `)
	if err != nil {
		t.Fatal(err)
	}

	type testQueryContextRow struct {
		A, B, C string
	}

	tests := []struct {
		name           string
		input          string
		want           []testQueryContextRow
		wantErrorQuery bool
		wantErrorScan  bool
		wantErrorClose bool
	}{
		{
			name:           "empty query",
			wantErrorClose: true,
			input:          "",
			want:           []testQueryContextRow{},
		},
		{
			name:           "syntax error",
			wantErrorClose: true,
			input:          "SELECT SELECT * FROM TestQueryContext",
			want:           []testQueryContextRow{},
		},
		{
			name:  "return nothing",
			input: "SELECT * FROM TestQueryContext WHERE A = \"hihihi\"",
			want:  []testQueryContextRow{},
		},
		{
			name:  "select one tuple",
			input: "SELECT * FROM TestQueryContext WHERE A = \"a1\"",
			want: []testQueryContextRow{
				{A: "a1", B: "b1", C: "c1"},
			},
		},
		{
			name:  "select subset of tuples",
			input: "SELECT * FROM TestQueryContext WHERE A = \"a1\" OR A = \"a2\"",
			want: []testQueryContextRow{
				{A: "a1", B: "b1", C: "c1"},
				{A: "a2", B: "b2", C: "c2"},
			},
		},
		{
			name:  "select subset of tuples with !=",
			input: "SELECT * FROM TestQueryContext WHERE A != \"a3\"",
			want: []testQueryContextRow{
				{A: "a1", B: "b1", C: "c1"},
				{A: "a2", B: "b2", C: "c2"},
			},
		},
		{
			name:  "select entire table",
			input: "SELECT * FROM TestQueryContext ORDER BY A",
			want: []testQueryContextRow{
				{A: "a1", B: "b1", C: "c1"},
				{A: "a2", B: "b2", C: "c2"},
				{A: "a3", B: "b3", C: "c3"},
			},
		},
		{
			name:           "query non existent table",
			wantErrorClose: true,
			input:          "SELECT * FROM NonExistent",
			want:           []testQueryContextRow{},
		},
	}

	// Run tests
	for _, tc := range tests {

		rows, err := db.QueryContext(ctx, tc.input)
		if (err != nil) && (!tc.wantErrorQuery) {
			t.Errorf("%s: unexpected query error: %v", tc.name, err)
		}
		if (err == nil) && (tc.wantErrorQuery) {
			t.Errorf("%s: expected query error but error was %v", tc.name, err)
		}

		got := []testQueryContextRow{}
		for rows.Next() {
			var curr testQueryContextRow
			err := rows.Scan(&curr.A, &curr.B, &curr.C)
			if (err != nil) && (!tc.wantErrorScan) {
				t.Errorf("%s: unexpected query error: %v", tc.name, err)
			}
			if (err == nil) && (tc.wantErrorScan) {
				t.Errorf("%s: expected query error but error was %v", tc.name, err)
			}

			got = append(got, curr)
		}

		rows.Close()
		err = rows.Err()
		if (err != nil) && (!tc.wantErrorClose) {
			t.Errorf("%s: unexpected query error: %v", tc.name, err)
		}
		if (err == nil) && (tc.wantErrorClose) {
			t.Errorf("%s: expected query error but error was %v", tc.name, err)
		}
		if !reflect.DeepEqual(tc.want, got) {
			t.Errorf("Test failed: %s. want: %v, got: %v", tc.name, tc.want, got)
		}
	}
}

func TestExecContextDml(t *testing.T) {
	skipIfShort(t)
	t.Parallel()

	ctx := context.Background()
	dsn, cleanup, err := createTestDB(ctx,
		`CREATE TABLE TestExecContextDml (
			key	INT64,
			testString	STRING(1024),
			testBytes	BYTES(1024),
			testInt	INT64,
			testFloat	FLOAT64,
			testBool	BOOL
		) PRIMARY KEY (key)`)
	if err != nil {
		t.Fatalf("failed to create test db: %v", err)
	}
	defer cleanup()

	// Open db.
	db, err := sql.Open("spanner", dsn)
	if err != nil {
		t.Fatal(err)
	}
	defer db.Close()

	type testExecContextDmlRow struct {
		key        int
		testString string
		testBytes  []byte
		testInt    int
		testFloat  float64
		testBool   bool
	}

	type then struct {
		query     string
		wantRows  []testExecContextDmlRow
		wantError bool
	}

	tests := []struct {
		name  string
		given string
		when  string
		then  then
	}{
		{
			name: "insert single tuple",
			when: `
				INSERT INTO TestExecContextDml 
				(key, testString, testBytes, testInt, testFloat, testBool)
				VALUES (1, "one", CAST("one" as bytes), 42, 42, true ) `,
			then: then{
				query: `SELECT * FROM TestExecContextDml WHERE key = 1`,
				wantRows: []testExecContextDmlRow{
					{key: 1, testString: "one", testBytes: []byte("one"), testInt: 42, testFloat: 42, testBool: true},
				},
			},
		},
		{
			name: "insert multiple tuples",
			when: `
				INSERT INTO TestExecContextDml 
				(key, testString, testBytes, testInt, testFloat, testBool)
				VALUES (2, "two", CAST("two" as bytes), 42, 42, true ), (3, "three", CAST("three" as bytes), 42, 42, true )`,
			then: then{
				query: `SELECT * FROM TestExecContextDml ORDER BY key`,
				wantRows: []testExecContextDmlRow{
					{key: 2, testString: "two", testBytes: []byte("two"), testInt: 42, testFloat: 42, testBool: true},
					{key: 3, testString: "three", testBytes: []byte("three"), testInt: 42, testFloat: 42, testBool: true},
				},
			},
		},
		{
			name: "insert syntax error",
			when: `
				INSERT INSERT INTO TestExecContextDml 
				(key, testString, testBytes, testInt, testFloat, testBool)
				VALUES (101, "one", CAST("one" as bytes), 42, 42, true ) `,
			then: then{
				wantError: true,
			},
		},
		{
			name: "insert lower case dml",
			when: `
					insert into TestExecContextDml
					(key, testString, testBytes, testInt, testFloat, testBool)
					VALUES (4, "four", CAST("four" as bytes), 42, 42, true ) `,
			then: then{
				query: `SELECT * FROM TestExecContextDml ORDER BY key`,
				wantRows: []testExecContextDmlRow{
					{key: 4, testString: "four", testBytes: []byte("four"), testInt: 42, testFloat: 42, testBool: true},
				},
			},
		},

		{
			name: "insert lower case table name",
			when: `
					INSERT INTO testexeccontextdml (key, testString, testBytes, testInt, testFloat, testBool)
					VALUES (5, "five", CAST("five" as bytes), 42, 42, true ) `,
			then: then{
				query: `SELECT * FROM TestExecContextDml ORDER BY key`,
				wantRows: []testExecContextDmlRow{
					{key: 5, testString: "five", testBytes: []byte("five"), testInt: 42, testFloat: 42, testBool: true},
				},
			},
		},

		{
			name: "wrong types",
			when: `
					INSERT INSERT INTO TestExecContextDml (key, testString, testBytes, testInt, testFloat, testBool)
					VALUES (102, 56, 56, 42, hello, "i should be a bool" ) `,
			then: then{
				wantError: true,
			},
		},

		{
			name: "insert primary key duplicate",
			when: `
					INSERT INSERT INTO TestExecContextDml (key, testString, testBytes, testInt, testFloat, testBool)
					VALUES (1, "one", CAST("one" as bytes), 42, 42, true ), (1, "one", CAST("one" as bytes), 42, 42, true ) `,
			then: then{
				wantError: true,
			},
		},

		{
			name: "insert null into primary key",
			when: `
					INSERT INSERT INTO TestExecContextDml
					(key, testString, testBytes, testInt, testFloat, testBool)
					VALUES (null, "one", CAST("one" as bytes), 42, 42, true ) `,
			then: then{
				wantError: true,
			},
		},

		{
			name: "insert too many values",
			when: `
					INSERT INSERT INTO TestExecContextDml
					(key, testString, testBytes, testInt, testFloat, testBool)
					VALUES (null, "one", CAST("one" as bytes), 42, 42, true, 42 ) `,
			then: then{
				wantError: true,
			},
		},

		{
			name: "insert too few values",
			when: `
					INSERT INSERT INTO TestExecContextDml
					(key, testString, testBytes, testInt, testFloat, testBool)
					VALUES (null, "one", CAST("one" as bytes), 42 ) `,
			then: then{
				wantError: true,
			},
		},

		{
			name: "delete single tuple",
			given: `
					INSERT INTO TestExecContextDml (key, testString, testBytes, testInt, testFloat, testBool)
					VALUES (1, "one", CAST("one" as bytes), 42, 42, true ), (2, "two", CAST("two" as bytes), 42, 42, true )`,
			when: `DELETE FROM TestExecContextDml WHERE key = 1`,
			then: then{
				query: `SELECT * FROM TestExecContextDml`,
				wantRows: []testExecContextDmlRow{
					{key: 2, testString: "two", testBytes: []byte("two"), testInt: 42, testFloat: 42, testBool: true},
				},
			},
		},

		{
			name: "delete multiple tuples with subthen",
			given: `
					INSERT INTO TestExecContextDml (key, testString, testBytes, testInt, testFloat, testBool)
					VALUES (1, "one", CAST("one" as bytes), 42, 42, true ), (2, "two", CAST("two" as bytes), 42, 42, true ),
					(3, "three", CAST("three" as bytes), 42, 42, true ), (4, "four", CAST("four" as bytes), 42, 42, true )`,
			when: `
					DELETE FROM TestExecContextDml WHERE key
					IN (SELECT key FROM TestExecContextDml WHERE key != 4)`,
			then: then{
				query: `SELECT * FROM TestExecContextDml ORDER BY key`,
				wantRows: []testExecContextDmlRow{
					{key: 4, testString: "four", testBytes: []byte("four"), testInt: 42, testFloat: 42, testBool: true},
				},
			},
		},

		{
			name: "delete all tuples",
			given: `
					INSERT INTO TestExecContextDml (key, testString, testBytes, testInt, testFloat, testBool)
					VALUES (1, "one", CAST("one" as bytes), 42, 42, true ), (2, "two", CAST("two" as bytes), 42, 42, true ),
					(3, "three", CAST("three" as bytes), 42, 42, true ), (4, "four", CAST("four" as bytes), 42, 42, true )`,
			when: `DELETE FROM TestExecContextDml WHERE true`,
			then: then{
				query:    `SELECT * FROM TestExecContextDml`,
				wantRows: []testExecContextDmlRow{},
			},
		},
		{
			name: "update one tuple",
			given: `
					INSERT INTO TestExecContextDml (key, testString, testBytes, testInt, testFloat, testBool)
					VALUES (1, "one", CAST("one" as bytes), 42, 42, true ), (2, "two", CAST("two" as bytes), 42, 42, true ),
					(3, "three", CAST("three" as bytes), 42, 42, true )`,
			when: `UPDATE TestExecContextDml SET testSTring = "updated" WHERE key = 1`,
			then: then{
				query: `SELECT * FROM TestExecContextDml ORDER BY key`,
				wantRows: []testExecContextDmlRow{
					{key: 1, testString: "updated", testBytes: []byte("one"), testInt: 42, testFloat: 42, testBool: true},
					{key: 2, testString: "two", testBytes: []byte("two"), testInt: 42, testFloat: 42, testBool: true},
					{key: 3, testString: "three", testBytes: []byte("three"), testInt: 42, testFloat: 42, testBool: true},
				},
			},
		},
		{
			name: "update multiple tuples",
			given: `
					INSERT INTO TestExecContextDml (key, testString, testBytes, testInt, testFloat, testBool)
					VALUES (1, "one", CAST("one" as bytes), 42, 42, true ), (2, "two", CAST("two" as bytes), 42, 42, true ),
					(3, "three", CAST("three" as bytes), 42, 42, true )`,
			when: `UPDATE TestExecContextDml SET testSTring = "updated" WHERE key = 2 OR key = 3`,
			then: then{
				query: `SELECT * FROM TestExecContextDml ORDER BY key`,
				wantRows: []testExecContextDmlRow{
					{key: 1, testString: "one", testBytes: []byte("one"), testInt: 42, testFloat: 42, testBool: true},
					{key: 2, testString: "updated", testBytes: []byte("two"), testInt: 42, testFloat: 42, testBool: true},
					{key: 3, testString: "updated", testBytes: []byte("three"), testInt: 42, testFloat: 42, testBool: true},
				},
			},
		},

		{
			name: "update primary key",
			given: `
					INSERT INTO TestExecContextDml (key, testString, testBytes, testInt, testFloat, testBool)
					VALUES (1, "one", CAST("one" as bytes), 42, 42, true )`,
			when: `UPDATE TestExecContextDml SET key = 100 WHERE key = 1`,
			then: then{
				wantError: true,
			},
		},

		{
			name: "update nothing",
			given: `
					INSERT INTO TestExecContextDml (key, testString, testBytes, testInt, testFloat, testBool)
					VALUES (1, "one", CAST("one" as bytes), 42, 42, true ), (2, "two", CAST("two" as bytes), 42, 42, true ),
					(3, "three", CAST("three" as bytes), 42, 42, true )`,
			when: `UPDATE TestExecContextDml SET testSTring = "nothing" WHERE false`,
			then: then{
				query: `SELECT * FROM TestExecContextDml ORDER BY key`,
				wantRows: []testExecContextDmlRow{
					{key: 1, testString: "one", testBytes: []byte("one"), testInt: 42, testFloat: 42, testBool: true},
					{key: 2, testString: "two", testBytes: []byte("two"), testInt: 42, testFloat: 42, testBool: true},
					{key: 3, testString: "three", testBytes: []byte("three"), testInt: 42, testFloat: 42, testBool: true},
				},
			},
		},

		{
			name: "update everything",
			given: `
					INSERT INTO TestExecContextDml (key, testString, testBytes, testInt, testFloat, testBool)
					VALUES (1, "one", CAST("one" as bytes), 42, 42, true ), (2, "two", CAST("two" as bytes), 42, 42, true ),
					(3, "three", CAST("three" as bytes), 42, 42, true )`,
			when: `UPDATE TestExecContextDml SET testSTring = "everything" WHERE true `,
			then: then{
				query: `SELECT * FROM TestExecContextDml WHERE testString = "everything"`,
				wantRows: []testExecContextDmlRow{
					{key: 1, testString: "everything", testBytes: []byte("one"), testInt: 42, testFloat: 42, testBool: true},
					{key: 2, testString: "everything", testBytes: []byte("two"), testInt: 42, testFloat: 42, testBool: true},
					{key: 3, testString: "everything", testBytes: []byte("three"), testInt: 42, testFloat: 42, testBool: true},
				},
			},
		},
		{
			name: "update to wrong type",
			when: `UPDATE TestExecContextDml SET testBool = 100 WHERE key = 1`,
			then: then{
				wantError: true,
			},
		},
	}

	// Run tests.
	for _, tc := range tests {

		// Set up test table.
		if tc.given != "" {
			if _, err = db.ExecContext(ctx, tc.given); err != nil {
				t.Errorf("%s: error setting up table: %v", tc.name, err)
			}
		}

		// Run DML.
		_, err = db.ExecContext(ctx, tc.when)
		if (err != nil) && (!tc.then.wantError) {
			t.Errorf("%s: unexpected query error: %v", tc.name, err)
		}
		if (err == nil) && (tc.then.wantError) {
			t.Errorf("%s: expected query error but error was %v", tc.name, err)
		}

		// Check rows returned.
		if tc.then.query != "" {
			rows, err := db.QueryContext(ctx, tc.then.query)
			if err != nil {
				t.Errorf("%s: error from QueryContext : %v", tc.name, err)
			}

			got := []testExecContextDmlRow{}
			for rows.Next() {
				var curr testExecContextDmlRow
				err := rows.Scan(
					&curr.key, &curr.testString, &curr.testBytes, &curr.testInt, &curr.testFloat, &curr.testBool)
				if err != nil {
					t.Errorf("%s: error while scanning rows: %v", tc.name, err)
				}
				got = append(got, curr)
			}

			rows.Close()
			if err = rows.Err(); err != nil {
				t.Errorf("%s: error on rows.close: %v", tc.name, err)
			}
			if !reflect.DeepEqual(tc.then.wantRows, got) {
				t.Errorf("Unexpecred rows: %s. want: %v, got: %v", tc.name, tc.then.wantRows, got)
			}
		}

		// Clear table for next test.
		_, err = db.ExecContext(ctx, `DELETE FROM TestExecContextDml WHERE true`)
		if (err != nil) && (!tc.then.wantError) {
			t.Errorf("%s: unexpected query error: %v", tc.name, err)
		}
	}
}

func TestRowsAtomicTypes(t *testing.T) {
	skipIfShort(t)
	t.Parallel()

	ctx := context.Background()
	dsn, cleanup, err := createTestDB(ctx,
		`CREATE TABLE TestAtomicTypes (
			key	STRING(1024),
			testString	STRING(1024),
			testBytes	BYTES(1024),
			testInt	INT64,
			testFloat	FLOAT64,
			testBool	BOOL
		) PRIMARY KEY (key)`)
	if err != nil {
		t.Fatalf("failed to create test db: %v", err)
	}
	defer cleanup()

	// Open db.
	db, err := sql.Open("spanner", dsn)
	if err != nil {
		t.Fatal(err)
	}
	defer db.Close()

	_, err = db.ExecContext(ctx,
		`INSERT INTO TestAtomicTypes (key, testString, testBytes, testInt, testFloat, testBool) VALUES
		("general", "hello", CAST ("hello" as bytes), 42, 42, TRUE), 
		("negative", "hello", CAST ("hello" as bytes), -42, -42, TRUE),
		("maxint", "hello", CAST ("hello" as bytes), 9223372036854775807 , 42, TRUE),
		("minint", "hello", CAST ("hello" as bytes), -9223372036854775808 , 42, TRUE),
		("nan", "hello" ,CAST("hello" as bytes), 42, CAST("nan" AS FLOAT64), TRUE), 
		("pinf", "hello" ,CAST("hello" as bytes), 42, CAST("inf" AS FLOAT64), TRUE),
		("ninf", "hello" ,CAST("hello" as bytes), 42, CAST("-inf" AS FLOAT64), TRUE), 
		("nullstring", null, CAST ("hello" as bytes), 42, 42, TRUE), 
		("nullbytes", "hello", null, 42, 42, TRUE),
		("nullint", "hello", CAST ("hello" as bytes), null, 42, TRUE), 
		("nullfloat", "hello", CAST ("hello" as bytes), 42, null, TRUE), 
		("nullbool", "hello", CAST ("hello" as bytes), 42, 42, null)
		`)
	if err != nil {
		t.Fatal(err)
	}

	type testAtomicTypesRow struct {
		key        string
		testString string
		testBytes  []byte
		testInt    int
		testFloat  float64
		testBool   bool
	}

	type wantError struct {
		scan  bool
		close bool
		query bool
	}

	tests := []struct {
		name      string
		input     string
		want      []testAtomicTypesRow
		wantError wantError
	}{

		{
			name:  "general read",
			input: `SELECT * FROM TestAtomicTypes WHERE key = "general"`,
			want: []testAtomicTypesRow{
				{key: "general", testString: "hello", testBytes: []byte("hello"), testInt: 42, testFloat: 42, testBool: true},
			},
		},
		{
			name:  "negative int and float",
			input: `SELECT * FROM TestAtomicTypes WHERE key = "negative"`,
			want: []testAtomicTypesRow{
				{key: "negative", testString: "hello", testBytes: []byte("hello"), testInt: -42, testFloat: -42, testBool: true},
			},
		},
		{
			name:  "max int",
			input: `SELECT * FROM TestAtomicTypes WHERE key = "maxint"`,
			want: []testAtomicTypesRow{
				{key: "maxint", testString: "hello", testBytes: []byte("hello"), testInt: 9223372036854775807, testFloat: 42, testBool: true},
			},
		},
		{
			name:  "min int",
			input: `SELECT * FROM TestAtomicTypes WHERE key = "minint"`,
			want: []testAtomicTypesRow{
				{key: "minint", testString: "hello", testBytes: []byte("hello"), testInt: -9223372036854775808, testFloat: 42, testBool: true},
			},
		},
		{
			name:  "special float positive infinity",
			input: `SELECT * FROM TestAtomicTypes WHERE key = "pinf"`,
			want: []testAtomicTypesRow{
				{key: "pinf", testString: "hello", testBytes: []byte("hello"), testInt: 42, testFloat: math.Inf(1), testBool: true},
			},
		},
		{
			name:  "special float negative infinity",
			input: `SELECT * FROM TestAtomicTypes WHERE key = "ninf"`,
			want: []testAtomicTypesRow{
				{key: "ninf", testString: "hello", testBytes: []byte("hello"), testInt: 42, testFloat: math.Inf(-1), testBool: true},
			},
		},
	}

	// Run tests.
	for _, tc := range tests {

		rows, err := db.QueryContext(ctx, tc.input)
		if (err != nil) && (!tc.wantError.query) {
			t.Errorf("%s: unexpected query error: %v", tc.name, err)
		}
		if (err == nil) && (tc.wantError.query) {
			t.Errorf("%s: expected query error but error was %v", tc.name, err)
		}

		got := []testAtomicTypesRow{}
		for rows.Next() {
			var curr testAtomicTypesRow
			err := rows.Scan(
				&curr.key, &curr.testString, &curr.testBytes, &curr.testInt, &curr.testFloat, &curr.testBool)
			if (err != nil) && (!tc.wantError.scan) {
				t.Errorf("%s: unexpected scan error: %v", tc.name, err)
			}
			if (err == nil) && (tc.wantError.scan) {
				t.Errorf("%s: expected scan error but error was %v", tc.name, err)
			}

			got = append(got, curr)
		}

		rows.Close()
		err = rows.Err()
		if (err != nil) && (!tc.wantError.close) {
			t.Errorf("%s: unexpected rows.Err error: %v", tc.name, err)
		}
		if (err == nil) && (tc.wantError.close) {
			t.Errorf("%s: expected rows.Err error but error was %v", tc.name, err)
		}

		if !reflect.DeepEqual(tc.want, got) {
			t.Errorf("Unexpected rows: %s. want: %v, got: %v", tc.name, tc.want, got)
		}
	}
}

func TestRowsAtomicTypePermute(t *testing.T) {
	skipIfShort(t)
	t.Parallel()

	ctx := context.Background()
	dsn, cleanup, err := createTestDB(ctx,
		`CREATE TABLE TestDiffTypeBytes (val BYTES(1024)) PRIMARY KEY (val)`,
		`CREATE TABLE TestDiffTypeString (val STRING(1024)) PRIMARY KEY (val)`,
		`CREATE TABLE TestDiffTypeInt (val INT64) PRIMARY KEY (val)`,
		`CREATE TABLE  TestDiffTypeFloat (val FLOAT64) PRIMARY KEY (val)`,
		`CREATE TABLE TestDiffTypeBool (val BOOL) PRIMARY KEY (val)`,
	)
	if err != nil {
		t.Fatalf("failed to create test db: %v", err)
	}
	defer cleanup()

	db, err := sql.Open("spanner", dsn)
	if err != nil {
		t.Fatal(err)
	}
	defer db.Close()

	type then struct {
		wantString      string
		wantErrorString bool
		wantBytes       []byte
		wantErrorBytes  bool
		wantInt         int
		wantErrorInt    bool
		wantFloat       float64
		wantErrorFloat  bool
		wantBool        bool
		wantErrorBool   bool
		wantInt8        int8
		wantErrorInt8   bool
	}

	tests := []struct {
		name     string
		typeName string
		given    []string
		when     string
		then     then
		tearDown string
	}{
		{
			name:     "read spanner bytes (\"hello\") into go types",
			typeName: "bytes",
			given: []string{
				`INSERT INTO TestDiffTypeBytes (val) VALUES (CAST("hello" as bytes)) `,
			},
			when: `SELECT * FROM TestDiffTypeBytes`,
			then: then{
				wantString:     "hello",
				wantBytes:      []byte("hello"),
				wantErrorInt:   true,
				wantErrorFloat: true,
				wantErrorBool:  true,
				wantErrorInt8:  true,
			},
			tearDown: `DELETE FROM TestDiffTypeBytes WHERE TRUE`,
		},

		{
			name:     "read spanner bytes (\"1\") into go types",
			typeName: "bytes",
			given: []string{
				`INSERT INTO TestDiffTypeBytes  (val) VALUES (CAST("1" as bytes)) `,
			},
			when: `SELECT * FROM TestDiffTypeBytes `,
			then: then{
				wantString: "1",
				wantBytes:  []byte("1"),
				wantInt:    1,
				wantFloat:  1,
				wantBool:   true,
				wantInt8:   1,
			},
			tearDown: `DELETE FROM TestDiffTypeBytes WHERE TRUE`,
		},
		{
			name:     "read spanner string (\"hello\") into go types",
			typeName: "string",
			given: []string{
				`INSERT INTO  TestDiffTypeString (val) VALUES ("hello")`,
			},
			when: `SELECT * FROM TestDiffTypeString `,
			then: then{
				wantString:     "hello",
				wantBytes:      []byte("hello"),
				wantErrorInt:   true,
				wantErrorFloat: true,
				wantErrorBool:  true,
				wantErrorInt8:  true,
			},
			tearDown: `DELETE FROM TestDiffTypeString WHERE TRUE`,
		},
		{
			name:     "read spanner int (1) into go types",
			typeName: "int",
			given: []string{
				`INSERT INTO TestDiffTypeInt (val) VALUES (1)`,
			},
			when: `SELECT * FROM TestDiffTypeInt`,
			then: then{
				wantString: "1",
				wantBytes:  []byte("1"),
				wantInt:    1,
				wantFloat:  1,
				wantBool:   true,
				wantInt8:   1,
			},
			tearDown: `DELETE FROM TestDiffTypeInt WHERE TRUE`,
		},

		{
			name:     "read spanner int (42) into go types",
			typeName: "int",
			given: []string{
				`INSERT INTO TestDiffTypeInt (val) VALUES (42)`,
			},
			when: `SELECT * FROM TestDiffTypeInt`,
			then: then{
				wantString:    "42",
				wantBytes:     []byte("42"),
				wantInt:       42,
				wantFloat:     42,
				wantErrorBool: true,
				wantInt8:      42,
			},
			tearDown: `DELETE FROM TestDiffTypeInt WHERE TRUE`,
		},
		{
			name:     "read spanner float (42) into go types",
			typeName: "float",
			given: []string{
				`INSERT INTO TestDiffTypeFloat (val) VALUES (42)`,
			},
			when: `SELECT * FROM TestDiffTypeFloat`,
			then: then{
				wantString:    "42",
				wantBytes:     []byte("42"),
				wantInt:       42,
				wantFloat:     42,
				wantErrorBool: true,
				wantInt8:      42,
			},
			tearDown: `DELETE FROM TestDiffTypeFloat WHERE TRUE`,
		},
		{
			name:     "read spanner float (42.5) into go types",
			typeName: "float",
			given: []string{
				`INSERT INTO TestDiffTypeFloat (val) VALUES (42.5)`,
			},
			when: `SELECT * FROM TestDiffTypeFloat`,
			then: then{
				wantString:    "42.5",
				wantBytes:     []byte("42.5"),
				wantErrorInt:  true,
				wantFloat:     42.5,
				wantErrorBool: true,
				wantErrorInt8: true,
			},
			tearDown: `DELETE FROM TestDiffTypeFloat WHERE TRUE`,
		},
		{
			name:     "read spanner bool into go types",
			typeName: "bool",
			given: []string{
				`INSERT INTO  TestDiffTypeBool (val) VALUES (TRUE)`,
			},
			when: `SELECT * FROM TestDiffTypeBool `,
			then: then{
				wantString:     "true",
				wantBytes:      []byte("true"),
				wantErrorInt:   true,
				wantErrorFloat: true,
				wantBool:       true,
				wantErrorInt8:  true,
			},
			tearDown: `DELETE FROM TestDiffTypeBool WHERE TRUE`,
		},
		{
			name:     "read spanner max int64 into go types",
			typeName: "int",
			given: []string{
				`INSERT INTO TestDiffTypeInt (val) VALUES (9223372036854775807)`,
			},
			when: `SELECT * FROM TestDiffTypeInt`,
			then: then{
				wantString:    "9223372036854775807",
				wantBytes:     []byte("9223372036854775807"),
				wantInt:       9223372036854775807,
				wantFloat:     9223372036854775807,
				wantErrorBool: true,
				wantErrorInt8: true,
			},
			tearDown: `DELETE FROM TestDiffTypeInt WHERE TRUE`,
		},
		{
			name:     "read spanner min int64 into go types",
			typeName: "int",
			given: []string{
				`INSERT INTO TestDiffTypeInt (val) VALUES (-9223372036854775808)`,
			},
			when: `SELECT * FROM TestDiffTypeInt`,
			then: then{
				wantString:    "-9223372036854775808",
				wantBytes:     []byte("-9223372036854775808"),
				wantInt:       -9223372036854775808,
				wantFloat:     -9223372036854775808,
				wantErrorBool: true,
				wantErrorInt8: true,
			},
			tearDown: `DELETE FROM TestDiffTypeInt WHERE TRUE`,
		},
		{
			name:     "read spanner max int8 into go types",
			typeName: "int",
			given: []string{
				`INSERT INTO TestDiffTypeInt (val) VALUES (127)`,
			},
			when: `SELECT * FROM TestDiffTypeInt`,
			then: then{
				wantString:    "127",
				wantBytes:     []byte("127"),
				wantInt:       127,
				wantFloat:     127,
				wantErrorBool: true,
				wantInt8:      127,
			},
			tearDown: `DELETE FROM TestDiffTypeInt WHERE TRUE`,
		},
		{
			name:     "read spanner max uint8 into go types",
			typeName: "int",
			given: []string{
				`INSERT INTO TestDiffTypeInt (val) VALUES (255)`,
			},
			when: `SELECT * FROM TestDiffTypeInt`,
			then: then{
				wantString:    "255",
				wantBytes:     []byte("255"),
				wantInt:       255,
				wantFloat:     255,
				wantErrorBool: true,
				wantErrorInt8: true,
			},
			tearDown: `DELETE FROM TestDiffTypeInt WHERE TRUE`,
		},
	}

	// Run tests.
	for _, tc := range tests {
		// Set up table.
		for _, statement := range tc.given {
			_, err = db.ExecContext(ctx, statement)
			if err != nil {
				t.Fatalf("%s: error in setting up table: %v", tc.name, err)
			}
		}

		// Attempt read.
		rows, err := db.QueryContext(ctx, tc.when)
		if err != nil {
			t.Errorf("%s: unexpected query error: %v", tc.name, err)
		}
		for rows.Next() {

			// String.
			var strScan string
			err := rows.Scan(&strScan)
			if (err != nil) && (!tc.then.wantErrorString) {
				t.Errorf("%s: unexpected string scan error: %v", tc.name, err)
			}
			if (err == nil) && (tc.then.wantErrorString) {
				t.Errorf("%s: expected string scan error, but error was %v", tc.name, err)
			}
			if strScan != tc.then.wantString {
				t.Errorf("Unexpected %s to string conversion, want %s got %s\n", tc.typeName, tc.then.wantString, strScan)
			}

			// Bytes.
			var bytScan []byte
			err = rows.Scan(&bytScan)
			if (err != nil) && !tc.then.wantErrorBytes {
				t.Errorf("%s: unexpected bytes scan error: %v", tc.name, err)
			}
			if (err == nil) && (tc.then.wantErrorBytes) {
				t.Errorf("%s: expected bytes scan error, but error was %v", tc.name, err)
			}
			if !reflect.DeepEqual(bytScan, tc.then.wantBytes) {
				t.Errorf("Unexpected %s to bytes conversion, want %s got %s\n", tc.typeName, tc.then.wantBytes, bytScan)
			}

			// Int
			var intScan int
			err = rows.Scan(&intScan)
			if (err != nil) && !tc.then.wantErrorInt {
				t.Errorf("%s: unexpected int scan error: %v", tc.name, err)
			}
			if (err == nil) && (tc.then.wantErrorInt) {
				t.Errorf("%s: expected int scan error, but error was %v", tc.name, err)
			}
			if intScan != tc.then.wantInt {
				t.Errorf("Unexpected %s to int conversion, want %d got %d\n", tc.typeName, tc.then.wantInt, intScan)
			}

			// Float
			var floScan float64
			err = rows.Scan(&floScan)
			if (err != nil) && !tc.then.wantErrorFloat {
				t.Errorf("%s: unexpected float scan error: %v", tc.name, err)
			}
			if (err == nil) && (tc.then.wantErrorFloat) {
				t.Errorf("%s: expected float scan error, but error was %v", tc.name, err)
			}
			if floScan != tc.then.wantFloat {
				t.Errorf("Unexpected %s to float conversion, want %f got %f\n", tc.typeName, tc.then.wantFloat, floScan)
			}

			// Bool.
			var booScan bool
			err = rows.Scan(&booScan)
			if (err != nil) && !tc.then.wantErrorBool {
				t.Errorf("%s: unexpected bool scan error: %v", tc.name, err)
			}
			if (err == nil) && (tc.then.wantErrorBool) {
				t.Errorf("%s: expected bool scan error, but error was %v", tc.name, err)
			}
			if booScan != tc.then.wantBool {
				t.Errorf("Unexpected int to bool conversion, want %t got %t\n", tc.then.wantBool, booScan)
			}

			// Int8.
			var int8Scan int8
			err = rows.Scan(&int8Scan)
			if (err != nil) && !tc.then.wantErrorInt8 {
				t.Errorf("%s: unexpected int8 scan error: %v", tc.name, err)
			}
			if (err == nil) && (tc.then.wantErrorInt8) {
				t.Errorf("%s: expected int8 scan error, but error was %v", tc.name, err)
			}
			if int8Scan != tc.then.wantInt8 {
				t.Errorf("Unexpected int to int8 conversion, want %d got %d\n", tc.then.wantInt8, int8Scan)
			}
		}

		// tear down.
		if tc.tearDown != "" {
			_, err = db.ExecContext(ctx, tc.tearDown)
			if err != nil {
				t.Fatalf("%s: error in tearing down table: %v", tc.name, err)
			}
		}
	}
}

func TestRowsOverflowRead(t *testing.T) {
	skipIfShort(t)
	t.Parallel()

	ctx := context.Background()
	dsn, cleanup, err := createTestDB(ctx,
		`CREATE TABLE TestOverflowRead (
			key	STRING(1024),
			testString	STRING(1024),
			testBytes	BYTES(1024),
			testInt	INT64,
			testFloat	FLOAT64,
			testBool	BOOL
		) PRIMARY KEY (key)`)
	if err != nil {
		t.Fatalf("failed to create test db: %v", err)
	}
	defer cleanup()

	// Open db.
	db, err := sql.Open("spanner", dsn)
	if err != nil {
		t.Fatal(err)
	}
	defer db.Close()

	_, err = db.ExecContext(ctx,
		`INSERT INTO TestOverflowRead  (key, testString, testBytes, testInt, testFloat, testBool) VALUES
		("general", "hello", CAST ("hello" as bytes), 42, 42, TRUE), 
		("maxint", "hello", CAST ("hello" as bytes), 9223372036854775807 , 42, TRUE),
		("minint", "hello", CAST ("hello" as bytes), -9223372036854775808 , 42, TRUE),
		("max int8", "hello", CAST ("hello" as bytes), 127 , 42, TRUE),
		("max uint8", "hello", CAST ("hello" as bytes), 255 , 42, TRUE)
		`)
	if err != nil {
		t.Fatal(err)
	}

	type testAtomicTypesRowSmallInt struct {
		key        string
		testString string
		testBytes  []byte
		testInt    int8
		testFloat  float64
		testBool   bool
	}

	type wantError struct {
		scan  bool
		close bool
		query bool
	}

	tests := []struct {
		name      string
		input     string
		want      []testAtomicTypesRowSmallInt
		wantError wantError
	}{
		{
			name:  "read int64 into int8 ok",
			input: `SELECT * FROM TestOverflowRead WHERE key = "general"`,
			want: []testAtomicTypesRowSmallInt{
				{key: "general", testString: "hello", testBytes: []byte("hello"), testInt: 42, testFloat: 42, testBool: true},
			},
		},
		{
			name:      "read int64 into int8 overflow",
			input:     `SELECT * FROM TestOverflowRead WHERE key = "maxint"`,
			wantError: wantError{scan: true},
			want: []testAtomicTypesRowSmallInt{
				{key: "maxint", testString: "hello", testBytes: []byte("hello"), testInt: 0, testFloat: 0, testBool: false},
			},
		},
		{
			name:  "read max int8 ",
			input: `SELECT * FROM TestOverflowRead WHERE key = "max int8"`,
			want: []testAtomicTypesRowSmallInt{
				{key: "max int8", testString: "hello", testBytes: []byte("hello"), testInt: 127, testFloat: 42, testBool: true},
			},
		},
		{
			name:      "read max uint8 into int8",
			input:     `SELECT * FROM TestOverflowRead WHERE key = "max uint8"`,
			wantError: wantError{scan: true},
			want: []testAtomicTypesRowSmallInt{
				{key: "max uint8", testString: "hello", testBytes: []byte("hello"), testInt: 0, testFloat: 0, testBool: false},
			},
		},
	}

	// Run tests.
	for _, tc := range tests {

		rows, err := db.QueryContext(ctx, tc.input)
		if (err != nil) && (!tc.wantError.query) {
			t.Errorf("%s: unexpected query error: %v", tc.name, err)
		}
		if (err == nil) && (tc.wantError.query) {
			t.Errorf("%s: expected query error but error was %v", tc.name, err)
		}

		got := []testAtomicTypesRowSmallInt{}
		for rows.Next() {
			var curr testAtomicTypesRowSmallInt
			err := rows.Scan(
				&curr.key, &curr.testString, &curr.testBytes, &curr.testInt, &curr.testFloat, &curr.testBool)
			if (err != nil) && (!tc.wantError.scan) {
				t.Errorf("%s: unexpected scan error: %v", tc.name, err)
			}
			if (err == nil) && (tc.wantError.scan) {
				t.Errorf("%s: expected scan error but error was %v", tc.name, err)
			}

			got = append(got, curr)
		}

		rows.Close()
		err = rows.Err()
		if (err != nil) && (!tc.wantError.close) {
			t.Errorf("%s: unexpected rows.Err error: %v", tc.name, err)
		}
		if (err == nil) && (tc.wantError.close) {
			t.Errorf("%s: expected rows.Err error but error was %v", tc.name, err)
		}

		if !reflect.DeepEqual(tc.want, got) {
			t.Errorf("%s: unexpected rows. want: %v, got: %v", tc.name, tc.want, got)
		}
	}
}

func TestReadOnlyTransaction(t *testing.T) {
	skipIfShort(t)
	t.Parallel()

	ctx := context.Background()
	dsn, cleanup, err := createTestDB(ctx,
		`CREATE TABLE Singers (
          SingerId INT64,
          FirstName STRING(MAX),
          LastName STRING(MAX),
        ) PRIMARY KEY (SingerId)`)
	if err != nil {
		t.Fatalf("failed to create test db: %v", err)
	}
	defer cleanup()

	db, err := sql.Open("spanner", dsn)
	if err != nil {
		t.Fatal(err)
	}
	defer db.Close()

	tx, err := db.BeginTx(ctx, &sql.TxOptions{ReadOnly: true})
	if err != nil {
		t.Fatalf("failed to begin read-only transaction: %v", err)
	}
	stmt, err := tx.PrepareContext(ctx, "SELECT * FROM Singers")
	if err != nil {
		t.Fatalf("failed to prepare query: %v", err)
	}
	// The result should be empty.
	if err := verifyResult(ctx, stmt, true); err != nil {
		t.Fatal(err)
	}
	// Insert a row in the table using a different transaction.
	res, err := db.ExecContext(ctx, "INSERT INTO Singers (SingerId, FirstName, LastName) VALUES (1, 'First', 'Last')")
	if err != nil {
		t.Fatalf("failed to insert a row: %v", err)
	}
	affected, err := res.RowsAffected()
	if err != nil {
		t.Fatalf("failed to get affected row count: %v", err)
	}
	if affected != 1 {
		t.Fatalf("affected rows mismatch\nGot: %v\nWant: %v", affected, 1)
	}
	// Executing the same statement on the read-only transaction again should
	// still return an empty result, as it is reading using a timestamp that is
	// before the new row was inserted.
	if err := verifyResult(ctx, stmt, true); err != nil {
		t.Fatal(err)
	}

	// Closing the current read-only transaction and starting a new one should
	// return the new row.
	if err := tx.Commit(); err != nil {
		t.Fatalf("failed to commit read-only transaction: %v", err)
	}
	tx, err = db.BeginTx(ctx, &sql.TxOptions{ReadOnly: true})
	if err != nil {
		t.Fatalf("failed to begin a new read-only transaction: %v", err)
	}
	stmt, err = tx.PrepareContext(ctx, "SELECT * FROM Singers")
	if err != nil {
		t.Fatalf("failed to prepare query: %v", err)
	}
	// The result should no longer be empty.
	if err := verifyResult(ctx, stmt, false); err != nil {
		t.Fatal(err)
	}
	if err := tx.Commit(); err != nil {
		t.Fatalf("failed to commit read-only transaction: %v", err)
	}
}

func verifyResult(ctx context.Context, stmt *sql.Stmt, empty bool) error {
	rows, err := stmt.QueryContext(ctx)
	if err != nil {
		return fmt.Errorf("failed to execute query: %v", err)
	}
	if rows.Next() {
		if empty {
			return fmt.Errorf("received unexpected row from empty table")
		}
	} else {
		if !empty {
			return fmt.Errorf("received unexpected empty result")
		}
	}
	if rows.Err() != nil {
		return fmt.Errorf("received unexpected error from query: %v", rows.Err())
	}
	if err := rows.Close(); err != nil {
		return fmt.Errorf("failed to close rows: %v", err)
	}
	return nil
}

func TestAllTypes(t *testing.T) {
	skipIfShort(t)
	t.Parallel()

	ctx := context.Background()
	dsn, cleanup, err := createTestDB(ctx, getTableWithAllTypesDdl("TestAllTypes"))
	if err != nil {
		t.Fatalf("failed to create test db: %v", err)
	}
	defer cleanup()

	// Open db.
	db, err := sql.Open("spanner", dsn)
	if err != nil {
		t.Fatal(err)
	}
	defer db.Close()

	type AllTypesRow struct {
		key               int64
		boolCol           sql.NullBool
		stringCol         sql.NullString
		bytesCol          []byte
		int64Col          sql.NullInt64
		float64Col        sql.NullFloat64
		numericCol        spanner.NullNumeric
		dateCol           spanner.NullDate
		timestampCol      sql.NullTime
		boolArrayCol      []spanner.NullBool
		stringArrayCol    []spanner.NullString
		bytesArrayCol     [][]byte
		int64ArrayCol     []spanner.NullInt64
		float64ArrayCol   []spanner.NullFloat64
		numericArrayCol   []spanner.NullNumeric
		dateArrayCol      []spanner.NullDate
		timestampArrayCol []spanner.NullTime
	}

	tests := []struct {
		name           string
		key            int64
		input          []interface{}
		want           AllTypesRow
		skipOnEmulator bool
	}{
		{
			name: "Non-null values",
			key:  1,
			input: []interface{}{
				1, true, "test", []byte("testbytes"), int64(1), 3.14, numeric("6.626"), date("2021-07-28"), time.Date(2021, 7, 28, 15, 8, 30, 30294, time.UTC),
				[]spanner.NullBool{{Valid: true, Bool: true}, {}, {Valid: true, Bool: false}},
				[]spanner.NullString{{Valid: true, StringVal: "test1"}, {}, {Valid: true, StringVal: "test2"}},
				[][]byte{[]byte("testbytes1"), nil, []byte("testbytes2")},
				[]spanner.NullInt64{{Valid: true, Int64: 1}, {}, {Valid: true, Int64: 2}},
				[]spanner.NullFloat64{{Valid: true, Float64: 3.14}, {}, {Valid: true, Float64: 6.626}},
				[]spanner.NullNumeric{{Valid: true, Numeric: numeric("3.14")}, {}, {Valid: true, Numeric: numeric("6.626")}},
				[]spanner.NullDate{{Valid: true, Date: date("2021-07-28")}, {}, {Valid: true, Date: date("2000-02-29")}},
				[]spanner.NullTime{{Valid: true, Time: time.Date(2021, 7, 28, 15, 16, 1, 999999999, time.UTC)}},
			},
			want: AllTypesRow{1,
				sql.NullBool{Valid: true, Bool: true}, sql.NullString{Valid: true, String: "test"}, []byte("testbytes"),
				sql.NullInt64{Valid: true, Int64: 1}, sql.NullFloat64{Valid: true, Float64: 3.14}, spanner.NullNumeric{Valid: true, Numeric: numeric("6.626")},
				spanner.NullDate{Valid: true, Date: date("2021-07-28")}, sql.NullTime{Valid: true, Time: time.Date(2021, 7, 28, 15, 8, 30, 30294, time.UTC)},
				[]spanner.NullBool{{Valid: true, Bool: true}, {}, {Valid: true, Bool: false}},
				[]spanner.NullString{{Valid: true, StringVal: "test1"}, {}, {Valid: true, StringVal: "test2"}},
				[][]byte{[]byte("testbytes1"), nil, []byte("testbytes2")},
				[]spanner.NullInt64{{Valid: true, Int64: 1}, {}, {Valid: true, Int64: 2}},
				[]spanner.NullFloat64{{Valid: true, Float64: 3.14}, {}, {Valid: true, Float64: 6.626}},
				[]spanner.NullNumeric{{Valid: true, Numeric: numeric("3.14")}, {}, {Valid: true, Numeric: numeric("6.626")}},
				[]spanner.NullDate{{Valid: true, Date: date("2021-07-28")}, {}, {Valid: true, Date: date("2000-02-29")}},
				[]spanner.NullTime{{Valid: true, Time: time.Date(2021, 7, 28, 15, 16, 1, 999999999, time.UTC)}},
			},
		},
		{
			name: "Untyped null values",
			key:  2,
			input: []interface{}{
				2, nil, nil, nil, nil, nil, nil, nil, nil,
				nil, nil, nil, nil, nil, nil, nil, nil,
			},
			want: AllTypesRow{2,
				sql.NullBool{}, sql.NullString{}, []byte(nil),
				sql.NullInt64{}, sql.NullFloat64{}, spanner.NullNumeric{},
				spanner.NullDate{}, sql.NullTime{},
				[]spanner.NullBool(nil),
				[]spanner.NullString(nil),
				[][]byte(nil),
				[]spanner.NullInt64(nil),
				[]spanner.NullFloat64(nil),
				[]spanner.NullNumeric(nil),
				[]spanner.NullDate(nil),
				[]spanner.NullTime(nil),
			},
			// The emulator does not support untyped null values.
			skipOnEmulator: true,
		},
		{
			name: "Typed null values",
			key:  3,
			input: []interface{}{
				3, nilBool(), nilString(), []byte(nil), nilInt64(), nilFloat64(), nilRat(), nilDate(), nilTime(),
				[]spanner.NullBool(nil),
				[]spanner.NullString(nil),
				[][]byte(nil),
				[]spanner.NullInt64(nil),
				[]spanner.NullFloat64(nil),
				[]spanner.NullNumeric(nil),
				[]spanner.NullDate(nil),
				[]spanner.NullTime(nil),
			},
			want: AllTypesRow{3,
				sql.NullBool{}, sql.NullString{}, []byte(nil),
				sql.NullInt64{}, sql.NullFloat64{}, spanner.NullNumeric{},
				spanner.NullDate{}, sql.NullTime{},
				[]spanner.NullBool(nil),
				[]spanner.NullString(nil),
				[][]byte(nil),
				[]spanner.NullInt64(nil),
				[]spanner.NullFloat64(nil),
				[]spanner.NullNumeric(nil),
				[]spanner.NullDate(nil),
				[]spanner.NullTime(nil),
			},
		},
		{
			name: "Null* struct values",
			key:  4,
			input: []interface{}{
				// TODO: Fix the requirement to use spanner.NullString here.
				4, sql.NullBool{}, spanner.NullString{}, []byte(nil), sql.NullInt64{}, sql.NullFloat64{},
				spanner.NullNumeric{}, spanner.NullDate{}, sql.NullTime{},
				[]spanner.NullBool(nil),
				[]spanner.NullString(nil),
				[][]byte(nil),
				[]spanner.NullInt64(nil),
				[]spanner.NullFloat64(nil),
				[]spanner.NullNumeric(nil),
				[]spanner.NullDate(nil),
				[]spanner.NullTime(nil),
			},
			want: AllTypesRow{4,
				sql.NullBool{}, sql.NullString{}, []byte(nil),
				sql.NullInt64{}, sql.NullFloat64{}, spanner.NullNumeric{},
				spanner.NullDate{}, sql.NullTime{},
				[]spanner.NullBool(nil),
				[]spanner.NullString(nil),
				[][]byte(nil),
				[]spanner.NullInt64(nil),
				[]spanner.NullFloat64(nil),
				[]spanner.NullNumeric(nil),
				[]spanner.NullDate(nil),
				[]spanner.NullTime(nil),
			},
		},
	}
	stmt, err := db.PrepareContext(ctx, `INSERT INTO TestAllTypes (key, boolCol, stringCol, bytesCol, int64Col, 
                                               float64Col, numericCol, dateCol, timestampCol, boolArrayCol,
                                               stringArrayCol, bytesArrayCol, int64ArrayCol, float64ArrayCol,
                                               numericArrayCol, dateArrayCol, timestampArrayCol) VALUES (@key, @bool,
                                               @string, @bytes, @int64, @float64, @numeric, @date, @timestamp,
                                               @boolArray, @stringArray, @bytesArray, @int64Array, @float64Array,
                                               @numericArray, @dateArray, @timestampArray)`)
	for _, test := range tests {
		if runsOnEmulator() && test.skipOnEmulator {
			t.Logf("skipping test %q on emulator", test.name)
			continue
		}
		res, err := stmt.ExecContext(ctx, test.input...)
		if err != nil {
			t.Fatalf("insert failed: %v", err)
		}
		affected, err := res.RowsAffected()
		if err != nil {
			t.Fatalf("could not get rows affected: %v", err)
		}
		if g, w := affected, int64(1); g != w {
			t.Fatalf("affected rows mismatch\nGot: %v\nWant: %v", g, w)
		}
		// Read the row back.
		row := db.QueryRowContext(ctx, "SELECT * FROM TestAllTypes WHERE key=@key", test.key)
		var allTypesRow AllTypesRow
		err = row.Scan(
			&allTypesRow.key, &allTypesRow.boolCol, &allTypesRow.stringCol, &allTypesRow.bytesCol, &allTypesRow.int64Col,
			&allTypesRow.float64Col, &allTypesRow.numericCol, &allTypesRow.dateCol, &allTypesRow.timestampCol,
			&allTypesRow.boolArrayCol, &allTypesRow.stringArrayCol, &allTypesRow.bytesArrayCol, &allTypesRow.int64ArrayCol,
			&allTypesRow.float64ArrayCol, &allTypesRow.numericArrayCol, &allTypesRow.dateArrayCol, &allTypesRow.timestampArrayCol,
		)
		if err != nil {
			t.Fatalf("could not query row: %v", err)
		}
		if !cmp.Equal(allTypesRow, test.want, cmp.AllowUnexported(AllTypesRow{}, big.Rat{}, big.Int{})) {
			t.Fatalf("row mismatch\nGot:  %v\nWant: %v", allTypesRow, test.want)
		}
	}
}

func TestQueryInReadWriteTransaction(t *testing.T) {
	skipIfShort(t)
	t.Parallel()

	ctx := context.Background()
	dsn, cleanup, err := createTestDB(ctx, getTableWithAllTypesDdl("QueryReadWrite"))
	if err != nil {
		t.Fatalf("failed to create test db: %v", err)
	}
	defer cleanup()

	wantRowCount := int64(100)
	db, err := sql.Open("spanner", dsn)
	if err != nil {
		t.Fatal(err)
	}
	defer db.Close()

	tx, err := db.BeginTx(ctx, &sql.TxOptions{})
	if err != nil {
		t.Fatalf("begin transaction failed: %v", err)
	}
	stmt, err := tx.PrepareContext(ctx, `INSERT INTO QueryReadWrite (key, boolCol, stringCol, bytesCol, int64Col, 
                                               float64Col, numericCol, dateCol, timestampCol, boolArrayCol,
                                               stringArrayCol, bytesArrayCol, int64ArrayCol, float64ArrayCol,
                                               numericArrayCol, dateArrayCol, timestampArrayCol) VALUES (@key, @bool,
                                               @string, @bytes, @int64, @float64, @numeric, @date, @timestamp,
                                               @boolArray, @stringArray, @bytesArray, @int64Array, @float64Array,
                                               @numericArray, @dateArray, @timestampArray)`)
	for row := int64(0); row < wantRowCount; row++ {
		res, err := stmt.ExecContext(ctx, row, row%2 == 0, fmt.Sprintf("%v", row), []byte(fmt.Sprintf("%v", row)),
			row, float64(row)/float64(3), numeric(fmt.Sprintf("%v.%v", row, row)),
			civil.DateOf(time.Unix(row, row)), time.Unix(row*1000, row),
			[]bool{row%2 == 0, row%2 != 0}, []string{fmt.Sprintf("%v", row), fmt.Sprintf("%v", row*2)},
			[][]byte{[]byte(fmt.Sprintf("%v", row)), []byte(fmt.Sprintf("%v", row*2))},
			[]int64{row, row * 2}, []float64{float64(row) / float64(3), float64(row*2) / float64(3)},
			[]big.Rat{numeric(fmt.Sprintf("%v.%v", row, row)), numeric(fmt.Sprintf("%v.%v", row*2, row*2))},
			[]civil.Date{civil.DateOf(time.Unix(row, row)), civil.DateOf(time.Unix(row*2, row*2))},
			[]time.Time{time.Unix(row*1000, row), time.Unix(row*2000, row)},
		)
		if err != nil {
			t.Fatalf("insert failed: %v", err)
		}
		if c, _ := res.RowsAffected(); c != 1 {
			t.Fatalf("update count mismatch\nGot: %v\nWant: %v", c, 1)
		}
	}
	if err = tx.Commit(); err != nil {
		t.Fatalf("commit failed: %v", err)
	}

	// Select and iterate over all rows in a read/write transaction.
	tx, err = db.BeginTx(ctx, &sql.TxOptions{})
	if err != nil {
		t.Fatalf("begin failed: %v", err)
	}
	rows, err := tx.QueryContext(ctx, "SELECT * FROM QueryReadWrite")
	if err != nil {
		t.Fatalf("query failed: %v", err)
	}
	rc := int64(0)
	for rows.Next() {
		// We don't care about the values here, as that is tested by other tests.
		// This test just verifies that we can iterate over a large result set in
		// a read/write transaction without any problems, and that the transaction
		// will never fail with an aborted error.
		rc++
	}
	if rows.Err() != nil {
		t.Fatalf("iterating over all rows failed: %v", err)
	}
	if err = rows.Close(); err != nil {
		t.Fatalf("closing rows failed: %v", err)
	}
	if rc != wantRowCount {
		t.Fatalf("row count mismatch\nGot: %v\nWant: %v", rc, wantRowCount)
	}
	if err = tx.Commit(); err != nil {
		t.Fatalf("commit failed: %v", err)
	}
}

// TestCanRetryTransaction shows that:
// 1. If the internal retry of aborted transactions is enabled, the transactions will be retried
//    successfully when that is possible, without any action needed from the caller.
// 2. If the internal retry of aborted transactions is disabled, the transactions in this test
//    will be aborted by Cloud Spanner, and these Aborted errors will be propagated to the caller.
func TestCanRetryTransaction(t *testing.T) {
	skipIfShort(t)
	t.Parallel()

	ctx := context.Background()
	dsn, cleanup, err := createTestDB(ctx, "CREATE TABLE RndSingers (SingerId INT64, FirstName STRING(MAX), LastName STRING(MAX)) PRIMARY KEY (SingerId)")
	if err != nil {
		t.Fatalf("failed to create test db: %v", err)
	}
	defer cleanup()

	db, err := sql.Open("spanner", dsn)
	if err != nil {
		t.Fatal(err)
	}
	defer db.Close()

	for _, withInternalRetries := range []bool{true, false} {
		dsnTx := dsn
		if !withInternalRetries {
			dsnTx = fmt.Sprintf("%s;retryAbortsInternally=false", dsnTx)
		}
		dbTx, err := sql.Open("spanner", dsnTx)
		if err != nil {
			t.Fatalf("failed to open db: %v", err)
		}
		defer func() {
			dbTx.Close()
		}()

		numTransactions := 8
		results := make([]error, numTransactions)
		wg := &sync.WaitGroup{}
		wg.Add(numTransactions)
		for i := 0; i < numTransactions; i++ {
			<-time.After(time.Millisecond)
			go func(i int) {
				defer wg.Done()
				results[i] = insertRandomSingers(ctx, dbTx)
			}(i)
		}
		wg.Wait()
		aborted := false
		for i, err := range results {
			if err != nil {
				if withInternalRetries {
					t.Fatalf("insert of random singers failed: %d %v", i, err)
				} else {
					code := spanner.ErrCode(err)
					if code == codes.Aborted {
						aborted = true
					} else {
						t.Fatalf("insert of random singers failed: %d %v", i, err)
					}
				}
			}
		}
		// If the internal retry feature has been disabled, the aborted errors should
		// be propagated to the caller. The way that the insertRandomSinger function is
		// defined ensures that transactions will be aborted when multiple of these are
		// executed in parallel.
		if !withInternalRetries && !aborted {
			t.Fatalf("missing aborted error with internal retries disabled")
		}
	}
}

func insertRandomSingers(ctx context.Context, db *sql.DB) (err error) {
	rnd := rand.New(rand.NewSource(time.Now().UnixNano()))

	tx, err := db.BeginTx(ctx, &sql.TxOptions{})
	if err != nil {
		return err
	}
	cleanup := func() {
		if err != nil {
			_ = tx.Rollback()
		}
	}
	defer cleanup()
	type Singer struct {
		SingerId  int64
		FirstName string
		LastName  string
	}
	// Insert at random between 1 and 10 rows.
	rows := rnd.Intn(10) + 1
	for row := 0; row < rows; row++ {
		id := rnd.Int63()
		prefix := fmt.Sprintf("%020d", id)
		firstName := fmt.Sprintf("FirstName-%04d", rnd.Intn(10000))
		// Last name contains the same value as the primary key with a random suffix.
		// This makes it possible to search for a singer using the last name and knowing
		// that the search will at most deliver one row (and it will be the same row each time).
		lastName := fmt.Sprintf("%s-%04d", prefix, rnd.Intn(10000))

		// Yes, this is highly inefficient, but that is intentional. This
		// will cause a large number of the transactions to be aborted.
		search := fmt.Sprintf("%s%%", prefix)
		r := tx.QueryRowContext(ctx, "SELECT * FROM RndSingers WHERE LastName LIKE @lastName ORDER BY LastName LIMIT 1", search)
		var singer Singer
		if err = r.Scan(&singer.SingerId, &singer.FirstName, &singer.LastName); err == sql.ErrNoRows {
			// Singer does not yet exist, so add it.
			res, err := tx.ExecContext(ctx, "INSERT INTO RndSingers (SingerId, FirstName, LastName) VALUES (@id, @firstName, @lastName)",
				id, firstName, lastName)
			if err != nil {
				return err
			}
			c, err := res.RowsAffected()
			if err != nil {
				return err
			}
			if c != 1 {
				err = fmt.Errorf("unexpected insert count: %v", c)
				return err
			}
		} else if err != nil {
			return err
		} else {
			// Singer already exists, update the first name.
			res, err := tx.ExecContext(ctx, "UPDATE RndSingers SET FirstName=@firstName WHERE SingerId=@id", firstName, id)
			if err != nil {
				return err
			}
			c, err := res.RowsAffected()
			if err != nil {
				return err
			}
			if c != 1 {
				err = fmt.Errorf("unexpected update count: %v", c)
				return err
			}
		}
	}
	err = tx.Commit()
	return err
}

func getTableWithAllTypesDdl(name string) string {
	return fmt.Sprintf(`CREATE TABLE %s (
			key          INT64,
			boolCol      BOOL,
			stringCol    STRING(MAX),
			bytesCol     BYTES(MAX),
			int64Col     INT64,
			float64Col   FLOAT64,
			numericCol   NUMERIC,
			dateCol      DATE,
			timestampCol TIMESTAMP,
			boolArrayCol      ARRAY<BOOL>,
			stringArrayCol    ARRAY<STRING(MAX)>,
			bytesArrayCol     ARRAY<BYTES(MAX)>,
			int64ArrayCol     ARRAY<INT64>,
			float64ArrayCol   ARRAY<FLOAT64>,
			numericArrayCol   ARRAY<NUMERIC>,
			dateArrayCol      ARRAY<DATE>,
			timestampArrayCol ARRAY<TIMESTAMP>,
		) PRIMARY KEY (key)`, fmt.Sprintf("`%s`", name))
}

func nilBool() *bool {
	var b *bool
	return b
}

func nilString() *string {
	var s *string
	return s
}

func nilInt64() *int64 {
	var i *int64
	return i
}

func nilFloat64() *float64 {
	var f *float64
	return f
}

func nilRat() *big.Rat {
	var r *big.Rat
	return r
}

func nilDate() *civil.Date {
	var d *civil.Date
	return d
}

func nilTime() *time.Time {
	var t *time.Time
	return t
}<|MERGE_RESOLUTION|>--- conflicted
+++ resolved
@@ -105,20 +105,12 @@
 		}
 	}
 	// Delete the instance after all tests have finished.
-<<<<<<< HEAD
-=======
 	// Also delete any stale test instances that might still be around on the project.
->>>>>>> 0ae00ada
 	return func() {
 		instanceAdmin, err := instance.NewInstanceAdminClient(ctx)
 		if err != nil {
 			return
 		}
-<<<<<<< HEAD
-		instanceAdmin.DeleteInstance(ctx, &instancepb.DeleteInstanceRequest{
-			Name: fmt.Sprintf("projects/%s/instances/%s", projectId, instanceId),
-		})
-=======
 		// Delete this test instance.
 		instanceAdmin.DeleteInstance(ctx, &instancepb.DeleteInstanceRequest{
 			Name: fmt.Sprintf("projects/%s/instances/%s", projectId, instanceId),
@@ -153,7 +145,6 @@
 				}
 			}
 		}
->>>>>>> 0ae00ada
 	}, nil
 }
 
@@ -204,7 +195,6 @@
 	if testing.Short() {
 		log.Println("Integration tests skipped in -short mode.")
 		return noop, nil
-<<<<<<< HEAD
 	}
 
 	// Automatically create test instance if necessary.
@@ -212,15 +202,6 @@
 	if _, ok := os.LookupEnv("SPANNER_EMULATOR_HOST"); ok {
 		config = "emulator-config"
 	}
-=======
-	}
-
-	// Automatically create test instance if necessary.
-	config := "regional-us-east1"
-	if _, ok := os.LookupEnv("SPANNER_EMULATOR_HOST"); ok {
-		config = "emulator-config"
-	}
->>>>>>> 0ae00ada
 	cleanup, err = initTestInstance(config)
 	if err != nil {
 		return nil, err
