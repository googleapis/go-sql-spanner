// Copyright 2020 Google Inc. All Rights Reserved.
//
// Licensed under the Apache License, Version 2.0 (the "License");
// you may not use this file except in compliance with the License.
// You may obtain a copy of the License at
//
//      http://www.apache.org/licenses/LICENSE-2.0
//
// Unless required by applicable law or agreed to in writing, software
// distributed under the License is distributed on an "AS IS" BASIS,
// WITHOUT WARRANTIES OR CONDITIONS OF ANY KIND, either express or implied.
// See the License for the specific language governing permissions and
// limitations under the License.

package main

import (
	"context"
	"database/sql"
	"fmt"
	"log"

<<<<<<< HEAD
	_ "github.com/rakyll/go-sql-driver-spanner" // TODO: Change to cloudspannerecosystem once available
=======
	_ "github.com/cloudspannerecosystem/go-sql-spanner"
>>>>>>> d4bbe4fc
)

func main() {
	ctx := context.Background()
	db, err := sql.Open("spanner", "projects/PROJECT/instances/INSTANCE/databases/DATABASE")
	if err != nil {
		log.Fatal(err)
	}

	rows, err := db.QueryContext(ctx, "SELECT id, text FROM tweets WHERE likes > @likes LIMIT 10", 100)
	if err != nil {
		log.Fatal(err)
	}
	var (
		id   int64
		text string
	)
	for rows.Next() {
		if err := rows.Scan(&id, &text); err != nil {
			log.Fatal(err)
		}
		fmt.Println(id, text)
	}
	rows.Close()
}<|MERGE_RESOLUTION|>--- conflicted
+++ resolved
@@ -20,11 +20,7 @@
 	"fmt"
 	"log"
 
-<<<<<<< HEAD
-	_ "github.com/rakyll/go-sql-driver-spanner" // TODO: Change to cloudspannerecosystem once available
-=======
 	_ "github.com/cloudspannerecosystem/go-sql-spanner"
->>>>>>> d4bbe4fc
 )
 
 func main() {
