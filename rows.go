// Copyright 2021 Google LLC
//
// Licensed under the Apache License, Version 2.0 (the "License");
// you may not use this file except in compliance with the License.
// You may obtain a copy of the License at
//
//     https://www.apache.org/licenses/LICENSE-2.0
//
// Unless required by applicable law or agreed to in writing, software
// distributed under the License is distributed on an "AS IS" BASIS,
// WITHOUT WARRANTIES OR CONDITIONS OF ANY KIND, either express or implied.
// See the License for the specific language governing permissions and
// limitations under the License.

package spannerdriver

import (
	"database/sql/driver"
	"errors"
	"fmt"
	"io"
	"sync"
	"time"

	"cloud.google.com/go/civil"
	"cloud.google.com/go/spanner"
	sppb "cloud.google.com/go/spanner/apiv1/spannerpb"
	"github.com/google/uuid"
	"google.golang.org/api/iterator"
	"google.golang.org/protobuf/types/known/structpb"
)

<<<<<<< HEAD
var _ driver.RowsColumnTypeDatabaseTypeName = (*rows)(nil)
var _ driver.RowsNextResultSet = (*rows)(nil)

=======
>>>>>>> 304082fe
type resultSetType int

const (
	resultSetTypeMetadata resultSetType = iota
	resultSetTypeResults
	resultSetTypeStats
	resultSetTypeNoMoreResults
)

<<<<<<< HEAD
=======
var _ driver.RowsNextResultSet = &rows{}

>>>>>>> 304082fe
type rows struct {
	it    rowIterator
	close func() error

	colsOnce     sync.Once
	dirtyErr     error
	cols         []string
	colTypeNames []string

	decodeOption         DecodeOption
	decodeToNativeArrays bool

	dirtyRow *spanner.Row

	currentResultSetType    resultSetType
	returnResultSetMetadata bool
	returnResultSetStats    bool

	hasReturnedResultSetMetadata bool
	hasReturnedResultSetStats    bool
}

<<<<<<< HEAD
=======
// HasNextResultSet implements [driver.RowsNextResultSet.HasNextResultSet].
>>>>>>> 304082fe
func (r *rows) HasNextResultSet() bool {
	if r.currentResultSetType == resultSetTypeMetadata && r.returnResultSetMetadata {
		return true
	}
	if r.currentResultSetType == resultSetTypeResults && r.returnResultSetStats {
		return true
	}
	return false
}

<<<<<<< HEAD
=======
// NextResultSet implements [driver.RowsNextResultSet.NextResultSet].
>>>>>>> 304082fe
func (r *rows) NextResultSet() error {
	if !r.HasNextResultSet() {
		return io.EOF
	}
	r.currentResultSetType++
	return nil
}

// Columns returns the names of the columns. The number of
// columns of the result is inferred from the length of the
// slice. If a particular column name isn't known, an empty
// string should be returned for that entry.
func (r *rows) Columns() []string {
	r.getColumns()
	switch r.currentResultSetType {
	case resultSetTypeMetadata:
		return []string{"metadata"}
	case resultSetTypeResults:
		return r.cols
	case resultSetTypeStats:
		return []string{"stats"}
	case resultSetTypeNoMoreResults:
<<<<<<< HEAD
		return nil
	}
	return nil
}

func (r *rows) ColumnTypeDatabaseTypeName(index int) string {
	r.getColumns()
	switch r.currentResultSetType {
	case resultSetTypeMetadata:
		return "ResultSetMetadata"
	case resultSetTypeResults:
		return r.colTypeNames[index]
	case resultSetTypeStats:
		return "ResultSetStats"
	case resultSetTypeNoMoreResults:
		return ""
	}
	return ""
=======
		return []string{}
	}
	return []string{}
>>>>>>> 304082fe
}

// Close closes the rows iterator.
func (r *rows) Close() error {
	r.it.Stop()
	if r.close != nil {
		if err := r.close(); err != nil {
			return err
		}
	}
	return nil
}

func (r *rows) getColumns() {
	r.colsOnce.Do(func() {
<<<<<<< HEAD
=======
		// Automatically advance the Rows object to the actual query data if we should
		// not return the ResultSetMetadata as a separate result set.
>>>>>>> 304082fe
		if r.currentResultSetType == resultSetTypeMetadata && !r.returnResultSetMetadata {
			r.currentResultSetType = resultSetTypeResults
		}
		row, err := r.it.Next()
		if err == nil {
			r.dirtyRow = row
		} else {
			r.dirtyErr = err
			if err != iterator.Done {
				return
			}
		}
		metadata, err := r.it.Metadata()
		if err != nil {
			r.dirtyErr = err
			return
		}
		rowType := metadata.RowType
		r.cols = make([]string, len(rowType.Fields))
		r.colTypeNames = make([]string, len(rowType.Fields))
		for i, c := range rowType.Fields {
			r.cols[i] = c.Name
			if r.decodeOption != DecodeOptionProto {
				r.colTypeNames[i] = c.Type.Code.String()
			}
		}
	})
}

// Next is called to populate the next row of data into
// the provided slice. The provided slice will be the same
// size as the Columns() are wide.
//
// Next should return io.EOF when there are no more rows.
//
// The dest should not be written to outside of Next. Care
// should be taken when closing Rows not to modify
// a buffer held in dest.
func (r *rows) Next(dest []driver.Value) error {
	r.getColumns()
<<<<<<< HEAD
	if r.currentResultSetType == resultSetTypeMetadata {
		if r.dirtyErr != nil && !errors.Is(r.dirtyErr, iterator.Done) {
			return r.dirtyErr
		}
		if r.hasReturnedResultSetMetadata {
			return io.EOF
		}
		r.hasReturnedResultSetMetadata = true
		metadata, err := r.it.Metadata()
		if err != nil {
			return err
		}
		dest[0] = metadata
		return nil
	}
	if r.currentResultSetType == resultSetTypeStats {
		if r.hasReturnedResultSetStats {
			return io.EOF
		}
		r.hasReturnedResultSetStats = true
		dest[0] = r.it.ResultSetStats()
		return nil
=======

	if r.currentResultSetType == resultSetTypeMetadata {
		return r.nextMetadata(dest)
	}
	if r.currentResultSetType == resultSetTypeStats {
		return r.nextStats(dest)
>>>>>>> 304082fe
	}

	var row *spanner.Row
	if r.dirtyErr != nil {
		err := r.dirtyErr
		r.dirtyErr = nil
		if err == iterator.Done {
			return io.EOF
		}
		return err
	}
	if r.dirtyRow != nil {
		row = r.dirtyRow
		r.dirtyRow = nil
	} else {
		var err error
		row, err = r.it.Next() // returns io.EOF when there is no next
		if err == iterator.Done {
			return io.EOF
		}
		if err != nil {
			return err
		}
	}

	for i := 0; i < row.Size(); i++ {
		var col spanner.GenericColumnValue
		if err := row.Column(i, &col); err != nil {
			return err
		}
		if r.decodeOption == DecodeOptionProto {
			dest[i] = col
			continue
		}
		switch col.Type.Code {
		case sppb.TypeCode_INT64, sppb.TypeCode_ENUM:
			var v spanner.NullInt64
			if err := col.Decode(&v); err != nil {
				return err
			}
			if v.Valid {
				dest[i] = v.Int64
			} else {
				dest[i] = nil
			}
		case sppb.TypeCode_FLOAT32:
			var v spanner.NullFloat32
			if err := col.Decode(&v); err != nil {
				return err
			}
			if v.Valid {
				dest[i] = v.Float32
			} else {
				dest[i] = nil
			}
		case sppb.TypeCode_FLOAT64:
			var v spanner.NullFloat64
			if err := col.Decode(&v); err != nil {
				return err
			}
			if v.Valid {
				dest[i] = v.Float64
			} else {
				dest[i] = nil
			}
		case sppb.TypeCode_NUMERIC:
			var v spanner.NullNumeric
			if err := col.Decode(&v); err != nil {
				return err
			}
			if v.Valid {
				dest[i] = v.Numeric
			} else {
				dest[i] = nil
			}
		case sppb.TypeCode_STRING:
			var v spanner.NullString
			if err := col.Decode(&v); err != nil {
				return err
			}
			if v.Valid {
				dest[i] = v.StringVal
			} else {
				dest[i] = nil
			}
		case sppb.TypeCode_JSON:
			var v spanner.NullJSON
			if err := col.Decode(&v); err != nil {
				return err
			}
			// We always assign `v` to dest[i] here because there is no native type
			// for JSON in the Go sql package. That means that instead of returning
			// nil we should return a NullJSON with valid=false.
			dest[i] = v
		case sppb.TypeCode_UUID:
			var v spanner.NullUUID
			if err := col.Decode(&v); err != nil {
				return err
			}
			if v.Valid {
				dest[i] = v.UUID.String()
			} else {
				dest[i] = nil
			}
		case sppb.TypeCode_BYTES, sppb.TypeCode_PROTO:
			// The column value is a base64 encoded string.
			var v []byte
			if err := col.Decode(&v); err != nil {
				return err
			}
			dest[i] = v
		case sppb.TypeCode_BOOL:
			var v spanner.NullBool
			if err := col.Decode(&v); err != nil {
				return err
			}
			if v.Valid {
				dest[i] = v.Bool
			} else {
				dest[i] = nil
			}
		case sppb.TypeCode_DATE:
			_, isNull := col.Value.Kind.(*structpb.Value_NullValue)
			if isNull {
				dest[i] = nil
			} else {
				dest[i] = col.Value.GetStringValue()
			}
		case sppb.TypeCode_TIMESTAMP:
			var v spanner.NullTime
			if err := col.Decode(&v); err != nil {
				return err
			}
			if v.Valid {
				dest[i] = v.Time
			} else {
				dest[i] = nil
			}
		case sppb.TypeCode_ARRAY:
			switch col.Type.ArrayElementType.Code {
			case sppb.TypeCode_INT64, sppb.TypeCode_ENUM:
				if r.decodeToNativeArrays {
					var v []int64
					if err := col.Decode(&v); err != nil {
						return err
					}
					dest[i] = v
				} else {
					var v []spanner.NullInt64
					if err := col.Decode(&v); err != nil {
						return err
					}
					dest[i] = v
				}
			case sppb.TypeCode_FLOAT32:
				if r.decodeToNativeArrays {
					var v []float32
					if err := col.Decode(&v); err != nil {
						return err
					}
					dest[i] = v
				} else {
					var v []spanner.NullFloat32
					if err := col.Decode(&v); err != nil {
						return err
					}
					dest[i] = v
				}
			case sppb.TypeCode_FLOAT64:
				if r.decodeToNativeArrays {
					var v []float64
					if err := col.Decode(&v); err != nil {
						return err
					}
					dest[i] = v
				} else {
					var v []spanner.NullFloat64
					if err := col.Decode(&v); err != nil {
						return err
					}
					dest[i] = v
				}
			case sppb.TypeCode_NUMERIC:
				var v []spanner.NullNumeric
				if err := col.Decode(&v); err != nil {
					return err
				}
				dest[i] = v
			case sppb.TypeCode_STRING:
				if r.decodeToNativeArrays {
					var v []string
					if err := col.Decode(&v); err != nil {
						return err
					}
					dest[i] = v
				} else {
					var v []spanner.NullString
					if err := col.Decode(&v); err != nil {
						return err
					}
					dest[i] = v
				}
			case sppb.TypeCode_JSON:
				var v []spanner.NullJSON
				if err := col.Decode(&v); err != nil {
					return err
				}
				dest[i] = v
			case sppb.TypeCode_UUID:
				if r.decodeToNativeArrays {
					var v []uuid.UUID
					if err := col.Decode(&v); err != nil {
						return err
					}
					dest[i] = v
				} else {
					var v []spanner.NullUUID
					if err := col.Decode(&v); err != nil {
						return err
					}
					dest[i] = v
				}
			case sppb.TypeCode_BYTES, sppb.TypeCode_PROTO:
				var v [][]byte
				if err := col.Decode(&v); err != nil {
					return err
				}
				dest[i] = v
			case sppb.TypeCode_BOOL:
				if r.decodeToNativeArrays {
					var v []bool
					if err := col.Decode(&v); err != nil {
						return err
					}
					dest[i] = v
				} else {
					var v []spanner.NullBool
					if err := col.Decode(&v); err != nil {
						return err
					}
					dest[i] = v
				}
			case sppb.TypeCode_DATE:
				if r.decodeToNativeArrays {
					var v []civil.Date
					if err := col.Decode(&v); err != nil {
						return err
					}
					dest[i] = v
				} else {
					var v []spanner.NullDate
					if err := col.Decode(&v); err != nil {
						return err
					}
					dest[i] = v
				}
			case sppb.TypeCode_TIMESTAMP:
				if r.decodeToNativeArrays {
					var v []time.Time
					if err := col.Decode(&v); err != nil {
						return err
					}
					dest[i] = v
				} else {
					var v []spanner.NullTime
					if err := col.Decode(&v); err != nil {
						return err
					}
					dest[i] = v
				}
			default:
				return fmt.Errorf("unsupported array element type ARRAY<%v>, "+
					"use spannerdriver.ExecOptions{DecodeOption: spannerdriver.DecodeOptionProto} "+
					"to return the underlying protobuf value", col.Type.ArrayElementType.Code)
			}
		default:
			return fmt.Errorf("unsupported type %v, "+
				"use spannerdriver.ExecOptions{DecodeOption: spannerdriver.DecodeOptionProto} "+
				"to return the underlying protobuf value", col.Type.Code)
		}
	}
	return nil
}

func (r *rows) nextMetadata(dest []driver.Value) error {
	if r.dirtyErr != nil && !errors.Is(r.dirtyErr, iterator.Done) {
		return r.dirtyErr
	}
	if r.hasReturnedResultSetMetadata {
		return io.EOF
	}
	r.hasReturnedResultSetMetadata = true
	metadata, err := r.it.Metadata()
	if err != nil {
		return err
	}
	dest[0] = metadata
	return nil
}

func (r *rows) nextStats(dest []driver.Value) error {
	if r.hasReturnedResultSetStats {
		return io.EOF
	}
	r.hasReturnedResultSetStats = true
	dest[0] = r.it.ResultSetStats()
	return nil
}<|MERGE_RESOLUTION|>--- conflicted
+++ resolved
@@ -30,12 +30,6 @@
 	"google.golang.org/protobuf/types/known/structpb"
 )
 
-<<<<<<< HEAD
-var _ driver.RowsColumnTypeDatabaseTypeName = (*rows)(nil)
-var _ driver.RowsNextResultSet = (*rows)(nil)
-
-=======
->>>>>>> 304082fe
 type resultSetType int
 
 const (
@@ -45,11 +39,8 @@
 	resultSetTypeNoMoreResults
 )
 
-<<<<<<< HEAD
-=======
 var _ driver.RowsNextResultSet = &rows{}
 
->>>>>>> 304082fe
 type rows struct {
 	it    rowIterator
 	close func() error
@@ -72,10 +63,7 @@
 	hasReturnedResultSetStats    bool
 }
 
-<<<<<<< HEAD
-=======
 // HasNextResultSet implements [driver.RowsNextResultSet.HasNextResultSet].
->>>>>>> 304082fe
 func (r *rows) HasNextResultSet() bool {
 	if r.currentResultSetType == resultSetTypeMetadata && r.returnResultSetMetadata {
 		return true
@@ -86,10 +74,7 @@
 	return false
 }
 
-<<<<<<< HEAD
-=======
 // NextResultSet implements [driver.RowsNextResultSet.NextResultSet].
->>>>>>> 304082fe
 func (r *rows) NextResultSet() error {
 	if !r.HasNextResultSet() {
 		return io.EOF
@@ -112,30 +97,9 @@
 	case resultSetTypeStats:
 		return []string{"stats"}
 	case resultSetTypeNoMoreResults:
-<<<<<<< HEAD
-		return nil
-	}
-	return nil
-}
-
-func (r *rows) ColumnTypeDatabaseTypeName(index int) string {
-	r.getColumns()
-	switch r.currentResultSetType {
-	case resultSetTypeMetadata:
-		return "ResultSetMetadata"
-	case resultSetTypeResults:
-		return r.colTypeNames[index]
-	case resultSetTypeStats:
-		return "ResultSetStats"
-	case resultSetTypeNoMoreResults:
-		return ""
-	}
-	return ""
-=======
 		return []string{}
 	}
 	return []string{}
->>>>>>> 304082fe
 }
 
 // Close closes the rows iterator.
@@ -151,11 +115,8 @@
 
 func (r *rows) getColumns() {
 	r.colsOnce.Do(func() {
-<<<<<<< HEAD
-=======
 		// Automatically advance the Rows object to the actual query data if we should
 		// not return the ResultSetMetadata as a separate result set.
->>>>>>> 304082fe
 		if r.currentResultSetType == resultSetTypeMetadata && !r.returnResultSetMetadata {
 			r.currentResultSetType = resultSetTypeResults
 		}
@@ -196,37 +157,12 @@
 // a buffer held in dest.
 func (r *rows) Next(dest []driver.Value) error {
 	r.getColumns()
-<<<<<<< HEAD
-	if r.currentResultSetType == resultSetTypeMetadata {
-		if r.dirtyErr != nil && !errors.Is(r.dirtyErr, iterator.Done) {
-			return r.dirtyErr
-		}
-		if r.hasReturnedResultSetMetadata {
-			return io.EOF
-		}
-		r.hasReturnedResultSetMetadata = true
-		metadata, err := r.it.Metadata()
-		if err != nil {
-			return err
-		}
-		dest[0] = metadata
-		return nil
-	}
-	if r.currentResultSetType == resultSetTypeStats {
-		if r.hasReturnedResultSetStats {
-			return io.EOF
-		}
-		r.hasReturnedResultSetStats = true
-		dest[0] = r.it.ResultSetStats()
-		return nil
-=======
 
 	if r.currentResultSetType == resultSetTypeMetadata {
 		return r.nextMetadata(dest)
 	}
 	if r.currentResultSetType == resultSetTypeStats {
 		return r.nextStats(dest)
->>>>>>> 304082fe
 	}
 
 	var row *spanner.Row
