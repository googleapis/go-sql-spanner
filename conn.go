// Copyright 2025 Google LLC
//
// Licensed under the Apache License, Version 2.0 (the "License");
// you may not use this file except in compliance with the License.
// You may obtain a copy of the License at
//
//     https://www.apache.org/licenses/LICENSE-2.0
//
// Unless required by applicable law or agreed to in writing, software
// distributed under the License is distributed on an "AS IS" BASIS,
// WITHOUT WARRANTIES OR CONDITIONS OF ANY KIND, either express or implied.
// See the License for the specific language governing permissions and
// limitations under the License.

package spannerdriver

import (
	"context"
	"database/sql"
	"database/sql/driver"
	"errors"
	"log/slog"
	"slices"
	"sync"
	"time"

	"cloud.google.com/go/spanner"
	adminapi "cloud.google.com/go/spanner/admin/database/apiv1"
	adminpb "cloud.google.com/go/spanner/admin/database/apiv1/databasepb"
	"cloud.google.com/go/spanner/apiv1/spannerpb"
	"github.com/googleapis/go-sql-spanner/connectionstate"
	"github.com/googleapis/go-sql-spanner/parser"
	"google.golang.org/api/iterator"
	"google.golang.org/grpc/codes"
	"google.golang.org/grpc/status"
)

// SpannerConn is the public interface for the raw Spanner connection for the
// sql driver. This interface can be used with the db.Conn().Raw() method.
type SpannerConn interface {
	// StartBatchDDL starts a DDL batch on the connection. After calling this
	// method all subsequent DDL statements will be cached locally. Calling
	// RunBatch will send all cached DDL statements to Spanner as one batch.
	// Use DDL batching to speed up the execution of multiple DDL statements.
	// Note that a DDL batch is not atomic. It is possible that some DDL
	// statements are executed successfully and some not.
	// See https://cloud.google.com/spanner/docs/schema-updates#order_of_execution_of_statements_in_batches
	// for more information on how Cloud Spanner handles DDL batches.
	StartBatchDDL() error
	// StartBatchDML starts a DML batch on the connection. After calling this
	// method all subsequent DML statements will be cached locally. Calling
	// RunBatch will send all cached DML statements to Spanner as one batch.
	// Use DML batching to speed up the execution of multiple DML statements.
	// DML batches can be executed both outside of a transaction and during
	// a read/write transaction. If a DML batch is executed outside an active
	// transaction, the batch will be applied atomically to the database if
	// successful and rolled back if one or more of the statements fail.
	// If a DML batch is executed as part of a transaction, the error will
	// be returned to the application, and the application can decide whether
	// to commit or rollback the transaction.
	StartBatchDML() error
	// RunBatch sends all batched DDL or DML statements to Spanner. This is a
	// no-op if no statements have been batched or if there is no active batch.
	RunBatch(ctx context.Context) error
	// RunDmlBatch sends all batched DML statements to Spanner. This is a
	// no-op if no statements have been batched or if there is no active DML batch.
	RunDmlBatch(ctx context.Context) (SpannerResult, error)
	// AbortBatch aborts the current DDL or DML batch and discards all batched
	// statements.
	AbortBatch() error
	// InDDLBatch returns true if the connection is currently in a DDL batch.
	InDDLBatch() bool
	// InDMLBatch returns true if the connection is currently in a DML batch.
	InDMLBatch() bool
	// GetBatchedStatements returns a copy of the statements that are currently
	// buffered to be executed as a DML or DDL batch. It returns an empty slice
	// if no batch is active, or if there are no statements buffered.
	GetBatchedStatements() []spanner.Statement

	// AutoBatchDml determines whether DML statements should automatically
	// be batched and sent to Spanner when a non-DML statement is encountered.
	// The update count that is returned for DML statements that are buffered
	// is by default 1. This default can be changed by setting the connection
	// variable AutoBatchDmlUpdateCount to a value other than 1.
	// This feature is only used in read/write transactions. DML statements
	// outside transactions are always executed directly.
	AutoBatchDml() bool
	SetAutoBatchDml(autoBatch bool) error
	// AutoBatchDmlUpdateCount determines the update count that is returned for
	// DML statements that are executed when AutoBatchDml is true.
	AutoBatchDmlUpdateCount() int64
	SetAutoBatchDmlUpdateCount(updateCount int64) error
	// AutoBatchDmlUpdateCountVerification enables/disables the verification
	// that the update count that was returned for automatically batched DML
	// statements was correct.
	AutoBatchDmlUpdateCountVerification() bool
	SetAutoBatchDmlUpdateCountVerification(verify bool) error

	// RetryAbortsInternally returns true if the connection automatically
	// retries all aborted transactions.
	RetryAbortsInternally() bool
	// SetRetryAbortsInternally enables/disables the automatic retry of aborted
	// transactions. If disabled, any aborted error from a transaction will be
	// propagated to the application.
	SetRetryAbortsInternally(retry bool) error

	// AutocommitDMLMode returns the current mode that is used for DML
	// statements outside a transaction. The default is Transactional.
	AutocommitDMLMode() AutocommitDMLMode
	// SetAutocommitDMLMode sets the mode to use for DML statements that are
	// executed outside transactions. The default is Transactional. Change to
	// PartitionedNonAtomic to use Partitioned DML instead of Transactional DML.
	// See https://cloud.google.com/spanner/docs/dml-partitioned for more
	// information on Partitioned DML.
	SetAutocommitDMLMode(mode AutocommitDMLMode) error

	// ReadOnlyStaleness returns the current staleness that is used for
	// queries in autocommit mode, and for read-only transactions.
	ReadOnlyStaleness() spanner.TimestampBound
	// SetReadOnlyStaleness sets the staleness to use for queries in autocommit
	// mode and for read-only transaction.
	SetReadOnlyStaleness(staleness spanner.TimestampBound) error

	// IsolationLevel returns the current default isolation level that is
	// used for read/write transactions on this connection.
	IsolationLevel() sql.IsolationLevel
	// SetIsolationLevel sets the default isolation level to use for read/write
	// transactions on this connection.
	SetIsolationLevel(level sql.IsolationLevel) error

	// ReadLockMode returns the current read lock mode that is used for read/write
	// transactions on this connection.
	ReadLockMode() spannerpb.TransactionOptions_ReadWrite_ReadLockMode
	// SetReadLockMode sets the read lock mode to use for read/write transactions
	// on this connection.
	//
	// The read lock mode option controls the locking behavior for read operations and queries within a
	// read-write transaction. It works in conjunction with the transaction's isolation level.
	//
	// PESSIMISTIC: Read locks are acquired immediately on read. This mode only applies to SERIALIZABLE
	// isolation. This mode prevents concurrent modifications by locking data throughout the transaction.
	// This reduces commit-time aborts due to conflicts but can increase how long transactions wait for
	// locks and the overall contention.
	//
	// OPTIMISTIC: Locks for reads within the transaction are not acquired on read. Instead, the locks
	// are acquired on commit to validate that read/queried data has not changed since the transaction
	// started. If a conflict is detected, the transaction will fail. This mode only applies to SERIALIZABLE
	// isolation. This mode defers locking until commit, which can reduce contention and improve throughput.
	// However, be aware that this increases the risk of transaction aborts if there's significant write
	// competition on the same data.
	//
	// READ_LOCK_MODE_UNSPECIFIED: This is the default if no mode is set. The locking behavior depends on
	// the isolation level:
	//
	// REPEATABLE_READ isolation: Locking semantics default to OPTIMISTIC. However, validation checks at
	// commit are only performed for queries using SELECT FOR UPDATE, statements with LOCK_SCANNED_RANGES
	// hints, and DML statements. Note: It is an error to explicitly set ReadLockMode when the isolation
	// level is REPEATABLE_READ.
	//
	// For all other isolation levels: If the read lock mode is not set, it defaults to PESSIMISTIC locking.
	SetReadLockMode(mode spannerpb.TransactionOptions_ReadWrite_ReadLockMode) error

	// TransactionTag returns the transaction tag that will be applied to the next
	// read/write transaction on this connection. The transaction tag that is set
	// on the connection is cleared when a read/write transaction is started.
	TransactionTag() string
	// SetTransactionTag sets the transaction tag that should be applied to the
	// next read/write transaction on this connection. The tag is cleared when a
	// read/write transaction is started.
	SetTransactionTag(transactionTag string) error

	// MaxCommitDelay returns the max commit delay that will be applied to read/write
	// transactions on this connection.
	MaxCommitDelay() time.Duration
	// SetMaxCommitDelay sets the max commit delay that will be applied to read/write
	// transactions on this connection.
	SetMaxCommitDelay(delay time.Duration) error

	// ExcludeTxnFromChangeStreams returns true if the next transaction should be excluded from change streams with the
	// DDL option `allow_txn_exclusion=true`.
	ExcludeTxnFromChangeStreams() bool
	// SetExcludeTxnFromChangeStreams sets whether the next transaction should be excluded from change streams with the
	// DDL option `allow_txn_exclusion=true`.
	SetExcludeTxnFromChangeStreams(excludeTxnFromChangeStreams bool) error

	// DecodeToNativeArrays indicates whether arrays with a Go native type
	// should be decoded to those native types instead of the corresponding
	// spanner.NullTypeName (e.g. []bool vs []spanner.NullBool).
	// See ExecOptions.DecodeToNativeArrays for more information.
	DecodeToNativeArrays() bool
	// SetDecodeToNativeArrays sets whether arrays with a Go native type
	// should be decoded to those native types instead of the corresponding
	// spanner.NullTypeName (e.g. []bool vs []spanner.NullBool).
	// See ExecOptions.DecodeToNativeArrays for more information.
	SetDecodeToNativeArrays(decodeToNativeArrays bool) error

	// Apply writes an array of mutations to the database. This method may only be called while the connection
	// is outside a transaction. Use BufferWrite to write mutations in a transaction.
	// See also spanner.Client#Apply
	Apply(ctx context.Context, ms []*spanner.Mutation, opts ...spanner.ApplyOption) (commitTimestamp time.Time, err error)

	// BufferWrite writes an array of mutations to the current transaction. This method may only be called while the
	// connection is in a read/write transaction. Use Apply to write mutations outside a transaction.
	// See also spanner.ReadWriteTransaction#BufferWrite
	BufferWrite(ms []*spanner.Mutation) error

	// CommitTimestamp returns the commit timestamp of the last implicit or explicit read/write transaction that
	// was executed on the connection, or an error if the connection has not executed a read/write transaction
	// that committed successfully. The timestamp is in the local timezone.
	CommitTimestamp() (commitTimestamp time.Time, err error)
	// CommitResponse returns the commit response of the last implicit or explicit read/write transaction that
	// was executed on the connection, or an error if the connection has not executed a read/write transaction
	// that committed successfully.
	CommitResponse() (commitResponse *spanner.CommitResponse, err error)

	// UnderlyingClient returns the underlying Spanner client for the database.
	// The client cannot be used to access the current transaction or batch on
	// this connection. Executing a transaction or batch using the client that is
	// returned, does not affect this connection.
	// Note that multiple connections share the same Spanner client. Calling
	// this function on different connections to the same database, can
	// return the same Spanner client.
	UnderlyingClient() (client *spanner.Client, err error)

	// DetectStatementType returns the type of SQL statement.
	DetectStatementType(query string) parser.StatementType

	// Parser returns the parser.StatementParser that is used for this connection.
	Parser() *parser.StatementParser

	// resetTransactionForRetry resets the current transaction after it has
	// been aborted by Spanner. Calling this function on a transaction that
	// has not been aborted is not supported and will cause an error to be
	// returned.
	resetTransactionForRetry(ctx context.Context, errDuringCommit bool) error

	// withTransactionCloseFunc sets the close function that should be registered
	// on the next transaction on this connection. This method should only be called
	// directly before starting a new transaction.
	withTransactionCloseFunc(close func())

	// setReadWriteTransactionOptions sets the ReadWriteTransactionOptions that should be
	// used for the current read/write transaction. This method should be called right
	// after starting a new read/write transaction.
	setReadWriteTransactionOptions(options *ReadWriteTransactionOptions)

	// setReadOnlyTransactionOptions sets the options that should be used
	// for the current read-only transaction. This method should be called
	// right after starting a new read-only transaction.
	setReadOnlyTransactionOptions(options *ReadOnlyTransactionOptions)

	// setBatchReadOnlyTransactionOptions sets the options that should be used
	// for the current batch read-only transaction. This method should be called
	// right after starting a new batch read-only transaction.
	setBatchReadOnlyTransactionOptions(options *BatchReadOnlyTransactionOptions)
}

var _ SpannerConn = &conn{}

type conn struct {
	parser        *parser.StatementParser
	connector     *connector
	closed        bool
	client        *spanner.Client
	adminClient   *adminapi.DatabaseAdminClient
	connId        string
	logger        *slog.Logger
	tx            *delegatingTransaction
	prevTx        *delegatingTransaction
	resetForRetry bool
	instance      string
	database      string

	execSingleQuery              func(ctx context.Context, c *spanner.Client, statement spanner.Statement, statementInfo *parser.StatementInfo, bound spanner.TimestampBound, options *ExecOptions) *spanner.RowIterator
	execSingleQueryTransactional func(ctx context.Context, c *spanner.Client, statement spanner.Statement, statementInfo *parser.StatementInfo, options *ExecOptions) (rowIterator, *spanner.CommitResponse, error)
	execSingleDMLTransactional   func(ctx context.Context, c *spanner.Client, statement spanner.Statement, statementInfo *parser.StatementInfo, options *ExecOptions) (*result, *spanner.CommitResponse, error)
	execSingleDMLPartitioned     func(ctx context.Context, c *spanner.Client, statement spanner.Statement, options *ExecOptions) (int64, error)

	// state contains the current ConnectionState for this connection.
	state *connectionstate.ConnectionState
	// batch is the currently active DDL or DML batch on this connection.
	batch *batch

	// tempExecOptions can be set by passing it in as an argument to ExecContext or QueryContext
	// and are applied only to that statement.
	tempExecOptions *ExecOptions
	// tempTransactionCloseFunc is set right before a transaction is started, and is set as the
	// close function for that transaction.
	tempTransactionCloseFunc func()
}

func (c *conn) UnderlyingClient() (*spanner.Client, error) {
	return c.client, nil
}

func (c *conn) DetectStatementType(query string) parser.StatementType {
	info := c.parser.DetectStatementType(query)
	return info.StatementType
}

func (c *conn) Parser() *parser.StatementParser {
	return c.parser
}

func (c *conn) CommitTimestamp() (time.Time, error) {
	ts := propertyCommitTimestamp.GetValueOrDefault(c.state)
	if ts == nil {
		return time.Time{}, spanner.ToSpannerError(status.Error(codes.FailedPrecondition, "this connection has not executed a read/write transaction that committed successfully"))
	}
	return *ts, nil
}

func (c *conn) CommitResponse() (commitResponse *spanner.CommitResponse, err error) {
	resp := propertyCommitResponse.GetValueOrDefault(c.state)
	if resp == nil {
		return nil, spanner.ToSpannerError(status.Error(codes.FailedPrecondition, "this connection has not executed a read/write transaction that committed successfully"))
	}
	return resp, nil
}

func (c *conn) clearCommitResponse() {
	_ = propertyCommitResponse.SetValue(c.state, nil, connectionstate.ContextUser)
	_ = propertyCommitTimestamp.SetValue(c.state, nil, connectionstate.ContextUser)
}

func (c *conn) setCommitResponse(commitResponse *spanner.CommitResponse) {
	if commitResponse == nil {
		c.clearCommitResponse()
		return
	}
	_ = propertyCommitResponse.SetValue(c.state, commitResponse, connectionstate.ContextUser)
	_ = propertyCommitTimestamp.SetValue(c.state, &commitResponse.CommitTs, connectionstate.ContextUser)
}

func (c *conn) showConnectionVariable(identifier parser.Identifier) (any, bool, error) {
	extension, name, err := toExtensionAndName(identifier)
	if err != nil {
		return nil, false, err
	}
	return c.state.GetValue(extension, name)
}

func (c *conn) setConnectionVariable(identifier parser.Identifier, value string, local bool, transaction bool, statementScoped bool) error {
	if transaction && !local {
		// When transaction == true, then local must also be true.
		// We should never hit this condition, as this is an indication of a bug in the driver code.
		return status.Errorf(codes.FailedPrecondition, "transaction properties must be set as a local value")
	}
	if statementScoped && local {
		return status.Errorf(codes.FailedPrecondition, "cannot specify both statementScoped and local")
	}
	extension, name, err := toExtensionAndName(identifier)
	if err != nil {
		return err
	}
	if statementScoped {
		return c.state.SetStatementScopedValue(extension, name, value)
	}
	if local {
		return c.state.SetLocalValue(extension, name, value, transaction)
	}
	return c.state.SetValue(extension, name, value, connectionstate.ContextUser)
}

func toExtensionAndName(identifier parser.Identifier) (string, string, error) {
	var extension string
	var name string
	if len(identifier.Parts) == 1 {
		extension = ""
		name = identifier.Parts[0]
	} else if len(identifier.Parts) == 2 {
		extension = identifier.Parts[0]
		name = identifier.Parts[1]
	} else {
		return "", "", status.Errorf(codes.InvalidArgument, "invalid variable name: %s", identifier)
	}
	return extension, name, nil
}

func (c *conn) RetryAbortsInternally() bool {
	return propertyRetryAbortsInternally.GetValueOrDefault(c.state)
}

func (c *conn) SetRetryAbortsInternally(retry bool) error {
	_, err := c.setRetryAbortsInternally(retry)
	return err
}

func (c *conn) setRetryAbortsInternally(retry bool) (driver.Result, error) {
	if err := propertyRetryAbortsInternally.SetValue(c.state, retry, connectionstate.ContextUser); err != nil {
		return nil, err
	}
	return driver.ResultNoRows, nil
}

func (c *conn) AutocommitDMLMode() AutocommitDMLMode {
	return propertyAutocommitDmlMode.GetValueOrDefault(c.state)
}

func (c *conn) SetAutocommitDMLMode(mode AutocommitDMLMode) error {
	if mode == Unspecified {
		return spanner.ToSpannerError(status.Error(codes.InvalidArgument, "autocommit dml mode cannot be unspecified"))
	}
	_, err := c.setAutocommitDMLMode(mode)
	return err
}

func (c *conn) setAutocommitDMLMode(mode AutocommitDMLMode) (driver.Result, error) {
	if err := propertyAutocommitDmlMode.SetValue(c.state, mode, connectionstate.ContextUser); err != nil {
		return nil, err
	}
	return driver.ResultNoRows, nil
}

func (c *conn) ReadOnlyStaleness() spanner.TimestampBound {
	return propertyReadOnlyStaleness.GetValueOrDefault(c.state)
}

func (c *conn) SetReadOnlyStaleness(staleness spanner.TimestampBound) error {
	_, err := c.setReadOnlyStaleness(staleness)
	return err
}

func (c *conn) setReadOnlyStaleness(staleness spanner.TimestampBound) (driver.Result, error) {
	if err := propertyReadOnlyStaleness.SetValue(c.state, staleness, connectionstate.ContextUser); err != nil {
		return nil, err
	}
	return driver.ResultNoRows, nil
}

func (c *conn) readOnlyStalenessPointer() *spanner.TimestampBound {
	val := propertyReadOnlyStaleness.GetConnectionPropertyValue(c.state)
	if val == nil || !val.HasValue() {
		return nil
	}
	staleness, _ := val.GetValue()
	timestampBound := staleness.(spanner.TimestampBound)
	return &timestampBound
}

func (c *conn) IsolationLevel() sql.IsolationLevel {
	return propertyIsolationLevel.GetValueOrDefault(c.state)
}

func (c *conn) SetIsolationLevel(level sql.IsolationLevel) error {
	return propertyIsolationLevel.SetValue(c.state, level, connectionstate.ContextUser)
}

func (c *conn) ReadLockMode() spannerpb.TransactionOptions_ReadWrite_ReadLockMode {
	return propertyReadLockMode.GetValueOrDefault(c.state)
}

func (c *conn) SetReadLockMode(mode spannerpb.TransactionOptions_ReadWrite_ReadLockMode) error {
	return propertyReadLockMode.SetValue(c.state, mode, connectionstate.ContextUser)
}

func (c *conn) MaxCommitDelay() time.Duration {
	return propertyMaxCommitDelay.GetValueOrDefault(c.state)
}

func (c *conn) maxCommitDelayPointer() *time.Duration {
	val := propertyMaxCommitDelay.GetConnectionPropertyValue(c.state)
	if val == nil || !val.HasValue() {
		return nil
	}
	maxCommitDelay, _ := val.GetValue()
	duration := maxCommitDelay.(time.Duration)
	return &duration
}

func (c *conn) SetMaxCommitDelay(delay time.Duration) error {
	return propertyMaxCommitDelay.SetValue(c.state, delay, connectionstate.ContextUser)
}

func (c *conn) ExcludeTxnFromChangeStreams() bool {
	return propertyExcludeTxnFromChangeStreams.GetValueOrDefault(c.state)
}

func (c *conn) SetExcludeTxnFromChangeStreams(excludeTxnFromChangeStreams bool) error {
	return propertyExcludeTxnFromChangeStreams.SetValue(c.state, excludeTxnFromChangeStreams, connectionstate.ContextUser)
}

func (c *conn) DecodeToNativeArrays() bool {
	return propertyDecodeToNativeArrays.GetValueOrDefault(c.state)
}

func (c *conn) SetDecodeToNativeArrays(decodeToNativeArrays bool) error {
	return propertyDecodeToNativeArrays.SetValue(c.state, decodeToNativeArrays, connectionstate.ContextUser)
}

func (c *conn) TransactionTag() string {
	return propertyTransactionTag.GetValueOrDefault(c.state)
}

func (c *conn) SetTransactionTag(transactionTag string) error {
	return propertyTransactionTag.SetValue(c.state, transactionTag, connectionstate.ContextUser)
}

func (c *conn) StatementTag() string {
	return propertyStatementTag.GetValueOrDefault(c.state)
}

func (c *conn) SetStatementTag(statementTag string) error {
	return propertyStatementTag.SetValue(c.state, statementTag, connectionstate.ContextUser)
}

func (c *conn) AutoBatchDml() bool {
	return propertyAutoBatchDml.GetValueOrDefault(c.state)
}

func (c *conn) SetAutoBatchDml(autoBatch bool) error {
	return propertyAutoBatchDml.SetValue(c.state, autoBatch, connectionstate.ContextUser)
}

func (c *conn) AutoBatchDmlUpdateCount() int64 {
	return propertyAutoBatchDmlUpdateCount.GetValueOrDefault(c.state)
}

func (c *conn) SetAutoBatchDmlUpdateCount(updateCount int64) error {
	return propertyAutoBatchDmlUpdateCount.SetValue(c.state, updateCount, connectionstate.ContextUser)
}

func (c *conn) AutoBatchDmlUpdateCountVerification() bool {
	return propertyAutoBatchDmlUpdateCountVerification.GetValueOrDefault(c.state)
}

func (c *conn) SetAutoBatchDmlUpdateCountVerification(verify bool) error {
	return propertyAutoBatchDmlUpdateCountVerification.SetValue(c.state, verify, connectionstate.ContextUser)
}

func (c *conn) StartBatchDDL() error {
	_, err := c.startBatchDDL()
	return err
}

func (c *conn) StartBatchDML() error {
	_, err := c.startBatchDML( /* automatic = */ false)
	return err
}

func (c *conn) RunBatch(ctx context.Context) error {
	_, err := c.runBatch(ctx)
	return err
}

func (c *conn) RunDmlBatch(ctx context.Context) (SpannerResult, error) {
	res, err := c.runBatch(ctx)
	if err != nil {
		return nil, err
	}
	spannerRes, ok := res.(SpannerResult)
	if !ok {
		return nil, spanner.ToSpannerError(status.Errorf(codes.FailedPrecondition, "not a DML batch"))
	}
	return spannerRes, nil
}

func (c *conn) AbortBatch() error {
	_, err := c.abortBatch()
	return err
}

func (c *conn) InDDLBatch() bool {
	return c.batch != nil && c.batch.tp == parser.BatchTypeDdl
}

func (c *conn) InDMLBatch() bool {
	return (c.batch != nil && c.batch.tp == parser.BatchTypeDml) || (c.inTransaction() && c.tx.IsInBatch())
}

func (c *conn) GetBatchedStatements() []spanner.Statement {
	if c.batch == nil || c.batch.statements == nil {
		return []spanner.Statement{}
	}
	return slices.Clone(c.batch.statements)
}

func (c *conn) inBatch() bool {
	return c.InDDLBatch() || c.InDMLBatch()
}

func (c *conn) startBatchDDL() (driver.Result, error) {
	if c.batch != nil {
		return nil, spanner.ToSpannerError(status.Errorf(codes.FailedPrecondition, "This connection already has an active batch."))
	}
	if c.inTransaction() {
		return nil, spanner.ToSpannerError(status.Errorf(codes.FailedPrecondition, "This connection has an active transaction. DDL batches in transactions are not supported."))
	}
	c.logger.Debug("started ddl batch")
	c.batch = &batch{tp: parser.BatchTypeDdl}
	return driver.ResultNoRows, nil
}

func (c *conn) startBatchDML(automatic bool) (driver.Result, error) {
	execOptions, err := c.options( /*reset = */ true)
	if err != nil {
		return nil, err
	}

	if c.inTransaction() {
		return c.tx.StartBatchDML(execOptions.QueryOptions, automatic)
	}

	if c.batch != nil {
		return nil, spanner.ToSpannerError(status.Errorf(codes.FailedPrecondition, "This connection already has an active batch."))
	}
	c.logger.Debug("starting dml batch outside transaction")
	c.batch = &batch{tp: parser.BatchTypeDml, options: execOptions}
	return driver.ResultNoRows, nil
}

func (c *conn) runBatch(ctx context.Context) (driver.Result, error) {
	if c.inTransaction() {
		return c.tx.RunBatch(ctx)
	}

	if c.batch == nil {
		return nil, spanner.ToSpannerError(status.Errorf(codes.FailedPrecondition, "This connection does not have an active batch"))
	}
	switch c.batch.tp {
	case parser.BatchTypeDdl:
		return c.runDDLBatch(ctx)
	case parser.BatchTypeDml:
		return c.runDMLBatch(ctx)
	default:
		return nil, spanner.ToSpannerError(status.Errorf(codes.InvalidArgument, "Unknown batch type: %d", c.batch.tp))
	}
}

func (c *conn) runDDLBatch(ctx context.Context) (driver.Result, error) {
	statements := c.batch.statements
	c.batch = nil
	return c.execDDL(ctx, statements...)
}

func (c *conn) runDMLBatch(ctx context.Context) (SpannerResult, error) {
	if c.inTransaction() {
		return c.tx.RunDmlBatch(ctx)
	}

	statements := c.batch.statements
	options := c.batch.options
	options.QueryOptions.LastStatement = true
	c.batch = nil
	return c.execBatchDML(ctx, statements, options)
}

func (c *conn) abortBatch() (driver.Result, error) {
	if c.inTransaction() {
		return c.tx.AbortBatch()
	}

	c.batch = nil
	return driver.ResultNoRows, nil
}

func (c *conn) execDDL(ctx context.Context, statements ...spanner.Statement) (driver.Result, error) {
	if c.batch != nil && c.batch.tp == parser.BatchTypeDml {
		return nil, spanner.ToSpannerError(status.Error(codes.FailedPrecondition, "This connection has an active DML batch"))
	}
	if c.batch != nil && c.batch.tp == parser.BatchTypeDdl {
		c.batch.statements = append(c.batch.statements, statements...)
		return driver.ResultNoRows, nil
	}

	if len(statements) > 0 {
		ddlStatements := make([]string, len(statements))
		for i, s := range statements {
			ddlStatements[i] = s.SQL
		}
		if c.parser.IsCreateDatabaseStatement(ddlStatements[0]) {
			op, err := c.adminClient.CreateDatabase(ctx, &adminpb.CreateDatabaseRequest{
				CreateStatement: ddlStatements[0],
				DatabaseDialect: c.parser.Dialect,
				Parent:          c.instance,
				ExtraStatements: ddlStatements[1:],
			})
			if err != nil {
				return nil, err
			}
			if _, err := op.Wait(ctx); err != nil {
				return nil, err
			}
			return driver.ResultNoRows, nil
		} else if c.parser.IsDropDatabaseStatement(ddlStatements[0]) {
<<<<<<< HEAD
=======
			if len(ddlStatements) > 1 {
				return nil, spanner.ToSpannerError(status.Error(codes.InvalidArgument, "DROP DATABASE cannot be used in a batch with other statements"))
			}
>>>>>>> e09de0ba
			stmt := &parser.ParsedDropDatabaseStatement{}
			if err := stmt.Parse(c.parser, ddlStatements[0]); err != nil {
				return nil, err
			}
			return (&executableDropDatabaseStatement{stmt}).execContext(ctx, c, nil)
		}

		op, err := c.adminClient.UpdateDatabaseDdl(ctx, &adminpb.UpdateDatabaseDdlRequest{
			Database:   c.database,
			Statements: ddlStatements,
		})
		if err != nil {
			return nil, err
		}
		if err := op.Wait(ctx); err != nil {
			return nil, err
		}
	}
	return driver.ResultNoRows, nil
}

func (c *conn) execBatchDML(ctx context.Context, statements []spanner.Statement, options *ExecOptions) (SpannerResult, error) {
	if len(statements) == 0 {
		return &result{}, nil
	}

	var affected []int64
	var err error
	if c.inTransaction() && c.tx.contextTransaction != nil {
		tx, ok := c.tx.contextTransaction.(*readWriteTransaction)
		if !ok {
			return nil, status.Errorf(codes.FailedPrecondition, "connection is in a transaction that is not a read/write transaction")
		}
		affected, err = tx.rwTx.BatchUpdateWithOptions(ctx, statements, options.QueryOptions)
	} else {
		_, err = c.client.ReadWriteTransactionWithOptions(ctx, func(ctx context.Context, transaction *spanner.ReadWriteTransaction) error {
			affected, err = transaction.BatchUpdateWithOptions(ctx, statements, options.QueryOptions)
			return err
		}, options.TransactionOptions)
	}
	return &result{rowsAffected: sum(affected), batchUpdateCounts: affected}, err
}

func sum(affected []int64) int64 {
	sum := int64(0)
	for _, c := range affected {
		sum += c
	}
	return sum
}

// WriteMutations is not part of the public API of the database/sql driver.
// It is exported for internal reasons, and may receive breaking changes without prior notice.
//
// WriteMutations writes mutations using this connection. The mutations are either buffered in the current transaction,
// or written directly to Spanner using a new read/write transaction if the connection does not have a transaction.
//
// The function returns an error if the connection currently has a read-only transaction.
//
// The returned CommitResponse is nil if the connection currently has a transaction, as the mutations will only be
// applied to Spanner when the transaction commits.
func (c *conn) WriteMutations(ctx context.Context, ms []*spanner.Mutation) (*spanner.CommitResponse, error) {
	if c.inTransaction() {
		return nil, c.BufferWrite(ms)
	}
	ts, err := c.Apply(ctx, ms)
	if err != nil {
		return nil, err
	}
	return &spanner.CommitResponse{CommitTs: ts}, nil
}

func (c *conn) Apply(ctx context.Context, ms []*spanner.Mutation, opts ...spanner.ApplyOption) (commitTimestamp time.Time, err error) {
	if c.inTransaction() {
		return time.Time{}, spanner.ToSpannerError(
			status.Error(
				codes.FailedPrecondition,
				"Apply may not be called while the connection is in a transaction. Use BufferWrite to write mutations in a transaction."))
	}
	return c.client.Apply(ctx, ms, opts...)
}

func (c *conn) BufferWrite(ms []*spanner.Mutation) error {
	if !c.inTransaction() {
		return spanner.ToSpannerError(
			status.Error(
				codes.FailedPrecondition,
				"BufferWrite may not be called while the connection is not in a transaction. Use Apply to write mutations outside a transaction."))
	}
	return c.tx.BufferWrite(ms)
}

// Ping implements the driver.Pinger interface.
// returns ErrBadConn if the connection is no longer valid.
func (c *conn) Ping(ctx context.Context) error {
	if c.closed {
		return driver.ErrBadConn
	}
	rows, err := c.QueryContext(ctx, "SELECT 1", []driver.NamedValue{})
	if err != nil {
		return driver.ErrBadConn
	}
	defer func() { _ = rows.Close() }()
	values := make([]driver.Value, 1)
	if err := rows.Next(values); err != nil {
		return driver.ErrBadConn
	}
	if values[0] != int64(1) {
		return driver.ErrBadConn
	}
	return nil
}

// ResetSession implements the driver.SessionResetter interface.
// returns ErrBadConn if the connection is no longer valid.
func (c *conn) ResetSession(_ context.Context) error {
	if c.closed {
		return driver.ErrBadConn
	}
	if c.inTransaction() {
		if err := c.tx.Rollback(); err != nil {
			return driver.ErrBadConn
		}
	}
	c.batch = nil

	_ = c.state.Reset(connectionstate.ContextUser)
	c.tempExecOptions = nil
	return nil
}

// IsValid implements the driver.Validator interface.
func (c *conn) IsValid() bool {
	return !c.closed
}

func (c *conn) CheckNamedValue(value *driver.NamedValue) error {
	if value == nil {
		return nil
	}

	if execOptions, ok := value.Value.(ExecOptions); ok {
		c.tempExecOptions = &execOptions
		return driver.ErrRemoveArgument
	}
	if execOptions, ok := value.Value.(*ExecOptions); ok {
		c.tempExecOptions = execOptions
		return driver.ErrRemoveArgument
	}

	if checkIsValidType(value.Value) {
		return nil
	}

	// Convert directly if the value implements driver.Valuer. Although this
	// is also done by the default converter in the sql driver, that conversion
	// requires the value that is returned by Value() to be one of the base
	// types that is supported by database/sql. By doing this check here first,
	// we also support driver.Valuer types that return a Spanner-supported type,
	// such as for example []string.
	if valuer, ok := value.Value.(driver.Valuer); ok {
		if v, err := callValuerValue(valuer); err == nil {
			if checkIsValidType(v) {
				value.Value = v
				return nil
			}
		}
	}

	// Convert the value using the default sql driver. This uses driver.Valuer,
	// if implemented, and falls back to reflection. If the converted value is
	// a supported spanner type, use it. Otherwise, ignore any errors and
	// continue checking other supported spanner specific types.
	if v, err := driver.DefaultParameterConverter.ConvertValue(value.Value); err == nil {
		if checkIsValidType(v) {
			value.Value = v
			return nil
		}
	}

	// google-cloud-go/spanner knows how to deal with these
	if isStructOrArrayOfStructValue(value.Value) || isAnArrayOfProtoColumn(value.Value) {
		return nil
	}

	return spanner.ToSpannerError(status.Errorf(codes.InvalidArgument, "unsupported value type: %T", value.Value))
}

func (c *conn) Prepare(query string) (driver.Stmt, error) {
	return c.PrepareContext(context.Background(), query)
}

func (c *conn) PrepareContext(_ context.Context, query string) (driver.Stmt, error) {
	execOptions, err := c.options( /* reset = */ true)
	if err != nil {
		return nil, err
	}
	parsedSQL, args, err := c.parser.ParseParameters(query)
	if err != nil {
		return nil, err
	}
	return &stmt{conn: c, query: parsedSQL, numArgs: len(args), execOptions: execOptions}, nil
}

// Adds any statement or transaction timeout to the given context. The deadline of the returned
// context will be the earliest of:
// 1. Any existing deadline on the input context.
// 2. Any existing transaction deadline.
// 3. A deadline calculated from the current time + the value of statement_timeout.
func (c *conn) addStatementAndTransactionTimeout(ctx context.Context) (context.Context, context.CancelFunc, error) {
	var statementDeadline time.Time
	var transactionDeadline time.Time
	var deadline time.Time
	var hasStatementDeadline bool
	var hasTransactionDeadline bool

	// Check if the connection has a value for statement_timeout.
	statementTimeout := propertyStatementTimeout.GetValueOrDefault(c.state)
	if statementTimeout != time.Duration(0) {
		hasStatementDeadline = true
		statementDeadline = time.Now().Add(statementTimeout)
	}
	// Check if the current transaction has a deadline.
	transactionDeadline, hasTransactionDeadline, err := c.transactionDeadline()
	if err != nil {
		return nil, nil, err
	}

	// If there is no statement_timeout and no current transaction deadline,
	// then can just use the input context as-is.
	if !hasStatementDeadline && !hasTransactionDeadline {
		return ctx, func() {}, nil
	}

	// If there is both a transaction and a statement deadline, then we use the earliest
	// of those two.
	if hasTransactionDeadline && hasStatementDeadline {
		if statementDeadline.Before(transactionDeadline) {
			deadline = statementDeadline
		} else {
			deadline = transactionDeadline
		}
	} else if hasStatementDeadline {
		deadline = statementDeadline
	} else {
		deadline = transactionDeadline
	}
	// context.WithDeadline automatically selects the earliest deadline of
	// the existing deadline on the context and the given deadline.
	newCtx, cancel := context.WithDeadline(ctx, deadline)
	return newCtx, cancel, nil
}

// transactionDeadline returns the deadline of the current transaction
// on the connection. This also activates the transaction if it is not
// yet activated.
func (c *conn) transactionDeadline() (time.Time, bool, error) {
	if c.tx == nil {
		return time.Time{}, false, nil
	}
	if err := c.tx.ensureActivated(); err != nil {
		return time.Time{}, false, err
	}
	deadline, hasDeadline := c.tx.deadline()
	return deadline, hasDeadline, nil
}

func (c *conn) applyStatementScopedValues(execOptions *ExecOptions) (cleanup func(), returnedErr error) {
	if execOptions == nil {
		return func() {}, nil
	}

	defer func() {
		if returnedErr != nil {
			// Clear any statement values that might have been set if we return an error, as that also means that we
			// are not returning a cleanup function.
			c.state.ClearStatementScopedValues()
		}
	}()
	values := execOptions.PropertyValues
	for _, value := range values {
		if err := c.setConnectionVariable(value.Identifier, value.Value /*local=*/, false /*transaction=*/, false /*statementScoped=*/, true); err != nil {
			return func() {}, err
		}
	}
	return c.state.ClearStatementScopedValues, nil
}

func (c *conn) QueryContext(ctx context.Context, query string, args []driver.NamedValue) (driver.Rows, error) {
	// Execute client side statement if it is one.
	clientStmt, err := c.parser.ParseClientSideStatement(query)
	if err != nil {
		return nil, err
	}
	execOptions, err := c.options( /* reset = */ clientStmt == nil)
	if err != nil {
		return nil, err
	}
	if clientStmt != nil {
		execStmt, err := createExecutableStatement(clientStmt)
		if err != nil {
			return nil, err
		}
		return execStmt.queryContext(ctx, c, execOptions)
	}

	return c.queryContext(ctx, query, execOptions, args)
}

func (c *conn) queryContext(ctx context.Context, query string, execOptions *ExecOptions, args []driver.NamedValue) (returnedRows driver.Rows, returnedErr error) {
	ctx, cancelCause := context.WithCancelCause(ctx)
	cancel := func() {
		cancelCause(nil)
	}
	defer func() {
		if returnedErr != nil {
			cancel()
		}
	}()
	// Clear the commit timestamp of this connection before we execute the query.
	c.clearCommitResponse()

	// Check if the execution options contains an instruction to execute
	// a specific partition of a PartitionedQuery.
	if pq := execOptions.PartitionedQueryOptions.ExecutePartition.PartitionedQuery; pq != nil {
		return pq.execute(ctx, cancel, execOptions.PartitionedQueryOptions.ExecutePartition.Index)
	}

	stmt, err := prepareSpannerStmt(c.parser, query, args)
	if err != nil {
		return nil, err
	}
	statementInfo := c.parser.DetectStatementType(query)
	// DDL statements are not supported in QueryContext so use the execContext method for the execution.
	if statementInfo.StatementType == parser.StatementTypeDdl {
		res, err := c.execContext(ctx, query, execOptions, args)
		if err != nil {
			return nil, err
		}
		return createDriverResultRows(res, cancel, execOptions), nil
	}
	var iter rowIterator
	if c.tx == nil {
		if statementInfo.StatementType == parser.StatementTypeDml {
			// Use a read/write transaction to execute the statement.
			var commitResponse *spanner.CommitResponse
			iter, commitResponse, err = c.execSingleQueryTransactional(ctx, c.client, stmt, statementInfo, execOptions)
			if err != nil {
				return nil, err
			}
			c.setCommitResponse(commitResponse)
		} else if execOptions.PartitionedQueryOptions.PartitionQuery {
			return nil, spanner.ToSpannerError(status.Errorf(codes.FailedPrecondition, "PartitionQuery is only supported in batch read-only transactions"))
		} else if execOptions.PartitionedQueryOptions.AutoPartitionQuery {
			return c.executeAutoPartitionedQuery(ctx, cancel, query, execOptions, args)
		} else {
			// The statement was either detected as being a query, or potentially not recognized at all.
			// In that case, just default to using a single-use read-only transaction and let Spanner
			// return an error if the statement is not suited for that type of transaction.
			iter = &readOnlyRowIterator{c.execSingleQuery(ctx, c.client, stmt, statementInfo, c.ReadOnlyStaleness(), execOptions), statementInfo.StatementType}
		}
	} else {
		if execOptions.PartitionedQueryOptions.PartitionQuery {
			// The driver.Rows instance that is returned for partitionQuery does not
			// contain a context, and therefore also does not cancel the context when it is closed.
			defer cancel()
			return c.tx.partitionQuery(ctx, stmt, execOptions)
		}
		iter, err = c.tx.Query(ctx, stmt, statementInfo.StatementType, execOptions)
		if err != nil {
			return nil, err
		}
	}
	res := createRows(iter, cancel, execOptions)
	if execOptions.DirectExecuteQuery {
		if err := c.directExecuteQuery(ctx, cancelCause, res, execOptions); err != nil {
			return nil, err
		}
	}
	return res, nil
}

// directExecuteQuery blocks until the first PartialResultSet has been returned by Spanner. Any statement_timeout and/or
// transaction_timeout is used while waiting for the first result to be returned.
func (c *conn) directExecuteQuery(ctx context.Context, cancelQuery context.CancelCauseFunc, res *rows, execOptions *ExecOptions) error {
	statementCtx := ctx
	if execOptions.DirectExecuteContext != nil {
		statementCtx = execOptions.DirectExecuteContext
	}
	// Add the statement or transaction deadline to the context.
	statementCtx, cancelStatement, err := c.addStatementAndTransactionTimeout(statementCtx)
	if err != nil {
		return err
	}
	defer cancelStatement()

	// Asynchronously fetch the first partial result set from Spanner.
	done := make(chan struct{})
	go func() {
		// Calling res.getColumns() ensures that the first PartialResultSet has been returned, as it contains the
		// metadata of the query.
		defer close(done)
		res.getColumns()
	}()
	// Wait until either the done channel is closed or the context is done.
	var statementErr error
	select {
	case <-statementCtx.Done():
		statementErr = statementCtx.Err()
		// Cancel the query execution.
		cancelQuery(statementCtx.Err())
	case <-done:
	}

	// Now wait until done channel is closed. This could be because the execution finished
	// successfully, or because the context was cancelled, which again causes the execution
	// to (eventually) fail.
	<-done
	if res.dirtyErr != nil && !errors.Is(res.dirtyErr, iterator.Done) {
		_ = res.Close()
		if statementErr != nil {
			// Create a status error from the statement error and wrap both the Spanner error and the status error into
			// one error. This will preserve the DeadlineExceeded error code from statementErr, and include the request
			// ID from the Spanner error.
			s := status.FromContextError(statementErr)
			return errors.Join(s.Err(), res.dirtyErr)
		}
		return res.dirtyErr
	}
	return nil
}

func (c *conn) ExecContext(ctx context.Context, query string, args []driver.NamedValue) (driver.Result, error) {
	// Execute client side statement if it is one.
	stmt, err := c.parser.ParseClientSideStatement(query)
	if err != nil {
		return nil, err
	}
	execOptions, err := c.options( /*reset = */ stmt == nil)
	if err != nil {
		return nil, err
	}
	if stmt != nil {
		execStmt, err := createExecutableStatement(stmt)
		if err != nil {
			return nil, err
		}
		return execStmt.execContext(ctx, c, execOptions)
	}
	return c.execContext(ctx, query, execOptions, args)
}

func (c *conn) execContext(ctx context.Context, query string, execOptions *ExecOptions, args []driver.NamedValue) (returnedResult driver.Result, returnedErr error) {
	// Add the statement/transaction deadline to the context.
	ctx, cancel, err := c.addStatementAndTransactionTimeout(ctx)
	if err != nil {
		return nil, err
	}
	defer cancel()
	// Clear the commit timestamp of this connection before we execute the statement.
	c.clearCommitResponse()

	statementInfo := c.parser.DetectStatementType(query)
	// Use admin API if DDL statement is provided.
	if statementInfo.StatementType == parser.StatementTypeDdl {
		// Spanner does not support DDL in transactions, and although it is technically possible to execute DDL
		// statements while a transaction is active, we return an error to avoid any confusion whether the DDL
		// statement is executed as part of the active transaction or not.
		if c.inTransaction() {
			return nil, spanner.ToSpannerError(status.Errorf(codes.FailedPrecondition, "cannot execute DDL as part of a transaction"))
		}
		return c.execDDL(ctx, spanner.NewStatement(query))
	}

	ss, err := prepareSpannerStmt(c.parser, query, args)
	if err != nil {
		return nil, err
	}

	// Start an automatic DML batch.
	if c.AutoBatchDml() && !c.inBatch() && c.inTransaction() && statementInfo.StatementType == parser.StatementTypeDml {
		if _, err := c.startBatchDML( /* automatic = */ true); err != nil {
			return nil, err
		}
	}

	var res *result
	var commitResponse *spanner.CommitResponse
	if c.tx == nil {
		if c.InDMLBatch() {
			c.batch.statements = append(c.batch.statements, ss)
			res = &result{}
		} else {
			dmlMode := c.AutocommitDMLMode()
			if execOptions.AutocommitDMLMode != Unspecified {
				dmlMode = execOptions.AutocommitDMLMode
			}
			if dmlMode == Transactional {
				res, commitResponse, err = c.execSingleDMLTransactional(ctx, c.client, ss, statementInfo, execOptions)
				if err == nil {
					c.setCommitResponse(commitResponse)
				}
			} else if dmlMode == PartitionedNonAtomic {
				var rowsAffected int64
				rowsAffected, err = c.execSingleDMLPartitioned(ctx, c.client, ss, execOptions)
				res = &result{rowsAffected: rowsAffected}
			} else {
				return nil, status.Errorf(codes.FailedPrecondition, "invalid dml mode: %s", dmlMode.String())
			}
		}
	} else {
		res, err = c.tx.ExecContext(ctx, ss, statementInfo, execOptions.QueryOptions)
	}
	if err != nil {
		return nil, err
	}
	return res, nil
}

// options returns and optionally resets the ExecOptions for the next statement.
func (c *conn) options(reset bool) (*ExecOptions, error) {
	if reset {
		defer func() {
			// Only reset the transaction tag if there is no active transaction on the connection.
			if !c.inTransaction() {
				_ = propertyTransactionTag.ResetValue(c.state, connectionstate.ContextUser)
			}
			_ = propertyStatementTag.ResetValue(c.state, connectionstate.ContextUser)
			c.tempExecOptions = nil
		}()
	}
	// TODO: Refactor this to only use connection state as the (temporary) storage, and remove the tempExecOptions field
	if c.tempExecOptions != nil {
		cleanup, err := c.applyStatementScopedValues(c.tempExecOptions)
		if err != nil {
			return nil, err
		}
		defer cleanup()
	}

	// TODO: Refactor this to work 'the other way around'. That is:
	//       The ExecOptions that are given for a statement should update the connection state.
	//       The statement execution should read the state from the connection state.
	effectiveOptions := &ExecOptions{
		AutocommitDMLMode:    c.AutocommitDMLMode(),
		DecodeToNativeArrays: c.DecodeToNativeArrays(),
		QueryOptions: spanner.QueryOptions{
			RequestTag: c.StatementTag(),
			Priority:   propertyRpcPriority.GetValueOrDefault(c.state),
		},
		TransactionOptions: spanner.TransactionOptions{
			ExcludeTxnFromChangeStreams: c.ExcludeTxnFromChangeStreams(),
			TransactionTag:              c.TransactionTag(),
			IsolationLevel:              toProtoIsolationLevelOrDefault(c.IsolationLevel()),
			ReadLockMode:                c.ReadLockMode(),
			CommitPriority:              propertyCommitPriority.GetValueOrDefault(c.state),
			CommitOptions: spanner.CommitOptions{
				MaxCommitDelay:    c.maxCommitDelayPointer(),
				ReturnCommitStats: propertyReturnCommitStats.GetValueOrDefault(c.state),
			},
		},
		PartitionedQueryOptions: PartitionedQueryOptions{},
		TimestampBound:          c.readOnlyStalenessPointer(),
	}
	if c.tempExecOptions != nil {
		effectiveOptions.merge(c.tempExecOptions)
	}
	return effectiveOptions, nil
}

func (c *conn) Close() error {
	return c.connector.decreaseConnCount()
}

func noTransaction() error {
	return status.Errorf(codes.FailedPrecondition, "connection does not have a transaction")
}

func (c *conn) resetTransactionForRetry(ctx context.Context, errDuringCommit bool) error {
	if errDuringCommit {
		if c.prevTx == nil {
			return noTransaction()
		}
		c.tx = c.prevTx
		// If the aborted error happened during the Commit, then the transaction
		// context has been cancelled, and we need to create a new one.
		if rwTx, ok := c.tx.contextTransaction.(*readWriteTransaction); ok {
			newCtx, cancel := c.addTransactionTimeout(c.tx.ctx)
			rwTx.ctx = newCtx
			// Make sure that we cancel the new context when the transaction is closed.
			origClose := rwTx.close
			rwTx.close = func(result txResult, commitResponse *spanner.CommitResponse, commitErr error) {
				origClose(result, commitResponse, commitErr)
				cancel()
			}
		}
		c.resetForRetry = true
	} else if c.tx == nil {
		return noTransaction()
	}
	return c.tx.resetForRetry(ctx)
}

func (c *conn) withTransactionCloseFunc(close func()) {
	c.tempTransactionCloseFunc = close
}

func (c *conn) setReadWriteTransactionOptions(options *ReadWriteTransactionOptions) {
	if options == nil {
		return
	}
	if options.DisableInternalRetries {
		_ = propertyRetryAbortsInternally.SetLocalValue(c.state, !options.DisableInternalRetries)
	}
	if options.TransactionOptions.BeginTransactionOption != spanner.DefaultBeginTransaction {
		_ = propertyBeginTransactionOption.SetLocalValue(c.state, options.TransactionOptions.BeginTransactionOption)
	}
	if options.TransactionOptions.CommitOptions.MaxCommitDelay != nil {
		_ = propertyMaxCommitDelay.SetLocalValue(c.state, *options.TransactionOptions.CommitOptions.MaxCommitDelay)
	}
	if options.TransactionOptions.CommitOptions.ReturnCommitStats {
		_ = propertyReturnCommitStats.SetLocalValue(c.state, options.TransactionOptions.CommitOptions.ReturnCommitStats)
	}
	if options.TransactionOptions.TransactionTag != "" {
		_ = propertyTransactionTag.SetLocalValue(c.state, options.TransactionOptions.TransactionTag)
	}
	if options.TransactionOptions.ReadLockMode != spannerpb.TransactionOptions_ReadWrite_READ_LOCK_MODE_UNSPECIFIED {
		_ = propertyReadLockMode.SetLocalValue(c.state, options.TransactionOptions.ReadLockMode)
	}
	if options.TransactionOptions.IsolationLevel != spannerpb.TransactionOptions_ISOLATION_LEVEL_UNSPECIFIED {
		_ = propertyIsolationLevel.SetLocalValue(c.state, toSqlIsolationLevelOrDefault(options.TransactionOptions.IsolationLevel))
	}
	if options.TransactionOptions.ExcludeTxnFromChangeStreams {
		_ = propertyExcludeTxnFromChangeStreams.SetLocalValue(c.state, options.TransactionOptions.ExcludeTxnFromChangeStreams)
	}
	if options.TransactionOptions.CommitPriority != spannerpb.RequestOptions_PRIORITY_UNSPECIFIED {
		_ = propertyCommitPriority.SetLocalValue(c.state, options.TransactionOptions.CommitPriority)
	}
}

func (c *conn) getTransactionOptions(execOptions *ExecOptions) ReadWriteTransactionOptions {
	txOpts := ReadWriteTransactionOptions{
		TransactionOptions:     execOptions.TransactionOptions,
		DisableInternalRetries: !c.RetryAbortsInternally(),
	}
	// Only use the default isolation level from the connection if the ExecOptions
	// did not contain a more specific isolation level.
	if txOpts.TransactionOptions.IsolationLevel == spannerpb.TransactionOptions_ISOLATION_LEVEL_UNSPECIFIED {
		// This should never really return an error, but we check just to be absolutely sure.
		level, err := toProtoIsolationLevel(c.IsolationLevel())
		if err == nil {
			txOpts.TransactionOptions.IsolationLevel = level
		}
	}
	if txOpts.TransactionOptions.BeginTransactionOption == spanner.DefaultBeginTransaction {
		txOpts.TransactionOptions.BeginTransactionOption = c.convertDefaultBeginTransactionOption(propertyBeginTransactionOption.GetValueOrDefault(c.state))
	}
	return txOpts
}

func (c *conn) setReadOnlyTransactionOptions(options *ReadOnlyTransactionOptions) {
	if options == nil {
		return
	}
	if options.BeginTransactionOption != spanner.DefaultBeginTransaction {
		_ = propertyBeginTransactionOption.SetLocalValue(c.state, options.BeginTransactionOption)
	}
	if options.TimestampBound.String() != "(strong)" {
		_ = propertyReadOnlyStaleness.SetLocalValue(c.state, options.TimestampBound)
	}
}

func (c *conn) getReadOnlyTransactionOptions() ReadOnlyTransactionOptions {
	return ReadOnlyTransactionOptions{TimestampBound: c.ReadOnlyStaleness(), BeginTransactionOption: c.convertDefaultBeginTransactionOption(propertyBeginTransactionOption.GetValueOrDefault(c.state))}
}

func (c *conn) setBatchReadOnlyTransactionOptions(options *BatchReadOnlyTransactionOptions) {
	if options == nil {
		return
	}
	if options.TimestampBound.String() != "(strong)" {
		_ = propertyReadOnlyStaleness.SetLocalValue(c.state, options.TimestampBound)
	}
}

func (c *conn) getBatchReadOnlyTransactionOptions() BatchReadOnlyTransactionOptions {
	return BatchReadOnlyTransactionOptions{TimestampBound: c.ReadOnlyStaleness()}
}

// BeginReadOnlyTransaction is not part of the public API of the database/sql driver.
// It is exported for internal reasons, and may receive breaking changes without prior notice.
//
// BeginReadOnlyTransaction starts a new read-only transaction on this connection.
func (c *conn) BeginReadOnlyTransaction(ctx context.Context, options *ReadOnlyTransactionOptions, close func()) (driver.Tx, error) {
	tx, err := c.beginTx(ctx, driver.TxOptions{ReadOnly: true}, close)
	c.setReadOnlyTransactionOptions(options)
	if err != nil {
		return nil, err
	}
	return tx, nil
}

// BeginReadWriteTransaction is not part of the public API of the database/sql driver.
// It is exported for internal reasons, and may receive breaking changes without prior notice.
//
// BeginReadWriteTransaction starts a new read/write transaction on this connection.
func (c *conn) BeginReadWriteTransaction(ctx context.Context, options *ReadWriteTransactionOptions, close func()) (driver.Tx, error) {
	tx, err := c.beginTx(ctx, driver.TxOptions{}, close)
	c.setReadWriteTransactionOptions(options)
	if err != nil {
		return nil, err
	}
	return tx, nil
}

func (c *conn) Begin() (driver.Tx, error) {
	return c.BeginTx(context.Background(), driver.TxOptions{})
}

func (c *conn) BeginTx(ctx context.Context, driverOpts driver.TxOptions) (driver.Tx, error) {
	defer func() {
		c.tempTransactionCloseFunc = nil
	}()
	return c.beginTx(ctx, driverOpts, c.tempTransactionCloseFunc)
}

func (c *conn) beginTx(ctx context.Context, driverOpts driver.TxOptions, closeFunc func()) (driver.Tx, error) {
	if c.resetForRetry {
		c.resetForRetry = false
		return c.tx, nil
	}
	if c.inTransaction() {
		return nil, spanner.ToSpannerError(status.Errorf(codes.FailedPrecondition, "already in a transaction"))
	}
	if c.inBatch() {
		return nil, status.Error(codes.FailedPrecondition, "This connection has an active batch. Run or abort the batch before starting a new transaction.")
	}

	isolationLevelFromTxOpts := spannerpb.TransactionOptions_ISOLATION_LEVEL_UNSPECIFIED
	// Determine whether internal retries have been disabled using a special
	// value for the transaction isolation level.
	disableRetryAborts := false
	batchReadOnly := false
	sil := driverOpts.Isolation >> 8
	driverOpts.Isolation = driverOpts.Isolation - sil<<8
	if driverOpts.Isolation != driver.IsolationLevel(sql.LevelDefault) {
		level, err := toProtoIsolationLevel(sql.IsolationLevel(driverOpts.Isolation))
		if err != nil {
			return nil, err
		}
		isolationLevelFromTxOpts = level
	}
	if sil > 0 {
		switch spannerIsolationLevel(sil) {
		case levelDisableRetryAborts:
			disableRetryAborts = true
		case levelBatchReadOnly:
			batchReadOnly = true
		default:
			// ignore
		}
	}
	if batchReadOnly && !driverOpts.ReadOnly {
		return nil, status.Error(codes.InvalidArgument, "levelBatchReadOnly can only be used for read-only transactions")
	}
	if closeFunc == nil {
		closeFunc = func() {}
	}
	if err := c.state.Begin(); err != nil {
		return nil, err
	}
	c.clearCommitResponse()

	if isolationLevelFromTxOpts != spannerpb.TransactionOptions_ISOLATION_LEVEL_UNSPECIFIED {
		_ = propertyIsolationLevel.SetLocalValue(c.state, sql.IsolationLevel(driverOpts.Isolation))
	}
	// TODO: Figure out how to distinguish between 'use the default' and 'use read/write'.
	if driverOpts.ReadOnly {
		_ = propertyTransactionReadOnly.SetLocalValue(c.state, true)
	}
	if batchReadOnly {
		_ = propertyTransactionBatchReadOnly.SetLocalValue(c.state, true)
	}
	if disableRetryAborts {
		_ = propertyRetryAbortsInternally.SetLocalValue(c.state, false)
	}

	c.tx = &delegatingTransaction{
		conn: c,
		ctx:  ctx,
		close: func(result txResult) {
			closeFunc()
			if result == txResultCommit {
				_ = c.state.Commit()
			} else {
				_ = c.state.Rollback()
			}
			c.tx = nil
		},
	}
	return c.tx, nil
}

// addTransactionTimeout creates a new derived context with the current transaction_timeout.
func (c *conn) addTransactionTimeout(ctx context.Context) (context.Context, context.CancelFunc) {
	timeout := propertyTransactionTimeout.GetValueOrDefault(c.state)
	if timeout == time.Duration(0) {
		return ctx, func() {}
	}
	// Note that this will set the actual deadline to the earliest of the existing deadline on ctx and the calculated
	// deadline based on the timeout.
	return context.WithTimeout(ctx, timeout)
}

func (c *conn) activateTransaction() (contextTransaction, error) {
	closeFunc := c.tx.close
	if propertyTransactionReadOnly.GetValueOrDefault(c.state) {
		var logger *slog.Logger
		var ro *spanner.ReadOnlyTransaction
		var bo *spanner.BatchReadOnlyTransaction
		if propertyTransactionBatchReadOnly.GetValueOrDefault(c.state) {
			logger = c.logger.With("tx", "batchro")
			var err error
			// BatchReadOnly transactions (currently) do not support inline-begin.
			// This means that the transaction options must be supplied here, and not through a callback.
			bo, err = c.client.BatchReadOnlyTransaction(c.tx.ctx, propertyReadOnlyStaleness.GetValueOrDefault(c.state))
			if err != nil {
				return nil, err
			}
			ro = &bo.ReadOnlyTransaction
		} else {
			logger = c.logger.With("tx", "ro")
			beginTxOpt := c.convertDefaultBeginTransactionOption(propertyBeginTransactionOption.GetValueOrDefault(c.state))
			ro = c.client.ReadOnlyTransaction().WithBeginTransactionOption(beginTxOpt)
		}
		return &readOnlyTransaction{
			roTx:   ro,
			boTx:   bo,
			logger: logger,
			close:  closeFunc,
			timestampBoundCallback: func() spanner.TimestampBound {
				return propertyReadOnlyStaleness.GetValueOrDefault(c.state)
			},
		}, nil
	}

	opts := spanner.TransactionOptions{}
	opts.BeginTransactionOption = c.convertDefaultBeginTransactionOption(propertyBeginTransactionOption.GetValueOrDefault(c.state))

	// Add the current value of transaction_timeout to the context that is registered
	// on the transaction.
	ctx, cancel := c.addTransactionTimeout(c.tx.ctx)
	tx, err := spanner.NewReadWriteStmtBasedTransactionWithCallbackForOptions(ctx, c.client, opts, func() spanner.TransactionOptions {
		defer func() {
			// Reset the transaction_tag after starting the transaction.
			_ = propertyTransactionTag.ResetValue(c.state, connectionstate.ContextUser)
		}()
		execOptions, err := c.options( /*reset=*/ true)
		if err != nil {
			execOptions = &ExecOptions{}
		}
		return c.effectiveTransactionOptions(spannerpb.TransactionOptions_ISOLATION_LEVEL_UNSPECIFIED, execOptions)
	})
	if err != nil {
		cancel()
		return nil, err
	}
	logger := c.logger.With("tx", "rw")
	return &readWriteTransaction{
		ctx:    ctx,
		conn:   c,
		logger: logger,
		rwTx:   tx,
		close: func(result txResult, commitResponse *spanner.CommitResponse, commitErr error) {
			c.prevTx = c.tx
			if commitErr == nil {
				c.setCommitResponse(commitResponse)
				closeFunc(result)
			} else {
				closeFunc(txResultRollback)
			}
			cancel()
		},
		retryAborts: sync.OnceValue(func() bool {
			return c.RetryAbortsInternally()
		}),
	}, nil
}

func (c *conn) effectiveTransactionOptions(isolationLevelFromTxOpts spannerpb.TransactionOptions_IsolationLevel, execOptions *ExecOptions) spanner.TransactionOptions {
	readWriteTransactionOptions := c.getTransactionOptions(execOptions)
	res := readWriteTransactionOptions.TransactionOptions
	if isolationLevelFromTxOpts != spannerpb.TransactionOptions_ISOLATION_LEVEL_UNSPECIFIED {
		res.IsolationLevel = isolationLevelFromTxOpts
	}
	return res
}

func (c *conn) convertDefaultBeginTransactionOption(opt spanner.BeginTransactionOption) spanner.BeginTransactionOption {
	if opt == spanner.DefaultBeginTransaction {
		if propertyBeginTransactionOption.GetValueOrDefault(c.state) == spanner.DefaultBeginTransaction {
			return spanner.InlinedBeginTransaction
		}
		return propertyBeginTransactionOption.GetValueOrDefault(c.state)
	}
	return opt
}

func (c *conn) inTransaction() bool {
	return c.tx != nil
}

// Commit is not part of the public API of the database/sql driver.
// It is exported for internal reasons, and may receive breaking changes without prior notice.
//
// Commit commits the current transaction on this connection.
func (c *conn) Commit(ctx context.Context) (*spanner.CommitResponse, error) {
	if !c.inTransaction() {
		return nil, status.Errorf(codes.FailedPrecondition, "this connection does not have a transaction")
	}
	// TODO: Pass in context to the tx.Commit() function.
	if err := c.tx.Commit(); err != nil {
		return nil, err
	}

	// This will return either the commit response or nil, depending on whether the transaction was a
	// read/write transaction or a read-only transaction.
	return propertyCommitResponse.GetValueOrDefault(c.state), nil
}

// Rollback is not part of the public API of the database/sql driver.
// It is exported for internal reasons, and may receive breaking changes without prior notice.
//
// Rollback rollbacks the current transaction on this connection.
func (c *conn) Rollback(ctx context.Context) error {
	if !c.inTransaction() {
		return status.Errorf(codes.FailedPrecondition, "this connection does not have a transaction")
	}
	// TODO: Pass in context to the tx.Rollback() function.
	return c.tx.Rollback()
}

func queryInSingleUse(ctx context.Context, c *spanner.Client, statement spanner.Statement, statementInfo *parser.StatementInfo, tb spanner.TimestampBound, options *ExecOptions) *spanner.RowIterator {
	if options.TimestampBound != nil {
		tb = *options.TimestampBound
	}
	return c.Single().WithTimestampBound(tb).QueryWithOptions(ctx, statement, options.QueryOptions)
}

func (c *conn) executeAutoPartitionedQuery(ctx context.Context, cancel context.CancelFunc, query string, execOptions *ExecOptions, args []driver.NamedValue) (returnedRows driver.Rows, returnedErr error) {
	// The cancel() function is called by the returned Rows object when it is closed.
	// However, if an error is returned instead of a Rows instance, we need to cancel
	// the context when we return from this function.
	defer func() {
		if returnedErr != nil {
			cancel()
		}
	}()
	tx, err := c.BeginTx(ctx, driver.TxOptions{ReadOnly: true, Isolation: withBatchReadOnly(driver.IsolationLevel(sql.LevelDefault))})
	if err != nil {
		return nil, err
	}
	r, err := c.queryContext(ctx, query, execOptions, args)
	if err != nil {
		_ = tx.Rollback()
		return nil, err
	}
	if rows, ok := r.(*rows); ok {
		rows.close = func() error {
			defer cancel()
			return tx.Commit()
		}
	}
	return r, nil
}

func queryInNewRWTransaction(ctx context.Context, c *spanner.Client, statement spanner.Statement, statementInfo *parser.StatementInfo, options *ExecOptions) (rowIterator, *spanner.CommitResponse, error) {
	var result *wrappedRowIterator
	options.QueryOptions.LastStatement = true
	fn := func(ctx context.Context, tx *spanner.ReadWriteTransaction) error {
		if result != nil {
			// in case of a retry
			result.Stop()
		}
		it := tx.QueryWithOptions(ctx, statement, options.QueryOptions)
		row, err := it.Next()
		if err == iterator.Done {
			result = &wrappedRowIterator{
				RowIterator: it,
				stmtType:    statementInfo.StatementType,
				noRows:      true,
			}
		} else if err != nil {
			it.Stop()
			return err
		} else {
			result = &wrappedRowIterator{
				RowIterator: it,
				stmtType:    statementInfo.StatementType,
				firstRow:    row,
			}
		}
		return nil
	}
	resp, err := c.ReadWriteTransactionWithOptions(ctx, fn, options.TransactionOptions)
	if err != nil {
		if result != nil {
			result.Stop()
		}
		return nil, nil, err
	}
	return result, &resp, nil
}

var errInvalidDmlForExecContext = spanner.ToSpannerError(status.Error(codes.FailedPrecondition, "Exec and ExecContext can only be used with INSERT statements with a THEN RETURN clause that return exactly one row with one column of type INT64. Use Query or QueryContext for DML statements other than INSERT and/or with THEN RETURN clauses that return other/more data."))

func execInNewRWTransaction(ctx context.Context, c *spanner.Client, statement spanner.Statement, statementInfo *parser.StatementInfo, options *ExecOptions) (*result, *spanner.CommitResponse, error) {
	var res *result
	options.QueryOptions.LastStatement = true
	fn := func(ctx context.Context, tx *spanner.ReadWriteTransaction) error {
		var err error
		res, err = execTransactionalDML(ctx, tx, statement, statementInfo, options.QueryOptions)
		if err != nil {
			return err
		}
		return nil
	}
	resp, err := c.ReadWriteTransactionWithOptions(ctx, fn, options.TransactionOptions)
	if err != nil {
		return &result{}, nil, err
	}
	return res, &resp, nil
}

func execTransactionalDML(ctx context.Context, tx spannerTransaction, statement spanner.Statement, statementInfo *parser.StatementInfo, options spanner.QueryOptions) (*result, error) {
	var rowsAffected int64
	var lastInsertId int64
	var hasLastInsertId bool
	it := tx.QueryWithOptions(ctx, statement, options)
	defer it.Stop()
	row, err := it.Next()
	if err != nil && err != iterator.Done {
		return nil, err
	}
	if len(it.Metadata.RowType.Fields) != 0 && !(len(it.Metadata.RowType.Fields) == 1 &&
		it.Metadata.RowType.Fields[0].Type.Code == spannerpb.TypeCode_INT64 &&
		statementInfo.DmlType == parser.DmlTypeInsert) {
		return nil, errInvalidDmlForExecContext
	}
	if err != iterator.Done {
		if err := row.Column(0, &lastInsertId); err != nil {
			return nil, err
		}
		// Verify that the result set only contains one row.
		_, err = it.Next()
		if err == iterator.Done {
			hasLastInsertId = true
		} else {
			// Statement returned more than one row.
			return nil, errInvalidDmlForExecContext
		}
	}
	rowsAffected = it.RowCount
	return &result{rowsAffected: rowsAffected, lastInsertId: lastInsertId, hasLastInsertId: hasLastInsertId}, nil
}

func execAsPartitionedDML(ctx context.Context, c *spanner.Client, statement spanner.Statement, options *ExecOptions) (int64, error) {
	queryOptions := options.QueryOptions
	queryOptions.ExcludeTxnFromChangeStreams = options.TransactionOptions.ExcludeTxnFromChangeStreams
	return c.PartitionedUpdateWithOptions(ctx, statement, queryOptions)
}<|MERGE_RESOLUTION|>--- conflicted
+++ resolved
@@ -683,12 +683,9 @@
 			}
 			return driver.ResultNoRows, nil
 		} else if c.parser.IsDropDatabaseStatement(ddlStatements[0]) {
-<<<<<<< HEAD
-=======
 			if len(ddlStatements) > 1 {
 				return nil, spanner.ToSpannerError(status.Error(codes.InvalidArgument, "DROP DATABASE cannot be used in a batch with other statements"))
 			}
->>>>>>> e09de0ba
 			stmt := &parser.ParsedDropDatabaseStatement{}
 			if err := stmt.Parse(c.parser, ddlStatements[0]); err != nil {
 				return nil, err
