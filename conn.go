--- conflicted
+++ resolved
@@ -1053,13 +1053,6 @@
 	if options == nil {
 		return
 	}
-<<<<<<< HEAD
-=======
-	c.tempTransactionCloseFunc = options.close
-	// Start a transaction for the connection state, so we can set the transaction options
-	// as local options in the current transaction.
-	_ = c.state.Begin()
->>>>>>> 6a396d35
 	if options.DisableInternalRetries {
 		_ = propertyRetryAbortsInternally.SetLocalValue(c.state, !options.DisableInternalRetries)
 	}
@@ -1113,13 +1106,6 @@
 	if options == nil {
 		return
 	}
-<<<<<<< HEAD
-=======
-	c.tempTransactionCloseFunc = options.close
-	// Start a transaction for the connection state, so we can set the transaction options
-	// as local options in the current transaction.
-	_ = c.state.Begin()
->>>>>>> 6a396d35
 	if options.BeginTransactionOption != spanner.DefaultBeginTransaction {
 		_ = propertyBeginTransactionOption.SetLocalValue(c.state, options.BeginTransactionOption)
 	}
@@ -1136,13 +1122,6 @@
 	if options == nil {
 		return
 	}
-<<<<<<< HEAD
-=======
-	c.tempTransactionCloseFunc = options.close
-	// Start a transaction for the connection state, so we can set the transaction options
-	// as local options in the current transaction.
-	_ = c.state.Begin()
->>>>>>> 6a396d35
 	if options.TimestampBound.String() != "(strong)" {
 		_ = propertyReadOnlyStaleness.SetLocalValue(c.state, options.TimestampBound)
 	}
@@ -1194,24 +1173,6 @@
 		c.resetForRetry = false
 		return c.tx, nil
 	}
-<<<<<<< HEAD
-=======
-	// Also start a transaction on the ConnectionState if the BeginTx call was successful.
-	defer func() {
-		if c.tx != nil {
-			_ = c.state.Begin()
-		} else {
-			// Rollback in case the connection state transaction was started before this function
-			// was called, for example if the caller set temporary transaction options.
-			_ = c.state.Rollback()
-		}
-	}()
-
-	// TODO: Delay the actual determination of the transaction type until the first query.
-	//       This is required in order to support SET TRANSACTION READ {ONLY | WRITE}
-	readOnlyTxOpts := c.getReadOnlyTransactionOptions()
-	batchReadOnlyTxOpts := c.getBatchReadOnlyTransactionOptions()
->>>>>>> 6a396d35
 	if c.inTransaction() {
 		return nil, spanner.ToSpannerError(status.Errorf(codes.FailedPrecondition, "already in a transaction"))
 	}
@@ -1249,13 +1210,10 @@
 	if closeFunc == nil {
 		closeFunc = func() {}
 	}
-<<<<<<< HEAD
 	if err := c.state.Begin(); err != nil {
 		return nil, err
 	}
 	c.clearCommitResponse()
-=======
->>>>>>> 6a396d35
 
 	if isolationLevelFromTxOpts != spannerpb.TransactionOptions_ISOLATION_LEVEL_UNSPECIFIED {
 		_ = propertyIsolationLevel.SetLocalValue(c.state, sql.IsolationLevel(driverOpts.Isolation))
@@ -1298,60 +1256,27 @@
 			var err error
 			// BatchReadOnly transactions (currently) do not support inline-begin.
 			// This means that the transaction options must be supplied here, and not through a callback.
-<<<<<<< HEAD
 			bo, err = c.client.BatchReadOnlyTransaction(c.tx.ctx, propertyReadOnlyStaleness.GetValueOrDefault(c.state))
-=======
-			bo, err = c.client.BatchReadOnlyTransaction(ctx, batchReadOnlyTxOpts.TimestampBound)
->>>>>>> 6a396d35
 			if err != nil {
 				return nil, err
 			}
 			ro = &bo.ReadOnlyTransaction
 		} else {
 			logger = c.logger.With("tx", "ro")
-<<<<<<< HEAD
 			beginTxOpt := c.convertDefaultBeginTransactionOption(propertyBeginTransactionOption.GetValueOrDefault(c.state))
 			ro = c.client.ReadOnlyTransaction().WithBeginTransactionOption(beginTxOpt)
-=======
-			ro = c.client.ReadOnlyTransaction().WithBeginTransactionOption(readOnlyTxOpts.BeginTransactionOption)
->>>>>>> 6a396d35
 		}
 		return &readOnlyTransaction{
 			roTx:   ro,
 			boTx:   bo,
 			logger: logger,
-<<<<<<< HEAD
 			close:  closeFunc,
 			timestampBoundCallback: func() spanner.TimestampBound {
 				return propertyReadOnlyStaleness.GetValueOrDefault(c.state)
 			},
 		}, nil
-=======
-			close: func(result txResult) {
-				closeFunc()
-				if result == txResultCommit {
-					_ = c.state.Commit()
-				} else {
-					_ = c.state.Rollback()
-				}
-				c.tx = nil
-			},
-			timestampBoundCallback: func() spanner.TimestampBound {
-				return propertyReadOnlyStaleness.GetValueOrDefault(c.state)
-			},
-		}
-		return c.tx, nil
->>>>>>> 6a396d35
-	}
-
-	// These options are only used to determine how to start the transaction.
-	// All other options are fetched in a callback that is called when the transaction is actually started.
-	// That callback reads all transaction options from the connection state at that moment. This allows
-	// applications to execute a series of statement like this:
-	// BEGIN TRANSACTION;
-	// SET LOCAL transaction_tag='my_tag';
-	// SET LOCAL commit_priority=LOW;
-	// INSERT INTO my_table ... -- This starts the transaction with the options above included.
+	}
+
 	opts := spanner.TransactionOptions{}
 	opts.BeginTransactionOption = c.convertDefaultBeginTransactionOption(propertyBeginTransactionOption.GetValueOrDefault(c.state))
 
@@ -1372,10 +1297,6 @@
 		logger: logger,
 		rwTx:   tx,
 		close: func(result txResult, commitResponse *spanner.CommitResponse, commitErr error) {
-<<<<<<< HEAD
-=======
-			closeFunc()
->>>>>>> 6a396d35
 			c.prevTx = c.tx
 			if commitErr == nil {
 				c.setCommitResponse(commitResponse)
