--- conflicted
+++ resolved
@@ -759,17 +759,13 @@
 	if err != nil {
 		return nil, err
 	}
-	statementType := detectStatementType(query)
+	statementType := c.parser.detectStatementType(query)
 	// DDL statements are not supported in QueryContext so fail early.
 	if statementType.statementType == statementTypeDdl {
 		return nil, spanner.ToSpannerError(status.Errorf(codes.FailedPrecondition, "QueryContext does not support DDL statements, use ExecContext instead"))
 	}
 	var iter rowIterator
 	if c.tx == nil {
-<<<<<<< HEAD
-		statementType := c.parser.detectStatementType(query)
-=======
->>>>>>> c68065d5
 		if statementType.statementType == statementTypeDml {
 			// Use a read/write transaction to execute the statement.
 			var commitTs time.Time
