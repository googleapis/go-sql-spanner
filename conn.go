--- conflicted
+++ resolved
@@ -30,7 +30,6 @@
 	"google.golang.org/api/iterator"
 	"google.golang.org/grpc/codes"
 	"google.golang.org/grpc/status"
-	"google.golang.org/protobuf/types/known/timestamppb"
 )
 
 // SpannerConn is the public interface for the raw Spanner connection for the
@@ -177,11 +176,7 @@
 	// CommitResponse returns the commit response of the last implicit or explicit read/write transaction that
 	// was executed on the connection, or an error if the connection has not executed a read/write transaction
 	// that committed successfully.
-<<<<<<< HEAD
-	CommitResponse() (*spannerpb.CommitResponse, error)
-=======
 	CommitResponse() (commitResponse *spanner.CommitResponse, err error)
->>>>>>> 04550ec5
 
 	// UnderlyingClient returns the underlying Spanner client for the database.
 	// The client cannot be used to access the current transaction or batch on
@@ -294,15 +289,6 @@
 		return nil, spanner.ToSpannerError(status.Error(codes.FailedPrecondition, "this connection has not executed a read/write transaction that committed successfully"))
 	}
 	return c.commitResponse, nil
-}
-
-func (c *conn) CommitResponse() (*spannerpb.CommitResponse, error) {
-	if c.commitTs == nil {
-		return nil, spanner.ToSpannerError(status.Error(codes.FailedPrecondition, "this connection has not executed a read/write transaction that committed successfully"))
-	}
-	// TODO: Return the complete commit response
-	ts := timestamppb.New(*c.commitTs)
-	return &spannerpb.CommitResponse{CommitTimestamp: ts}, nil
 }
 
 func (c *conn) RetryAbortsInternally() bool {
