// Copyright 2025 Google LLC
//
// Licensed under the Apache License, Version 2.0 (the "License");
// you may not use this file except in compliance with the License.
// You may obtain a copy of the License at
//
//     https://www.apache.org/licenses/LICENSE-2.0
//
// Unless required by applicable law or agreed to in writing, software
// distributed under the License is distributed on an "AS IS" BASIS,
// WITHOUT WARRANTIES OR CONDITIONS OF ANY KIND, either express or implied.
// See the License for the specific language governing permissions and
// limitations under the License.

package spannerdriver

import (
	"context"
	"database/sql"
	"database/sql/driver"
	"errors"
	"log/slog"
	"slices"
	"sync"
	"time"

	"cloud.google.com/go/spanner"
	adminapi "cloud.google.com/go/spanner/admin/database/apiv1"
	adminpb "cloud.google.com/go/spanner/admin/database/apiv1/databasepb"
	"cloud.google.com/go/spanner/apiv1/spannerpb"
	"github.com/googleapis/go-sql-spanner/connectionstate"
	"github.com/googleapis/go-sql-spanner/parser"
	"google.golang.org/api/iterator"
	"google.golang.org/grpc/codes"
	"google.golang.org/grpc/status"
)

// SpannerConn is the public interface for the raw Spanner connection for the
// sql driver. This interface can be used with the db.Conn().Raw() method.
type SpannerConn interface {
	// StartBatchDDL starts a DDL batch on the connection. After calling this
	// method all subsequent DDL statements will be cached locally. Calling
	// RunBatch will send all cached DDL statements to Spanner as one batch.
	// Use DDL batching to speed up the execution of multiple DDL statements.
	// Note that a DDL batch is not atomic. It is possible that some DDL
	// statements are executed successfully and some not.
	// See https://cloud.google.com/spanner/docs/schema-updates#order_of_execution_of_statements_in_batches
	// for more information on how Cloud Spanner handles DDL batches.
	StartBatchDDL() error
	// StartBatchDML starts a DML batch on the connection. After calling this
	// method all subsequent DML statements will be cached locally. Calling
	// RunBatch will send all cached DML statements to Spanner as one batch.
	// Use DML batching to speed up the execution of multiple DML statements.
	// DML batches can be executed both outside of a transaction and during
	// a read/write transaction. If a DML batch is executed outside an active
	// transaction, the batch will be applied atomically to the database if
	// successful and rolled back if one or more of the statements fail.
	// If a DML batch is executed as part of a transaction, the error will
	// be returned to the application, and the application can decide whether
	// to commit or rollback the transaction.
	StartBatchDML() error
	// RunBatch sends all batched DDL or DML statements to Spanner. This is a
	// no-op if no statements have been batched or if there is no active batch.
	RunBatch(ctx context.Context) error
	// RunDmlBatch sends all batched DML statements to Spanner. This is a
	// no-op if no statements have been batched or if there is no active DML batch.
	RunDmlBatch(ctx context.Context) (SpannerResult, error)
	// AbortBatch aborts the current DDL or DML batch and discards all batched
	// statements.
	AbortBatch() error
	// InDDLBatch returns true if the connection is currently in a DDL batch.
	InDDLBatch() bool
	// InDMLBatch returns true if the connection is currently in a DML batch.
	InDMLBatch() bool
	// GetBatchedStatements returns a copy of the statements that are currently
	// buffered to be executed as a DML or DDL batch. It returns an empty slice
	// if no batch is active, or if there are no statements buffered.
	GetBatchedStatements() []spanner.Statement

	// AutoBatchDml determines whether DML statements should automatically
	// be batched and sent to Spanner when a non-DML statement is encountered.
	// The update count that is returned for DML statements that are buffered
	// is by default 1. This default can be changed by setting the connection
	// variable AutoBatchDmlUpdateCount to a value other than 1.
	// This feature is only used in read/write transactions. DML statements
	// outside transactions are always executed directly.
	AutoBatchDml() bool
	SetAutoBatchDml(autoBatch bool) error
	// AutoBatchDmlUpdateCount determines the update count that is returned for
	// DML statements that are executed when AutoBatchDml is true.
	AutoBatchDmlUpdateCount() int64
	SetAutoBatchDmlUpdateCount(updateCount int64) error
	// AutoBatchDmlUpdateCountVerification enables/disables the verification
	// that the update count that was returned for automatically batched DML
	// statements was correct.
	AutoBatchDmlUpdateCountVerification() bool
	SetAutoBatchDmlUpdateCountVerification(verify bool) error

	// RetryAbortsInternally returns true if the connection automatically
	// retries all aborted transactions.
	RetryAbortsInternally() bool
	// SetRetryAbortsInternally enables/disables the automatic retry of aborted
	// transactions. If disabled, any aborted error from a transaction will be
	// propagated to the application.
	SetRetryAbortsInternally(retry bool) error

	// AutocommitDMLMode returns the current mode that is used for DML
	// statements outside a transaction. The default is Transactional.
	AutocommitDMLMode() AutocommitDMLMode
	// SetAutocommitDMLMode sets the mode to use for DML statements that are
	// executed outside transactions. The default is Transactional. Change to
	// PartitionedNonAtomic to use Partitioned DML instead of Transactional DML.
	// See https://cloud.google.com/spanner/docs/dml-partitioned for more
	// information on Partitioned DML.
	SetAutocommitDMLMode(mode AutocommitDMLMode) error

	// ReadOnlyStaleness returns the current staleness that is used for
	// queries in autocommit mode, and for read-only transactions.
	ReadOnlyStaleness() spanner.TimestampBound
	// SetReadOnlyStaleness sets the staleness to use for queries in autocommit
	// mode and for read-only transaction.
	SetReadOnlyStaleness(staleness spanner.TimestampBound) error

	// IsolationLevel returns the current default isolation level that is
	// used for read/write transactions on this connection.
	IsolationLevel() sql.IsolationLevel
	// SetIsolationLevel sets the default isolation level to use for read/write
	// transactions on this connection.
	SetIsolationLevel(level sql.IsolationLevel) error

	// ReadLockMode returns the current read lock mode that is used for read/write
	// transactions on this connection.
	ReadLockMode() spannerpb.TransactionOptions_ReadWrite_ReadLockMode
	// SetReadLockMode sets the read lock mode to use for read/write transactions
	// on this connection.
	//
	// The read lock mode option controls the locking behavior for read operations and queries within a
	// read-write transaction. It works in conjunction with the transaction's isolation level.
	//
	// PESSIMISTIC: Read locks are acquired immediately on read. This mode only applies to SERIALIZABLE
	// isolation. This mode prevents concurrent modifications by locking data throughout the transaction.
	// This reduces commit-time aborts due to conflicts but can increase how long transactions wait for
	// locks and the overall contention.
	//
	// OPTIMISTIC: Locks for reads within the transaction are not acquired on read. Instead, the locks
	// are acquired on commit to validate that read/queried data has not changed since the transaction
	// started. If a conflict is detected, the transaction will fail. This mode only applies to SERIALIZABLE
	// isolation. This mode defers locking until commit, which can reduce contention and improve throughput.
	// However, be aware that this increases the risk of transaction aborts if there's significant write
	// competition on the same data.
	//
	// READ_LOCK_MODE_UNSPECIFIED: This is the default if no mode is set. The locking behavior depends on
	// the isolation level:
	//
	// REPEATABLE_READ isolation: Locking semantics default to OPTIMISTIC. However, validation checks at
	// commit are only performed for queries using SELECT FOR UPDATE, statements with LOCK_SCANNED_RANGES
	// hints, and DML statements. Note: It is an error to explicitly set ReadLockMode when the isolation
	// level is REPEATABLE_READ.
	//
	// For all other isolation levels: If the read lock mode is not set, it defaults to PESSIMISTIC locking.
	SetReadLockMode(mode spannerpb.TransactionOptions_ReadWrite_ReadLockMode) error

	// TransactionTag returns the transaction tag that will be applied to the next
	// read/write transaction on this connection. The transaction tag that is set
	// on the connection is cleared when a read/write transaction is started.
	TransactionTag() string
	// SetTransactionTag sets the transaction tag that should be applied to the
	// next read/write transaction on this connection. The tag is cleared when a
	// read/write transaction is started.
	SetTransactionTag(transactionTag string) error

	// MaxCommitDelay returns the max commit delay that will be applied to read/write
	// transactions on this connection.
	MaxCommitDelay() time.Duration
	// SetMaxCommitDelay sets the max commit delay that will be applied to read/write
	// transactions on this connection.
	SetMaxCommitDelay(delay time.Duration) error

	// ExcludeTxnFromChangeStreams returns true if the next transaction should be excluded from change streams with the
	// DDL option `allow_txn_exclusion=true`.
	ExcludeTxnFromChangeStreams() bool
	// SetExcludeTxnFromChangeStreams sets whether the next transaction should be excluded from change streams with the
	// DDL option `allow_txn_exclusion=true`.
	SetExcludeTxnFromChangeStreams(excludeTxnFromChangeStreams bool) error

	// DecodeToNativeArrays indicates whether arrays with a Go native type
	// should be decoded to those native types instead of the corresponding
	// spanner.NullTypeName (e.g. []bool vs []spanner.NullBool).
	// See ExecOptions.DecodeToNativeArrays for more information.
	DecodeToNativeArrays() bool
	// SetDecodeToNativeArrays sets whether arrays with a Go native type
	// should be decoded to those native types instead of the corresponding
	// spanner.NullTypeName (e.g. []bool vs []spanner.NullBool).
	// See ExecOptions.DecodeToNativeArrays for more information.
	SetDecodeToNativeArrays(decodeToNativeArrays bool) error

	// Apply writes an array of mutations to the database. This method may only be called while the connection
	// is outside a transaction. Use BufferWrite to write mutations in a transaction.
	// See also spanner.Client#Apply
	Apply(ctx context.Context, ms []*spanner.Mutation, opts ...spanner.ApplyOption) (commitTimestamp time.Time, err error)

	// BufferWrite writes an array of mutations to the current transaction. This method may only be called while the
	// connection is in a read/write transaction. Use Apply to write mutations outside a transaction.
	// See also spanner.ReadWriteTransaction#BufferWrite
	BufferWrite(ms []*spanner.Mutation) error

	// CommitTimestamp returns the commit timestamp of the last implicit or explicit read/write transaction that
	// was executed on the connection, or an error if the connection has not executed a read/write transaction
	// that committed successfully. The timestamp is in the local timezone.
	CommitTimestamp() (commitTimestamp time.Time, err error)
	// CommitResponse returns the commit response of the last implicit or explicit read/write transaction that
	// was executed on the connection, or an error if the connection has not executed a read/write transaction
	// that committed successfully.
	CommitResponse() (commitResponse *spanner.CommitResponse, err error)

	// UnderlyingClient returns the underlying Spanner client for the database.
	// The client cannot be used to access the current transaction or batch on
	// this connection. Executing a transaction or batch using the client that is
	// returned, does not affect this connection.
	// Note that multiple connections share the same Spanner client. Calling
	// this function on different connections to the same database, can
	// return the same Spanner client.
	UnderlyingClient() (client *spanner.Client, err error)

	// DetectStatementType returns the type of SQL statement.
	DetectStatementType(query string) parser.StatementType

	// resetTransactionForRetry resets the current transaction after it has
	// been aborted by Spanner. Calling this function on a transaction that
	// has not been aborted is not supported and will cause an error to be
	// returned.
	resetTransactionForRetry(ctx context.Context, errDuringCommit bool) error

	// withTransactionCloseFunc sets the close function that should be registered
	// on the next transaction on this connection. This method should only be called
	// directly before starting a new transaction.
	withTransactionCloseFunc(close func())

	// setReadWriteTransactionOptions sets the ReadWriteTransactionOptions that should be
	// used for the current read/write transaction. This method should be called right
	// after starting a new read/write transaction.
	setReadWriteTransactionOptions(options *ReadWriteTransactionOptions)

	// setReadOnlyTransactionOptions sets the options that should be used
	// for the current read-only transaction. This method should be called
	// right after starting a new read-only transaction.
	setReadOnlyTransactionOptions(options *ReadOnlyTransactionOptions)

	// setBatchReadOnlyTransactionOptions sets the options that should be used
	// for the current batch read-only transaction. This method should be called
	// right after starting a new batch read-only transaction.
	setBatchReadOnlyTransactionOptions(options *BatchReadOnlyTransactionOptions)
}

var _ SpannerConn = &conn{}

type conn struct {
	parser        *parser.StatementParser
	connector     *connector
	closed        bool
	client        *spanner.Client
	adminClient   *adminapi.DatabaseAdminClient
	connId        string
	logger        *slog.Logger
	tx            *delegatingTransaction
	prevTx        *delegatingTransaction
	resetForRetry bool
	database      string

	execSingleQuery              func(ctx context.Context, c *spanner.Client, statement spanner.Statement, statementInfo *parser.StatementInfo, bound spanner.TimestampBound, options *ExecOptions) *spanner.RowIterator
	execSingleQueryTransactional func(ctx context.Context, c *spanner.Client, statement spanner.Statement, statementInfo *parser.StatementInfo, options *ExecOptions) (rowIterator, *spanner.CommitResponse, error)
	execSingleDMLTransactional   func(ctx context.Context, c *spanner.Client, statement spanner.Statement, statementInfo *parser.StatementInfo, options *ExecOptions) (*result, *spanner.CommitResponse, error)
	execSingleDMLPartitioned     func(ctx context.Context, c *spanner.Client, statement spanner.Statement, options *ExecOptions) (int64, error)

	// state contains the current ConnectionState for this connection.
	state *connectionstate.ConnectionState
	// batch is the currently active DDL or DML batch on this connection.
	batch *batch

	// tempExecOptions can be set by passing it in as an argument to ExecContext or QueryContext
	// and are applied only to that statement.
	tempExecOptions *ExecOptions
	// tempTransactionCloseFunc is set right before a transaction is started, and is set as the
	// close function for that transaction.
	tempTransactionCloseFunc func()
}

func (c *conn) UnderlyingClient() (*spanner.Client, error) {
	return c.client, nil
}

func (c *conn) DetectStatementType(query string) parser.StatementType {
	info := c.parser.DetectStatementType(query)
	return info.StatementType
}

func (c *conn) CommitTimestamp() (time.Time, error) {
	ts := propertyCommitTimestamp.GetValueOrDefault(c.state)
	if ts == nil {
		return time.Time{}, spanner.ToSpannerError(status.Error(codes.FailedPrecondition, "this connection has not executed a read/write transaction that committed successfully"))
	}
	return *ts, nil
}

func (c *conn) CommitResponse() (commitResponse *spanner.CommitResponse, err error) {
	resp := propertyCommitResponse.GetValueOrDefault(c.state)
	if resp == nil {
		return nil, spanner.ToSpannerError(status.Error(codes.FailedPrecondition, "this connection has not executed a read/write transaction that committed successfully"))
	}
	return resp, nil
}

func (c *conn) clearCommitResponse() {
	_ = propertyCommitResponse.SetValue(c.state, nil, connectionstate.ContextUser)
	_ = propertyCommitTimestamp.SetValue(c.state, nil, connectionstate.ContextUser)
}

func (c *conn) setCommitResponse(commitResponse *spanner.CommitResponse) {
	if commitResponse == nil {
		c.clearCommitResponse()
		return
	}
	_ = propertyCommitResponse.SetValue(c.state, commitResponse, connectionstate.ContextUser)
	_ = propertyCommitTimestamp.SetValue(c.state, &commitResponse.CommitTs, connectionstate.ContextUser)
}

func (c *conn) showConnectionVariable(identifier parser.Identifier) (any, bool, error) {
	extension, name, err := toExtensionAndName(identifier)
	if err != nil {
		return nil, false, err
	}
	return c.state.GetValue(extension, name)
}

func (c *conn) setConnectionVariable(identifier parser.Identifier, value string, local bool, transaction bool) error {
	if transaction && !local {
		// When transaction == true, then local must also be true.
		// We should never hit this condition, as this is an indication of a bug in the driver code.
		return status.Errorf(codes.FailedPrecondition, "transaction properties must be set as a local value")
	}
	extension, name, err := toExtensionAndName(identifier)
	if err != nil {
		return err
	}
	if local {
		return c.state.SetLocalValue(extension, name, value, transaction)
	}
	return c.state.SetValue(extension, name, value, connectionstate.ContextUser)
}

func toExtensionAndName(identifier parser.Identifier) (string, string, error) {
	var extension string
	var name string
	if len(identifier.Parts) == 1 {
		extension = ""
		name = identifier.Parts[0]
	} else if len(identifier.Parts) == 2 {
		extension = identifier.Parts[0]
		name = identifier.Parts[1]
	} else {
		return "", "", status.Errorf(codes.InvalidArgument, "invalid variable name: %s", identifier)
	}
	return extension, name, nil
}

func (c *conn) RetryAbortsInternally() bool {
	return propertyRetryAbortsInternally.GetValueOrDefault(c.state)
}

func (c *conn) SetRetryAbortsInternally(retry bool) error {
	_, err := c.setRetryAbortsInternally(retry)
	return err
}

func (c *conn) setRetryAbortsInternally(retry bool) (driver.Result, error) {
	if err := propertyRetryAbortsInternally.SetValue(c.state, retry, connectionstate.ContextUser); err != nil {
		return nil, err
	}
	return driver.ResultNoRows, nil
}

func (c *conn) AutocommitDMLMode() AutocommitDMLMode {
	return propertyAutocommitDmlMode.GetValueOrDefault(c.state)
}

func (c *conn) SetAutocommitDMLMode(mode AutocommitDMLMode) error {
	if mode == Unspecified {
		return spanner.ToSpannerError(status.Error(codes.InvalidArgument, "autocommit dml mode cannot be unspecified"))
	}
	_, err := c.setAutocommitDMLMode(mode)
	return err
}

func (c *conn) setAutocommitDMLMode(mode AutocommitDMLMode) (driver.Result, error) {
	if err := propertyAutocommitDmlMode.SetValue(c.state, mode, connectionstate.ContextUser); err != nil {
		return nil, err
	}
	return driver.ResultNoRows, nil
}

func (c *conn) ReadOnlyStaleness() spanner.TimestampBound {
	return propertyReadOnlyStaleness.GetValueOrDefault(c.state)
}

func (c *conn) SetReadOnlyStaleness(staleness spanner.TimestampBound) error {
	_, err := c.setReadOnlyStaleness(staleness)
	return err
}

func (c *conn) setReadOnlyStaleness(staleness spanner.TimestampBound) (driver.Result, error) {
	if err := propertyReadOnlyStaleness.SetValue(c.state, staleness, connectionstate.ContextUser); err != nil {
		return nil, err
	}
	return driver.ResultNoRows, nil
}

func (c *conn) IsolationLevel() sql.IsolationLevel {
	return propertyIsolationLevel.GetValueOrDefault(c.state)
}

func (c *conn) SetIsolationLevel(level sql.IsolationLevel) error {
	return propertyIsolationLevel.SetValue(c.state, level, connectionstate.ContextUser)
}

func (c *conn) ReadLockMode() spannerpb.TransactionOptions_ReadWrite_ReadLockMode {
	return propertyReadLockMode.GetValueOrDefault(c.state)
}

func (c *conn) SetReadLockMode(mode spannerpb.TransactionOptions_ReadWrite_ReadLockMode) error {
	return propertyReadLockMode.SetValue(c.state, mode, connectionstate.ContextUser)
}

func (c *conn) MaxCommitDelay() time.Duration {
	return propertyMaxCommitDelay.GetValueOrDefault(c.state)
}

func (c *conn) maxCommitDelayPointer() *time.Duration {
	val := propertyMaxCommitDelay.GetConnectionPropertyValue(c.state)
	if val == nil || !val.HasValue() {
		return nil
	}
	maxCommitDelay, _ := val.GetValue()
	duration := maxCommitDelay.(time.Duration)
	return &duration
}

func (c *conn) SetMaxCommitDelay(delay time.Duration) error {
	return propertyMaxCommitDelay.SetValue(c.state, delay, connectionstate.ContextUser)
}

func (c *conn) ExcludeTxnFromChangeStreams() bool {
	return propertyExcludeTxnFromChangeStreams.GetValueOrDefault(c.state)
}

func (c *conn) SetExcludeTxnFromChangeStreams(excludeTxnFromChangeStreams bool) error {
	return propertyExcludeTxnFromChangeStreams.SetValue(c.state, excludeTxnFromChangeStreams, connectionstate.ContextUser)
}

func (c *conn) DecodeToNativeArrays() bool {
	return propertyDecodeToNativeArrays.GetValueOrDefault(c.state)
}

func (c *conn) SetDecodeToNativeArrays(decodeToNativeArrays bool) error {
	return propertyDecodeToNativeArrays.SetValue(c.state, decodeToNativeArrays, connectionstate.ContextUser)
}

func (c *conn) TransactionTag() string {
	return propertyTransactionTag.GetValueOrDefault(c.state)
}

func (c *conn) SetTransactionTag(transactionTag string) error {
	return propertyTransactionTag.SetValue(c.state, transactionTag, connectionstate.ContextUser)
}

func (c *conn) StatementTag() string {
	return propertyStatementTag.GetValueOrDefault(c.state)
}

func (c *conn) SetStatementTag(statementTag string) error {
	return propertyStatementTag.SetValue(c.state, statementTag, connectionstate.ContextUser)
}

func (c *conn) AutoBatchDml() bool {
	return propertyAutoBatchDml.GetValueOrDefault(c.state)
}

func (c *conn) SetAutoBatchDml(autoBatch bool) error {
	return propertyAutoBatchDml.SetValue(c.state, autoBatch, connectionstate.ContextUser)
}

func (c *conn) AutoBatchDmlUpdateCount() int64 {
	return propertyAutoBatchDmlUpdateCount.GetValueOrDefault(c.state)
}

func (c *conn) SetAutoBatchDmlUpdateCount(updateCount int64) error {
	return propertyAutoBatchDmlUpdateCount.SetValue(c.state, updateCount, connectionstate.ContextUser)
}

func (c *conn) AutoBatchDmlUpdateCountVerification() bool {
	return propertyAutoBatchDmlUpdateCountVerification.GetValueOrDefault(c.state)
}

func (c *conn) SetAutoBatchDmlUpdateCountVerification(verify bool) error {
	return propertyAutoBatchDmlUpdateCountVerification.SetValue(c.state, verify, connectionstate.ContextUser)
}

func (c *conn) StartBatchDDL() error {
	_, err := c.startBatchDDL()
	return err
}

func (c *conn) StartBatchDML() error {
	_, err := c.startBatchDML( /* automatic = */ false)
	return err
}

func (c *conn) RunBatch(ctx context.Context) error {
	_, err := c.runBatch(ctx)
	return err
}

func (c *conn) RunDmlBatch(ctx context.Context) (SpannerResult, error) {
	res, err := c.runBatch(ctx)
	if err != nil {
		return nil, err
	}
	spannerRes, ok := res.(SpannerResult)
	if !ok {
		return nil, spanner.ToSpannerError(status.Errorf(codes.FailedPrecondition, "not a DML batch"))
	}
	return spannerRes, nil
}

func (c *conn) AbortBatch() error {
	_, err := c.abortBatch()
	return err
}

func (c *conn) InDDLBatch() bool {
	return c.batch != nil && c.batch.tp == parser.BatchTypeDdl
}

func (c *conn) InDMLBatch() bool {
	return (c.batch != nil && c.batch.tp == parser.BatchTypeDml) || (c.inTransaction() && c.tx.IsInBatch())
}

func (c *conn) GetBatchedStatements() []spanner.Statement {
	if c.batch == nil || c.batch.statements == nil {
		return []spanner.Statement{}
	}
	return slices.Clone(c.batch.statements)
}

func (c *conn) inBatch() bool {
	return c.InDDLBatch() || c.InDMLBatch()
}

func (c *conn) startBatchDDL() (driver.Result, error) {
	if c.batch != nil {
		return nil, spanner.ToSpannerError(status.Errorf(codes.FailedPrecondition, "This connection already has an active batch."))
	}
	if c.inTransaction() {
		return nil, spanner.ToSpannerError(status.Errorf(codes.FailedPrecondition, "This connection has an active transaction. DDL batches in transactions are not supported."))
	}
	c.logger.Debug("started ddl batch")
	c.batch = &batch{tp: parser.BatchTypeDdl}
	return driver.ResultNoRows, nil
}

func (c *conn) startBatchDML(automatic bool) (driver.Result, error) {
	execOptions := c.options( /*reset = */ true)

	if c.inTransaction() {
		return c.tx.StartBatchDML(execOptions.QueryOptions, automatic)
	}

	if c.batch != nil {
		return nil, spanner.ToSpannerError(status.Errorf(codes.FailedPrecondition, "This connection already has an active batch."))
	}
	c.logger.Debug("starting dml batch outside transaction")
	c.batch = &batch{tp: parser.BatchTypeDml, options: execOptions}
	return driver.ResultNoRows, nil
}

func (c *conn) runBatch(ctx context.Context) (driver.Result, error) {
	if c.inTransaction() {
		return c.tx.RunBatch(ctx)
	}

	if c.batch == nil {
		return nil, spanner.ToSpannerError(status.Errorf(codes.FailedPrecondition, "This connection does not have an active batch"))
	}
	switch c.batch.tp {
	case parser.BatchTypeDdl:
		return c.runDDLBatch(ctx)
	case parser.BatchTypeDml:
		return c.runDMLBatch(ctx)
	default:
		return nil, spanner.ToSpannerError(status.Errorf(codes.InvalidArgument, "Unknown batch type: %d", c.batch.tp))
	}
}

func (c *conn) runDDLBatch(ctx context.Context) (driver.Result, error) {
	statements := c.batch.statements
	c.batch = nil
	return c.execDDL(ctx, statements...)
}

func (c *conn) runDMLBatch(ctx context.Context) (SpannerResult, error) {
	if c.inTransaction() {
		return c.tx.RunDmlBatch(ctx)
	}

	statements := c.batch.statements
	options := c.batch.options
	options.QueryOptions.LastStatement = true
	c.batch = nil
	return c.execBatchDML(ctx, statements, options)
}

func (c *conn) abortBatch() (driver.Result, error) {
	if c.inTransaction() {
		return c.tx.AbortBatch()
	}

	c.batch = nil
	return driver.ResultNoRows, nil
}

func (c *conn) execDDL(ctx context.Context, statements ...spanner.Statement) (driver.Result, error) {
	if c.batch != nil && c.batch.tp == parser.BatchTypeDml {
		return nil, spanner.ToSpannerError(status.Error(codes.FailedPrecondition, "This connection has an active DML batch"))
	}
	if c.batch != nil && c.batch.tp == parser.BatchTypeDdl {
		c.batch.statements = append(c.batch.statements, statements...)
		return driver.ResultNoRows, nil
	}

	if len(statements) > 0 {
		ddlStatements := make([]string, len(statements))
		for i, s := range statements {
			ddlStatements[i] = s.SQL
		}
		op, err := c.adminClient.UpdateDatabaseDdl(ctx, &adminpb.UpdateDatabaseDdlRequest{
			Database:   c.database,
			Statements: ddlStatements,
		})
		if err != nil {
			return nil, err
		}
		if err := op.Wait(ctx); err != nil {
			return nil, err
		}
	}
	return driver.ResultNoRows, nil
}

func (c *conn) execBatchDML(ctx context.Context, statements []spanner.Statement, options *ExecOptions) (SpannerResult, error) {
	if len(statements) == 0 {
		return &result{}, nil
	}

	var affected []int64
	var err error
	if c.inTransaction() && c.tx.contextTransaction != nil {
		tx, ok := c.tx.contextTransaction.(*readWriteTransaction)
		if !ok {
			return nil, status.Errorf(codes.FailedPrecondition, "connection is in a transaction that is not a read/write transaction")
		}
		affected, err = tx.rwTx.BatchUpdateWithOptions(ctx, statements, options.QueryOptions)
	} else {
		_, err = c.client.ReadWriteTransactionWithOptions(ctx, func(ctx context.Context, transaction *spanner.ReadWriteTransaction) error {
			affected, err = transaction.BatchUpdateWithOptions(ctx, statements, options.QueryOptions)
			return err
		}, options.TransactionOptions)
	}
	return &result{rowsAffected: sum(affected), batchUpdateCounts: affected}, err
}

func sum(affected []int64) int64 {
	sum := int64(0)
	for _, c := range affected {
		sum += c
	}
	return sum
}

// WriteMutations is not part of the public API of the database/sql driver.
// It is exported for internal reasons, and may receive breaking changes without prior notice.
//
// WriteMutations writes mutations using this connection. The mutations are either buffered in the current transaction,
// or written directly to Spanner using a new read/write transaction if the connection does not have a transaction.
//
// The function returns an error if the connection currently has a read-only transaction.
//
// The returned CommitResponse is nil if the connection currently has a transaction, as the mutations will only be
// applied to Spanner when the transaction commits.
func (c *conn) WriteMutations(ctx context.Context, ms []*spanner.Mutation) (*spanner.CommitResponse, error) {
	if c.inTransaction() {
		return nil, c.BufferWrite(ms)
	}
	ts, err := c.Apply(ctx, ms)
	if err != nil {
		return nil, err
	}
	return &spanner.CommitResponse{CommitTs: ts}, nil
}

func (c *conn) Apply(ctx context.Context, ms []*spanner.Mutation, opts ...spanner.ApplyOption) (commitTimestamp time.Time, err error) {
	if c.inTransaction() {
		return time.Time{}, spanner.ToSpannerError(
			status.Error(
				codes.FailedPrecondition,
				"Apply may not be called while the connection is in a transaction. Use BufferWrite to write mutations in a transaction."))
	}
	return c.client.Apply(ctx, ms, opts...)
}

func (c *conn) BufferWrite(ms []*spanner.Mutation) error {
	if !c.inTransaction() {
		return spanner.ToSpannerError(
			status.Error(
				codes.FailedPrecondition,
				"BufferWrite may not be called while the connection is not in a transaction. Use Apply to write mutations outside a transaction."))
	}
	return c.tx.BufferWrite(ms)
}

// Ping implements the driver.Pinger interface.
// returns ErrBadConn if the connection is no longer valid.
func (c *conn) Ping(ctx context.Context) error {
	if c.closed {
		return driver.ErrBadConn
	}
	rows, err := c.QueryContext(ctx, "SELECT 1", []driver.NamedValue{})
	if err != nil {
		return driver.ErrBadConn
	}
	defer func() { _ = rows.Close() }()
	values := make([]driver.Value, 1)
	if err := rows.Next(values); err != nil {
		return driver.ErrBadConn
	}
	if values[0] != int64(1) {
		return driver.ErrBadConn
	}
	return nil
}

// ResetSession implements the driver.SessionResetter interface.
// returns ErrBadConn if the connection is no longer valid.
func (c *conn) ResetSession(_ context.Context) error {
	if c.closed {
		return driver.ErrBadConn
	}
	if c.inTransaction() {
		if err := c.tx.Rollback(); err != nil {
			return driver.ErrBadConn
		}
	}
	c.batch = nil

	_ = c.state.Reset(connectionstate.ContextUser)
	c.tempExecOptions = nil
	return nil
}

// IsValid implements the driver.Validator interface.
func (c *conn) IsValid() bool {
	return !c.closed
}

func (c *conn) CheckNamedValue(value *driver.NamedValue) error {
	if value == nil {
		return nil
	}

	if execOptions, ok := value.Value.(ExecOptions); ok {
		c.tempExecOptions = &execOptions
		return driver.ErrRemoveArgument
	}

	if checkIsValidType(value.Value) {
		return nil
	}

	// Convert directly if the value implements driver.Valuer. Although this
	// is also done by the default converter in the sql driver, that conversion
	// requires the value that is returned by Value() to be one of the base
	// types that is supported by database/sql. By doing this check here first,
	// we also support driver.Valuer types that return a Spanner-supported type,
	// such as for example []string.
	if valuer, ok := value.Value.(driver.Valuer); ok {
		if v, err := callValuerValue(valuer); err == nil {
			if checkIsValidType(v) {
				value.Value = v
				return nil
			}
		}
	}

	// Convert the value using the default sql driver. This uses driver.Valuer,
	// if implemented, and falls back to reflection. If the converted value is
	// a supported spanner type, use it. Otherwise, ignore any errors and
	// continue checking other supported spanner specific types.
	if v, err := driver.DefaultParameterConverter.ConvertValue(value.Value); err == nil {
		if checkIsValidType(v) {
			value.Value = v
			return nil
		}
	}

	// google-cloud-go/spanner knows how to deal with these
	if isStructOrArrayOfStructValue(value.Value) || isAnArrayOfProtoColumn(value.Value) {
		return nil
	}

	return spanner.ToSpannerError(status.Errorf(codes.InvalidArgument, "unsupported value type: %T", value.Value))
}

func (c *conn) Prepare(query string) (driver.Stmt, error) {
	return c.PrepareContext(context.Background(), query)
}

func (c *conn) PrepareContext(_ context.Context, query string) (driver.Stmt, error) {
	execOptions := c.options( /* reset = */ true)
	parsedSQL, args, err := c.parser.ParseParameters(query)
	if err != nil {
		return nil, err
	}
	return &stmt{conn: c, query: parsedSQL, numArgs: len(args), execOptions: execOptions}, nil
}

func (c *conn) QueryContext(ctx context.Context, query string, args []driver.NamedValue) (driver.Rows, error) {
	// Execute client side statement if it is one.
	clientStmt, err := c.parser.ParseClientSideStatement(query)
	if err != nil {
		return nil, err
	}
	execOptions := c.options( /* reset = */ clientStmt == nil)
	if clientStmt != nil {
		execStmt, err := createExecutableStatement(clientStmt)
		if err != nil {
			return nil, err
		}
		return execStmt.queryContext(ctx, c, execOptions)
	}

	return c.queryContext(ctx, query, execOptions, args)
}

func (c *conn) queryContext(ctx context.Context, query string, execOptions *ExecOptions, args []driver.NamedValue) (driver.Rows, error) {
	// Clear the commit timestamp of this connection before we execute the query.
	c.clearCommitResponse()
	// Check if the execution options contains an instruction to execute
	// a specific partition of a PartitionedQuery.
	if pq := execOptions.PartitionedQueryOptions.ExecutePartition.PartitionedQuery; pq != nil {
		return pq.execute(ctx, execOptions.PartitionedQueryOptions.ExecutePartition.Index)
	}

	stmt, err := prepareSpannerStmt(c.parser, query, args)
	if err != nil {
		return nil, err
	}
	statementInfo := c.parser.DetectStatementType(query)
	// DDL statements are not supported in QueryContext so use the execContext method for the execution.
	if statementInfo.StatementType == parser.StatementTypeDdl {
		res, err := c.execContext(ctx, query, execOptions, args)
		if err != nil {
			return nil, err
		}
		return createDriverResultRows(res, execOptions), nil
	}
	var iter rowIterator
	if c.tx == nil {
		if statementInfo.StatementType == parser.StatementTypeDml {
			// Use a read/write transaction to execute the statement.
			var commitResponse *spanner.CommitResponse
			iter, commitResponse, err = c.execSingleQueryTransactional(ctx, c.client, stmt, statementInfo, execOptions)
			if err != nil {
				return nil, err
			}
			c.setCommitResponse(commitResponse)
		} else if execOptions.PartitionedQueryOptions.PartitionQuery {
			return nil, spanner.ToSpannerError(status.Errorf(codes.FailedPrecondition, "PartitionQuery is only supported in batch read-only transactions"))
		} else if execOptions.PartitionedQueryOptions.AutoPartitionQuery {
			return c.executeAutoPartitionedQuery(ctx, query, execOptions, args)
		} else {
			// The statement was either detected as being a query, or potentially not recognized at all.
			// In that case, just default to using a single-use read-only transaction and let Spanner
			// return an error if the statement is not suited for that type of transaction.
			iter = &readOnlyRowIterator{c.execSingleQuery(ctx, c.client, stmt, statementInfo, c.ReadOnlyStaleness(), execOptions), statementInfo.StatementType}
		}
	} else {
		if execOptions.PartitionedQueryOptions.PartitionQuery {
			return c.tx.partitionQuery(ctx, stmt, execOptions)
		}
		iter, err = c.tx.Query(ctx, stmt, statementInfo.StatementType, execOptions)
		if err != nil {
			return nil, err
		}
	}
	res := createRows(iter, execOptions)
	if execOptions.DirectExecuteQuery {
		// This call to res.getColumns() triggers the execution of the statement, as it needs to fetch the metadata.
		res.getColumns()
		if res.dirtyErr != nil && !errors.Is(res.dirtyErr, iterator.Done) {
			_ = res.Close()
			return nil, res.dirtyErr
		}
	}
	return res, nil
}

func (c *conn) ExecContext(ctx context.Context, query string, args []driver.NamedValue) (driver.Result, error) {
	// Execute client side statement if it is one.
	stmt, err := c.parser.ParseClientSideStatement(query)
	if err != nil {
		return nil, err
	}
	execOptions := c.options( /*reset = */ stmt == nil)
	if stmt != nil {
		execStmt, err := createExecutableStatement(stmt)
		if err != nil {
			return nil, err
		}
		return execStmt.execContext(ctx, c, execOptions)
	}
	return c.execContext(ctx, query, execOptions, args)
}

func (c *conn) execContext(ctx context.Context, query string, execOptions *ExecOptions, args []driver.NamedValue) (driver.Result, error) {
	// Clear the commit timestamp of this connection before we execute the statement.
	c.clearCommitResponse()

	statementInfo := c.parser.DetectStatementType(query)
	// Use admin API if DDL statement is provided.
	if statementInfo.StatementType == parser.StatementTypeDdl {
		// Spanner does not support DDL in transactions, and although it is technically possible to execute DDL
		// statements while a transaction is active, we return an error to avoid any confusion whether the DDL
		// statement is executed as part of the active transaction or not.
		if c.inTransaction() {
			return nil, spanner.ToSpannerError(status.Errorf(codes.FailedPrecondition, "cannot execute DDL as part of a transaction"))
		}
		return c.execDDL(ctx, spanner.NewStatement(query))
	}

	ss, err := prepareSpannerStmt(c.parser, query, args)
	if err != nil {
		return nil, err
	}

	// Start an automatic DML batch.
	if c.AutoBatchDml() && !c.inBatch() && c.inTransaction() && statementInfo.StatementType == parser.StatementTypeDml {
		if _, err := c.startBatchDML( /* automatic = */ true); err != nil {
			return nil, err
		}
	}

	var res *result
	var commitResponse *spanner.CommitResponse
	if c.tx == nil {
		if c.InDMLBatch() {
			c.batch.statements = append(c.batch.statements, ss)
			res = &result{}
		} else {
			dmlMode := c.AutocommitDMLMode()
			if execOptions.AutocommitDMLMode != Unspecified {
				dmlMode = execOptions.AutocommitDMLMode
			}
			if dmlMode == Transactional {
				res, commitResponse, err = c.execSingleDMLTransactional(ctx, c.client, ss, statementInfo, execOptions)
				if err == nil {
					c.setCommitResponse(commitResponse)
				}
			} else if dmlMode == PartitionedNonAtomic {
				var rowsAffected int64
				rowsAffected, err = c.execSingleDMLPartitioned(ctx, c.client, ss, execOptions)
				res = &result{rowsAffected: rowsAffected}
			} else {
				return nil, status.Errorf(codes.FailedPrecondition, "invalid dml mode: %s", dmlMode.String())
			}
		}
	} else {
		res, err = c.tx.ExecContext(ctx, ss, statementInfo, execOptions.QueryOptions)
	}
	if err != nil {
		return nil, err
	}
	return res, nil
}

// options returns and optionally resets the ExecOptions for the next statement.
func (c *conn) options(reset bool) *ExecOptions {
	if reset {
		defer func() {
			// Only reset the transaction tag if there is no active transaction on the connection.
			if !c.inTransaction() {
				_ = propertyTransactionTag.ResetValue(c.state, connectionstate.ContextUser)
			}
			_ = propertyStatementTag.ResetValue(c.state, connectionstate.ContextUser)
			c.tempExecOptions = nil
		}()
	}
	effectiveOptions := &ExecOptions{
		AutocommitDMLMode:    c.AutocommitDMLMode(),
		DecodeToNativeArrays: c.DecodeToNativeArrays(),
		QueryOptions: spanner.QueryOptions{
			RequestTag: c.StatementTag(),
		},
		TransactionOptions: spanner.TransactionOptions{
			ExcludeTxnFromChangeStreams: c.ExcludeTxnFromChangeStreams(),
			TransactionTag:              c.TransactionTag(),
			IsolationLevel:              toProtoIsolationLevelOrDefault(c.IsolationLevel()),
			ReadLockMode:                c.ReadLockMode(),
			CommitPriority:              propertyCommitPriority.GetValueOrDefault(c.state),
			CommitOptions: spanner.CommitOptions{
				MaxCommitDelay:    c.maxCommitDelayPointer(),
				ReturnCommitStats: propertyReturnCommitStats.GetValueOrDefault(c.state),
			},
		},
		PartitionedQueryOptions: PartitionedQueryOptions{},
	}
	if c.tempExecOptions != nil {
		effectiveOptions.merge(c.tempExecOptions)
	}
	return effectiveOptions
}

func (c *conn) Close() error {
	return c.connector.decreaseConnCount()
}

func noTransaction() error {
	return status.Errorf(codes.FailedPrecondition, "connection does not have a transaction")
}

func (c *conn) resetTransactionForRetry(ctx context.Context, errDuringCommit bool) error {
	if errDuringCommit {
		if c.prevTx == nil {
			return noTransaction()
		}
		c.tx = c.prevTx
		c.resetForRetry = true
	} else if c.tx == nil {
		return noTransaction()
	}
	return c.tx.resetForRetry(ctx)
}

func (c *conn) withTransactionCloseFunc(close func()) {
	c.tempTransactionCloseFunc = close
}

func (c *conn) setReadWriteTransactionOptions(options *ReadWriteTransactionOptions) {
	if options == nil {
		return
	}
	if options.DisableInternalRetries {
		_ = propertyRetryAbortsInternally.SetLocalValue(c.state, !options.DisableInternalRetries)
	}
	if options.TransactionOptions.BeginTransactionOption != spanner.DefaultBeginTransaction {
		_ = propertyBeginTransactionOption.SetLocalValue(c.state, options.TransactionOptions.BeginTransactionOption)
	}
	if options.TransactionOptions.CommitOptions.MaxCommitDelay != nil {
		_ = propertyMaxCommitDelay.SetLocalValue(c.state, *options.TransactionOptions.CommitOptions.MaxCommitDelay)
	}
	if options.TransactionOptions.CommitOptions.ReturnCommitStats {
		_ = propertyReturnCommitStats.SetLocalValue(c.state, options.TransactionOptions.CommitOptions.ReturnCommitStats)
	}
	if options.TransactionOptions.TransactionTag != "" {
		_ = propertyTransactionTag.SetLocalValue(c.state, options.TransactionOptions.TransactionTag)
	}
	if options.TransactionOptions.ReadLockMode != spannerpb.TransactionOptions_ReadWrite_READ_LOCK_MODE_UNSPECIFIED {
		_ = propertyReadLockMode.SetLocalValue(c.state, options.TransactionOptions.ReadLockMode)
	}
	if options.TransactionOptions.IsolationLevel != spannerpb.TransactionOptions_ISOLATION_LEVEL_UNSPECIFIED {
		_ = propertyIsolationLevel.SetLocalValue(c.state, toSqlIsolationLevelOrDefault(options.TransactionOptions.IsolationLevel))
	}
	if options.TransactionOptions.ExcludeTxnFromChangeStreams {
		_ = propertyExcludeTxnFromChangeStreams.SetLocalValue(c.state, options.TransactionOptions.ExcludeTxnFromChangeStreams)
	}
	if options.TransactionOptions.CommitPriority != spannerpb.RequestOptions_PRIORITY_UNSPECIFIED {
		_ = propertyCommitPriority.SetLocalValue(c.state, options.TransactionOptions.CommitPriority)
	}
}

func (c *conn) getTransactionOptions(execOptions *ExecOptions) ReadWriteTransactionOptions {
	txOpts := ReadWriteTransactionOptions{
		TransactionOptions:     execOptions.TransactionOptions,
		DisableInternalRetries: !c.RetryAbortsInternally(),
	}
	// Only use the default isolation level from the connection if the ExecOptions
	// did not contain a more specific isolation level.
	if txOpts.TransactionOptions.IsolationLevel == spannerpb.TransactionOptions_ISOLATION_LEVEL_UNSPECIFIED {
		// This should never really return an error, but we check just to be absolutely sure.
		level, err := toProtoIsolationLevel(c.IsolationLevel())
		if err == nil {
			txOpts.TransactionOptions.IsolationLevel = level
		}
	}
	if txOpts.TransactionOptions.BeginTransactionOption == spanner.DefaultBeginTransaction {
		txOpts.TransactionOptions.BeginTransactionOption = c.convertDefaultBeginTransactionOption(propertyBeginTransactionOption.GetValueOrDefault(c.state))
	}
	return txOpts
}

func (c *conn) setReadOnlyTransactionOptions(options *ReadOnlyTransactionOptions) {
	if options == nil {
		return
	}
	if options.BeginTransactionOption != spanner.DefaultBeginTransaction {
		_ = propertyBeginTransactionOption.SetLocalValue(c.state, options.BeginTransactionOption)
	}
	if options.TimestampBound.String() != "(strong)" {
		_ = propertyReadOnlyStaleness.SetLocalValue(c.state, options.TimestampBound)
	}
}

func (c *conn) getReadOnlyTransactionOptions() ReadOnlyTransactionOptions {
	return ReadOnlyTransactionOptions{TimestampBound: c.ReadOnlyStaleness(), BeginTransactionOption: c.convertDefaultBeginTransactionOption(propertyBeginTransactionOption.GetValueOrDefault(c.state))}
}

func (c *conn) setBatchReadOnlyTransactionOptions(options *BatchReadOnlyTransactionOptions) {
	if options == nil {
		return
	}
	if options.TimestampBound.String() != "(strong)" {
		_ = propertyReadOnlyStaleness.SetLocalValue(c.state, options.TimestampBound)
	}
}

func (c *conn) getBatchReadOnlyTransactionOptions() BatchReadOnlyTransactionOptions {
	return BatchReadOnlyTransactionOptions{TimestampBound: c.ReadOnlyStaleness()}
}

// BeginReadOnlyTransaction is not part of the public API of the database/sql driver.
// It is exported for internal reasons, and may receive breaking changes without prior notice.
//
// BeginReadOnlyTransaction starts a new read-only transaction on this connection.
func (c *conn) BeginReadOnlyTransaction(ctx context.Context, options *ReadOnlyTransactionOptions, close func()) (driver.Tx, error) {
	tx, err := c.beginTx(ctx, driver.TxOptions{ReadOnly: true}, close)
	c.setReadOnlyTransactionOptions(options)
	if err != nil {
		return nil, err
	}
	return tx, nil
}

// BeginReadWriteTransaction is not part of the public API of the database/sql driver.
// It is exported for internal reasons, and may receive breaking changes without prior notice.
//
// BeginReadWriteTransaction starts a new read/write transaction on this connection.
<<<<<<< HEAD
func (c *conn) BeginReadWriteTransaction(ctx context.Context, options *ReadWriteTransactionOptions) (driver.Tx, error) {
	// TODO: Support `set local transaction_tag = 'my_tag'` and similar.
	// Get the current options of this connection and merge these with the input options.
	// The input options take precedence over the default options of the connection.
	execOptions := c.options(false)
	mergeTransactionOptions(&execOptions.TransactionOptions, &options.TransactionOptions)
	options.TransactionOptions = execOptions.TransactionOptions
	c.withTempTransactionOptions(options)
	tx, err := c.BeginTx(ctx, driver.TxOptions{})
=======
func (c *conn) BeginReadWriteTransaction(ctx context.Context, options *ReadWriteTransactionOptions, close func()) (driver.Tx, error) {
	tx, err := c.beginTx(ctx, driver.TxOptions{}, close)
	c.setReadWriteTransactionOptions(options)
>>>>>>> fad4dbd5
	if err != nil {
		return nil, err
	}
	return tx, nil
}

func (c *conn) Begin() (driver.Tx, error) {
	return c.BeginTx(context.Background(), driver.TxOptions{})
}

func (c *conn) BeginTx(ctx context.Context, driverOpts driver.TxOptions) (driver.Tx, error) {
	defer func() {
		c.tempTransactionCloseFunc = nil
	}()
	return c.beginTx(ctx, driverOpts, c.tempTransactionCloseFunc)
}

func (c *conn) beginTx(ctx context.Context, driverOpts driver.TxOptions, closeFunc func()) (driver.Tx, error) {
	if c.resetForRetry {
		c.resetForRetry = false
		return c.tx, nil
	}
	if c.inTransaction() {
		return nil, spanner.ToSpannerError(status.Errorf(codes.FailedPrecondition, "already in a transaction"))
	}
	if c.inBatch() {
		return nil, status.Error(codes.FailedPrecondition, "This connection has an active batch. Run or abort the batch before starting a new transaction.")
	}

	isolationLevelFromTxOpts := spannerpb.TransactionOptions_ISOLATION_LEVEL_UNSPECIFIED
	// Determine whether internal retries have been disabled using a special
	// value for the transaction isolation level.
	disableRetryAborts := false
	batchReadOnly := false
	sil := driverOpts.Isolation >> 8
	driverOpts.Isolation = driverOpts.Isolation - sil<<8
	if driverOpts.Isolation != driver.IsolationLevel(sql.LevelDefault) {
		level, err := toProtoIsolationLevel(sql.IsolationLevel(driverOpts.Isolation))
		if err != nil {
			return nil, err
		}
		isolationLevelFromTxOpts = level
	}
	if sil > 0 {
		switch spannerIsolationLevel(sil) {
		case levelDisableRetryAborts:
			disableRetryAborts = true
		case levelBatchReadOnly:
			batchReadOnly = true
		default:
			// ignore
		}
	}
	if batchReadOnly && !driverOpts.ReadOnly {
		return nil, status.Error(codes.InvalidArgument, "levelBatchReadOnly can only be used for read-only transactions")
	}
	if closeFunc == nil {
		closeFunc = func() {}
	}
	if err := c.state.Begin(); err != nil {
		return nil, err
	}
	c.clearCommitResponse()

	if isolationLevelFromTxOpts != spannerpb.TransactionOptions_ISOLATION_LEVEL_UNSPECIFIED {
		_ = propertyIsolationLevel.SetLocalValue(c.state, sql.IsolationLevel(driverOpts.Isolation))
	}
	// TODO: Figure out how to distinguish between 'use the default' and 'use read/write'.
	if driverOpts.ReadOnly {
		_ = propertyTransactionReadOnly.SetLocalValue(c.state, true)
	}
	if batchReadOnly {
		_ = propertyTransactionBatchReadOnly.SetLocalValue(c.state, true)
	}
	if disableRetryAborts {
		_ = propertyRetryAbortsInternally.SetLocalValue(c.state, false)
	}

	c.tx = &delegatingTransaction{
		conn: c,
		ctx:  ctx,
		close: func(result txResult) {
			closeFunc()
			if result == txResultCommit {
				_ = c.state.Commit()
			} else {
				_ = c.state.Rollback()
			}
			c.tx = nil
		},
	}
	return c.tx, nil
}

func (c *conn) activateTransaction() (contextTransaction, error) {
	closeFunc := c.tx.close
	if propertyTransactionReadOnly.GetValueOrDefault(c.state) {
		var logger *slog.Logger
		var ro *spanner.ReadOnlyTransaction
		var bo *spanner.BatchReadOnlyTransaction
		if propertyTransactionBatchReadOnly.GetValueOrDefault(c.state) {
			logger = c.logger.With("tx", "batchro")
			var err error
			// BatchReadOnly transactions (currently) do not support inline-begin.
			// This means that the transaction options must be supplied here, and not through a callback.
			bo, err = c.client.BatchReadOnlyTransaction(c.tx.ctx, propertyReadOnlyStaleness.GetValueOrDefault(c.state))
			if err != nil {
				return nil, err
			}
			ro = &bo.ReadOnlyTransaction
		} else {
			logger = c.logger.With("tx", "ro")
			beginTxOpt := c.convertDefaultBeginTransactionOption(propertyBeginTransactionOption.GetValueOrDefault(c.state))
			ro = c.client.ReadOnlyTransaction().WithBeginTransactionOption(beginTxOpt)
		}
		return &readOnlyTransaction{
			roTx:   ro,
			boTx:   bo,
			logger: logger,
			close:  closeFunc,
			timestampBoundCallback: func() spanner.TimestampBound {
				return propertyReadOnlyStaleness.GetValueOrDefault(c.state)
			},
		}, nil
	}

	opts := spanner.TransactionOptions{}
	opts.BeginTransactionOption = c.convertDefaultBeginTransactionOption(propertyBeginTransactionOption.GetValueOrDefault(c.state))

	tx, err := spanner.NewReadWriteStmtBasedTransactionWithCallbackForOptions(c.tx.ctx, c.client, opts, func() spanner.TransactionOptions {
		defer func() {
			// Reset the transaction_tag after starting the transaction.
			_ = propertyTransactionTag.ResetValue(c.state, connectionstate.ContextUser)
		}()
		return c.effectiveTransactionOptions(spannerpb.TransactionOptions_ISOLATION_LEVEL_UNSPECIFIED, c.options( /*reset=*/ true))
	})
	if err != nil {
		return nil, err
	}
	logger := c.logger.With("tx", "rw")
	return &readWriteTransaction{
		ctx:    c.tx.ctx,
		conn:   c,
		logger: logger,
		rwTx:   tx,
		close: func(result txResult, commitResponse *spanner.CommitResponse, commitErr error) {
			c.prevTx = c.tx
			if commitErr == nil {
				c.setCommitResponse(commitResponse)
				closeFunc(result)
			} else {
				closeFunc(txResultRollback)
			}
		},
		retryAborts: sync.OnceValue(func() bool {
			return c.RetryAbortsInternally()
		}),
	}, nil
}

func (c *conn) effectiveTransactionOptions(isolationLevelFromTxOpts spannerpb.TransactionOptions_IsolationLevel, execOptions *ExecOptions) spanner.TransactionOptions {
	readWriteTransactionOptions := c.getTransactionOptions(execOptions)
	res := readWriteTransactionOptions.TransactionOptions
	if isolationLevelFromTxOpts != spannerpb.TransactionOptions_ISOLATION_LEVEL_UNSPECIFIED {
		res.IsolationLevel = isolationLevelFromTxOpts
	}
	return res
}

func (c *conn) convertDefaultBeginTransactionOption(opt spanner.BeginTransactionOption) spanner.BeginTransactionOption {
	if opt == spanner.DefaultBeginTransaction {
		if propertyBeginTransactionOption.GetValueOrDefault(c.state) == spanner.DefaultBeginTransaction {
			return spanner.InlinedBeginTransaction
		}
		return propertyBeginTransactionOption.GetValueOrDefault(c.state)
	}
	return opt
}

func (c *conn) inTransaction() bool {
	return c.tx != nil
}

// Commit is not part of the public API of the database/sql driver.
// It is exported for internal reasons, and may receive breaking changes without prior notice.
//
// Commit commits the current transaction on this connection.
func (c *conn) Commit(ctx context.Context) (*spanner.CommitResponse, error) {
	if !c.inTransaction() {
		return nil, status.Errorf(codes.FailedPrecondition, "this connection does not have a transaction")
	}
	// TODO: Pass in context to the tx.Commit() function.
	if err := c.tx.Commit(); err != nil {
		return nil, err
	}

	// This will return either the commit response or nil, depending on whether the transaction was a
	// read/write transaction or a read-only transaction.
	return propertyCommitResponse.GetValueOrDefault(c.state), nil
}

// Rollback is not part of the public API of the database/sql driver.
// It is exported for internal reasons, and may receive breaking changes without prior notice.
//
// Rollback rollbacks the current transaction on this connection.
func (c *conn) Rollback(ctx context.Context) error {
	if !c.inTransaction() {
		return status.Errorf(codes.FailedPrecondition, "this connection does not have a transaction")
	}
	// TODO: Pass in context to the tx.Rollback() function.
	return c.tx.Rollback()
}

func queryInSingleUse(ctx context.Context, c *spanner.Client, statement spanner.Statement, statementInfo *parser.StatementInfo, tb spanner.TimestampBound, options *ExecOptions) *spanner.RowIterator {
	return c.Single().WithTimestampBound(tb).QueryWithOptions(ctx, statement, options.QueryOptions)
}

func (c *conn) executeAutoPartitionedQuery(ctx context.Context, query string, execOptions *ExecOptions, args []driver.NamedValue) (driver.Rows, error) {
	tx, err := c.BeginTx(ctx, driver.TxOptions{ReadOnly: true, Isolation: withBatchReadOnly(driver.IsolationLevel(sql.LevelDefault))})
	if err != nil {
		return nil, err
	}
	r, err := c.queryContext(ctx, query, execOptions, args)
	if err != nil {
		_ = tx.Rollback()
		return nil, err
	}
	if rows, ok := r.(*rows); ok {
		rows.close = func() error {
			return tx.Commit()
		}
	}
	return r, nil
}

func queryInNewRWTransaction(ctx context.Context, c *spanner.Client, statement spanner.Statement, statementInfo *parser.StatementInfo, options *ExecOptions) (rowIterator, *spanner.CommitResponse, error) {
	var result *wrappedRowIterator
	options.QueryOptions.LastStatement = true
	fn := func(ctx context.Context, tx *spanner.ReadWriteTransaction) error {
		it := tx.QueryWithOptions(ctx, statement, options.QueryOptions)
		row, err := it.Next()
		if err == iterator.Done {
			result = &wrappedRowIterator{
				RowIterator: it,
				stmtType:    statementInfo.StatementType,
				noRows:      true,
			}
		} else if err != nil {
			it.Stop()
			return err
		} else {
			result = &wrappedRowIterator{
				RowIterator: it,
				stmtType:    statementInfo.StatementType,
				firstRow:    row,
			}
		}
		return nil
	}
	resp, err := c.ReadWriteTransactionWithOptions(ctx, fn, options.TransactionOptions)
	if err != nil {
		return nil, nil, err
	}
	return result, &resp, nil
}

var errInvalidDmlForExecContext = spanner.ToSpannerError(status.Error(codes.FailedPrecondition, "Exec and ExecContext can only be used with INSERT statements with a THEN RETURN clause that return exactly one row with one column of type INT64. Use Query or QueryContext for DML statements other than INSERT and/or with THEN RETURN clauses that return other/more data."))

func execInNewRWTransaction(ctx context.Context, c *spanner.Client, statement spanner.Statement, statementInfo *parser.StatementInfo, options *ExecOptions) (*result, *spanner.CommitResponse, error) {
	var res *result
	options.QueryOptions.LastStatement = true
	fn := func(ctx context.Context, tx *spanner.ReadWriteTransaction) error {
		var err error
		res, err = execTransactionalDML(ctx, tx, statement, statementInfo, options.QueryOptions)
		if err != nil {
			return err
		}
		return nil
	}
	resp, err := c.ReadWriteTransactionWithOptions(ctx, fn, options.TransactionOptions)
	if err != nil {
		return &result{}, nil, err
	}
	return res, &resp, nil
}

func execTransactionalDML(ctx context.Context, tx spannerTransaction, statement spanner.Statement, statementInfo *parser.StatementInfo, options spanner.QueryOptions) (*result, error) {
	var rowsAffected int64
	var lastInsertId int64
	var hasLastInsertId bool
	it := tx.QueryWithOptions(ctx, statement, options)
	defer it.Stop()
	row, err := it.Next()
	if err != nil && err != iterator.Done {
		return nil, err
	}
	if len(it.Metadata.RowType.Fields) != 0 && !(len(it.Metadata.RowType.Fields) == 1 &&
		it.Metadata.RowType.Fields[0].Type.Code == spannerpb.TypeCode_INT64 &&
		statementInfo.DmlType == parser.DmlTypeInsert) {
		return nil, errInvalidDmlForExecContext
	}
	if err != iterator.Done {
		if err := row.Column(0, &lastInsertId); err != nil {
			return nil, err
		}
		// Verify that the result set only contains one row.
		_, err = it.Next()
		if err == iterator.Done {
			hasLastInsertId = true
		} else {
			// Statement returned more than one row.
			return nil, errInvalidDmlForExecContext
		}
	}
	rowsAffected = it.RowCount
	return &result{rowsAffected: rowsAffected, lastInsertId: lastInsertId, hasLastInsertId: hasLastInsertId}, nil
}

func execAsPartitionedDML(ctx context.Context, c *spanner.Client, statement spanner.Statement, options *ExecOptions) (int64, error) {
	queryOptions := options.QueryOptions
	queryOptions.ExcludeTxnFromChangeStreams = options.TransactionOptions.ExcludeTxnFromChangeStreams
	return c.PartitionedUpdateWithOptions(ctx, statement, queryOptions)
}<|MERGE_RESOLUTION|>--- conflicted
+++ resolved
@@ -1151,21 +1151,9 @@
 // It is exported for internal reasons, and may receive breaking changes without prior notice.
 //
 // BeginReadWriteTransaction starts a new read/write transaction on this connection.
-<<<<<<< HEAD
-func (c *conn) BeginReadWriteTransaction(ctx context.Context, options *ReadWriteTransactionOptions) (driver.Tx, error) {
-	// TODO: Support `set local transaction_tag = 'my_tag'` and similar.
-	// Get the current options of this connection and merge these with the input options.
-	// The input options take precedence over the default options of the connection.
-	execOptions := c.options(false)
-	mergeTransactionOptions(&execOptions.TransactionOptions, &options.TransactionOptions)
-	options.TransactionOptions = execOptions.TransactionOptions
-	c.withTempTransactionOptions(options)
-	tx, err := c.BeginTx(ctx, driver.TxOptions{})
-=======
 func (c *conn) BeginReadWriteTransaction(ctx context.Context, options *ReadWriteTransactionOptions, close func()) (driver.Tx, error) {
 	tx, err := c.beginTx(ctx, driver.TxOptions{}, close)
 	c.setReadWriteTransactionOptions(options)
->>>>>>> fad4dbd5
 	if err != nil {
 		return nil, err
 	}
