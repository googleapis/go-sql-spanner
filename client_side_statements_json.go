--- conflicted
+++ resolved
@@ -17,123 +17,6 @@
 var jsonFile = `{
   "statements":
   [
-	{
-<<<<<<< HEAD
-      "name": "START BATCH DDL",
-      "executorName": "ClientSideStatementNoParamExecutor",
-      "resultType": "NO_RESULT",
-      "regex": "(?is)\\A\\s*(?:start)(?:\\s+batch)(?:\\s+ddl)\\s*\\z",
-      "method": "statementStartBatchDdl",
-      "exampleStatements": ["start batch ddl"]
-    },
-    {
-      "name": "START BATCH DML",
-      "executorName": "ClientSideStatementNoParamExecutor",
-      "resultType": "NO_RESULT",
-      "regex": "(?is)\\A\\s*(?:start)(?:\\s+batch)(?:\\s+dml)\\s*\\z",
-      "method": "statementStartBatchDml",
-      "exampleStatements": ["start batch dml"]
-    },
-    {
-      "name": "RUN BATCH",
-      "executorName": "ClientSideStatementNoParamExecutor",
-      "resultType": "NO_RESULT",
-      "regex": "(?is)\\A\\s*(?:run)(?:\\s+batch)\\s*\\z",
-      "method": "statementRunBatch",
-      "exampleStatements": ["run batch"],
-      "examplePrerequisiteStatements": ["start batch ddl"]
-    },
-    {
-      "name": "ABORT BATCH",
-      "executorName": "ClientSideStatementNoParamExecutor",
-      "resultType": "NO_RESULT",
-      "regex": "(?is)\\A\\s*(?:abort)(?:\\s+batch)\\s*\\z",
-      "method": "statementAbortBatch",
-      "exampleStatements": ["abort batch"],
-      "examplePrerequisiteStatements": ["start batch ddl"]
-=======
-      "name": "SHOW VARIABLE RETRY_ABORTS_INTERNALLY",
-      "executorName": "ClientSideStatementNoParamExecutor",
-      "resultType": "RESULT_SET",
-      "regex": "(?is)\\A\\s*show\\s+variable\\s+retry_aborts_internally\\s*\\z",
-      "method": "statementShowRetryAbortsInternally",
-      "exampleStatements": ["show variable retry_aborts_internally"],
-      "examplePrerequisiteStatements": ["set readonly=false", "set autocommit=false"]
-    },
-    {
-      "name": "SHOW VARIABLE AUTOCOMMIT_DML_MODE",
-      "executorName": "ClientSideStatementNoParamExecutor",
-      "resultType": "RESULT_SET",
-      "regex": "(?is)\\A\\s*show\\s+variable\\s+autocommit_dml_mode\\s*\\z",
-      "method": "statementShowAutocommitDmlMode",
-      "exampleStatements": ["show variable autocommit_dml_mode"]
-    },
-    {
-      "name": "SHOW VARIABLE READ_ONLY_STALENESS",
-      "executorName": "ClientSideStatementNoParamExecutor",
-      "resultType": "RESULT_SET",
-      "regex": "(?is)\\A\\s*show\\s+variable\\s+read_only_staleness\\s*\\z",
-      "method": "statementShowReadOnlyStaleness",
-      "exampleStatements": ["show variable read_only_staleness"]
-    },
-    {
-      "name": "SET RETRY_ABORTS_INTERNALLY = TRUE|FALSE",
-      "executorName": "ClientSideStatementSetExecutor",
-      "resultType": "NO_RESULT",
-      "regex": "(?is)\\A\\s*set\\s+retry_aborts_internally\\s*(?:=)\\s*(.*)\\z",
-      "method": "statementSetRetryAbortsInternally",
-      "exampleStatements": ["set retry_aborts_internally = true", "set retry_aborts_internally = false"],
-      "examplePrerequisiteStatements": ["set readonly = false", "set autocommit = false"],
-      "setStatement": {
-        "propertyName": "RETRY_ABORTS_INTERNALLY",
-        "separator": "=",
-        "allowedValues": "(TRUE|FALSE)",
-        "converterName": "ClientSideStatementValueConverters$BooleanConverter"
-      }
-    },
-    {
-      "name": "SET AUTOCOMMIT_DML_MODE = 'PARTITIONED_NON_ATOMIC'|'TRANSACTIONAL'",
-      "executorName": "ClientSideStatementSetExecutor",
-      "resultType": "NO_RESULT",
-      "regex": "(?is)\\A\\s*set\\s+autocommit_dml_mode\\s*(?:=)\\s*(.*)\\z",
-      "method": "statementSetAutocommitDmlMode",
-      "exampleStatements": ["set autocommit_dml_mode='PARTITIONED_NON_ATOMIC'", "set autocommit_dml_mode='TRANSACTIONAL'"],
-      "setStatement": {
-        "propertyName": "AUTOCOMMIT_DML_MODE",
-        "separator": "=",
-        "allowedValues": "'(PARTITIONED_NON_ATOMIC|TRANSACTIONAL)'",
-        "converterName": "ClientSideStatementValueConverters$AutocommitDmlModeConverter"
-      }
-    },
-    {
-      "name": "SET READ_ONLY_STALENESS = 'STRONG' | 'MIN_READ_TIMESTAMP <timestamp>' | 'READ_TIMESTAMP <timestamp>' | 'MAX_STALENESS <int64>s|ms|us|ns' | 'EXACT_STALENESS (<int64>s|ms|us|ns)'",
-      "executorName": "ClientSideStatementSetExecutor",
-      "resultType": "NO_RESULT",
-      "regex": "(?is)\\A\\s*set\\s+read_only_staleness\\s*(?:=)\\s*(.*)\\z",
-      "method": "statementSetReadOnlyStaleness",
-      "exampleStatements": ["set read_only_staleness='STRONG'",
-        "set read_only_staleness='MIN_READ_TIMESTAMP 2018-01-02T03:04:05.123-08:00'",
-        "set read_only_staleness='MIN_READ_TIMESTAMP 2018-01-02T03:04:05.123Z'",
-        "set read_only_staleness='MIN_READ_TIMESTAMP 2018-01-02T03:04:05.123+07:45'",
-        "set read_only_staleness='READ_TIMESTAMP 2018-01-02T03:04:05.54321-07:00'",
-        "set read_only_staleness='READ_TIMESTAMP 2018-01-02T03:04:05.54321Z'",
-        "set read_only_staleness='READ_TIMESTAMP 2018-01-02T03:04:05.54321+05:30'",
-        "set read_only_staleness='MAX_STALENESS 12s'",
-        "set read_only_staleness='MAX_STALENESS 100ms'",
-        "set read_only_staleness='MAX_STALENESS 99999us'",
-        "set read_only_staleness='MAX_STALENESS 10ns'",
-        "set read_only_staleness='EXACT_STALENESS 15s'",
-        "set read_only_staleness='EXACT_STALENESS 1500ms'",
-        "set read_only_staleness='EXACT_STALENESS 15000000us'",
-        "set read_only_staleness='EXACT_STALENESS 9999ns'"],
-      "setStatement": {
-        "propertyName": "READ_ONLY_STALENESS",
-        "separator": "=",
-        "allowedValues": "'((STRONG)|(MIN_READ_TIMESTAMP)[\\t ]+((\\d{4})-(\\d{2})-(\\d{2})([Tt](\\d{2}):(\\d{2}):(\\d{2})(\\.\\d{1,9})?)([Zz]|([+-])(\\d{2}):(\\d{2})))|(READ_TIMESTAMP)[\\t ]+((\\d{4})-(\\d{2})-(\\d{2})([Tt](\\d{2}):(\\d{2}):(\\d{2})(\\.\\d{1,9})?)([Zz]|([+-])(\\d{2}):(\\d{2})))|(MAX_STALENESS)[\\t ]+((\\d{1,19})(s|ms|us|ns))|(EXACT_STALENESS)[\\t ]+((\\d{1,19})(s|ms|us|ns)))'",
-        "converterName": "ClientSideStatementValueConverters$ReadOnlyStalenessConverter"
-      }
->>>>>>> 92f68e87
-    }
   ]
 }
 `