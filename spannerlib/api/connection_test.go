// Copyright 2025 Google LLC
//
// Licensed under the Apache License, Version 2.0 (the "License");
// you may not use this file except in compliance with the License.
// You may obtain a copy of the License at
//
//     https://www.apache.org/licenses/LICENSE-2.0
//
// Unless required by applicable law or agreed to in writing, software
// distributed under the License is distributed on an "AS IS" BASIS,
// WITHOUT WARRANTIES OR CONDITIONS OF ANY KIND, either express or implied.
// See the License for the specific language governing permissions and
// limitations under the License.

package api

import (
	"context"
	"fmt"
	"reflect"
	"testing"

	"cloud.google.com/go/longrunning/autogen/longrunningpb"
	"cloud.google.com/go/spanner"
	"cloud.google.com/go/spanner/admin/database/apiv1/databasepb"
	"cloud.google.com/go/spanner/apiv1/spannerpb"
	"github.com/googleapis/go-sql-spanner/testutil"
	"google.golang.org/grpc/codes"
<<<<<<< HEAD
	"google.golang.org/protobuf/proto"
	"google.golang.org/protobuf/types/known/anypb"
=======
	"google.golang.org/protobuf/types/known/durationpb"
>>>>>>> d67e562a
	"google.golang.org/protobuf/types/known/structpb"
)

func TestCreateAndCloseConnection(t *testing.T) {
	t.Parallel()

	ctx := context.Background()
	server, teardown := setupMockServer(t)
	defer teardown()
	dsn := fmt.Sprintf("%s/projects/p/instances/i/databases/d?useplaintext=true", server.Address)

	poolId, err := CreatePool(ctx, dsn)
	if err != nil {
		t.Fatalf("CreatePool returned unexpected error: %v", err)
	}
	connId, err := CreateConnection(ctx, poolId)
	if err != nil {
		t.Fatalf("CreateConnection returned unexpected error: %v", err)
	}
	if connId == 0 {
		t.Fatal("CreateConnection returned unexpected zero id")
	}
	p, ok := pools.Load(poolId)
	if !ok {
		t.Fatal("pool not found in map")
	}
	pool := p.(*Pool)
	if _, ok := pool.connections.Load(connId); !ok {
		t.Fatal("connection not in map")
	}

	requests := server.TestSpanner.DrainRequestsFromServer()
	createSessionRequests := testutil.RequestsOfType(requests, reflect.TypeOf(&spannerpb.CreateSessionRequest{}))
	if g, w := len(createSessionRequests), 1; g != w {
		t.Fatalf("num CreateSession requests mismatch\n Got: %d\nWant: %d", g, w)
	}

	if err := CloseConnection(ctx, poolId, connId); err != nil {
		t.Fatalf("CloseConnection returned unexpected error: %v", err)
	}
	if _, ok := pool.connections.Load(connId); ok {
		t.Fatal("connection still in map")
	}

	if err := ClosePool(ctx, poolId); err != nil {
		t.Fatalf("ClosePool returned unexpected error: %v", err)
	}
	// Closing a connection after its pool has been closed should be a no-op.
	if err := CloseConnection(ctx, poolId, connId); err != nil {
		t.Fatalf("CloseConnection returned unexpected error: %v", err)
	}
}

func TestCreateConnectionWithUnknownPool(t *testing.T) {
	t.Parallel()

	ctx := context.Background()
	// Try to create a connection for an unknown pool.
	_, err := CreateConnection(ctx, -1)
	if g, w := spanner.ErrCode(err), codes.NotFound; g != w {
		t.Fatalf("error code mismatch\n Got: %d\nWant: %d", g, w)
	}
}

func TestCreateTwoConnections(t *testing.T) {
	t.Parallel()

	ctx := context.Background()
	server, teardown := setupMockServer(t)
	defer teardown()
	dsn := fmt.Sprintf("%s/projects/p/instances/i/databases/d?useplaintext=true", server.Address)

	poolId, err := CreatePool(ctx, dsn)
	if err != nil {
		t.Fatalf("CreatePool returned unexpected error: %v", err)
	}

	for range 2 {
		connId, err := CreateConnection(ctx, poolId)
		if err != nil {
			t.Fatalf("CreateConnection returned unexpected error: %v", err)
		}
		//goland:noinspection GoDeferInLoop
		defer func() { _ = CloseConnection(ctx, poolId, connId) }()
	}

	// Two connections in one pool should only create one multiplexed session.
	requests := server.TestSpanner.DrainRequestsFromServer()
	createSessionRequests := testutil.RequestsOfType(requests, reflect.TypeOf(&spannerpb.CreateSessionRequest{}))
	if g, w := len(createSessionRequests), 1; g != w {
		t.Fatalf("num CreateSession requests mismatch\n Got: %d\nWant: %d", g, w)
	}

	if err := ClosePool(ctx, poolId); err != nil {
		t.Fatalf("ClosePool returned unexpected error: %v", err)
	}
}

func TestCloseConnectionTwice(t *testing.T) {
	t.Parallel()

	ctx := context.Background()
	server, teardown := setupMockServer(t)
	defer teardown()
	dsn := fmt.Sprintf("%s/projects/p/instances/i/databases/d?useplaintext=true", server.Address)

	poolId, err := CreatePool(ctx, dsn)
	if err != nil {
		t.Fatalf("CreatePool returned unexpected error: %v", err)
	}
	connId, err := CreateConnection(ctx, poolId)
	if err != nil {
		t.Fatalf("CreateConnection returned unexpected error: %v", err)
	}

	for range 2 {
		if err := CloseConnection(ctx, poolId, connId); err != nil {
			t.Fatalf("CloseConnection returned unexpected error: %v", err)
		}
	}
	if err := ClosePool(ctx, poolId); err != nil {
		t.Fatalf("ClosePool returned unexpected error: %v", err)
	}
}

func TestWriteMutations(t *testing.T) {
	t.Parallel()

	ctx := context.Background()
	server, teardown := setupMockServer(t)
	defer teardown()
	dsn := fmt.Sprintf("%s/projects/p/instances/i/databases/d?useplaintext=true", server.Address)

	poolId, err := CreatePool(ctx, dsn)
	if err != nil {
		t.Fatalf("CreatePool returned unexpected error: %v", err)
	}
	connId, err := CreateConnection(ctx, poolId)
	if err != nil {
		t.Fatalf("CreateConnection returned unexpected error: %v", err)
	}

	mutations := &spannerpb.BatchWriteRequest_MutationGroup{Mutations: []*spannerpb.Mutation{
		{Operation: &spannerpb.Mutation_Insert{Insert: &spannerpb.Mutation_Write{
			Table:   "my_table",
			Columns: []string{"id", "value"},
			Values: []*structpb.ListValue{
				{Values: []*structpb.Value{structpb.NewStringValue("1"), structpb.NewStringValue("One")}},
				{Values: []*structpb.Value{structpb.NewStringValue("2"), structpb.NewStringValue("Two")}},
				{Values: []*structpb.Value{structpb.NewStringValue("3"), structpb.NewStringValue("Three")}},
			},
		}}},
		{Operation: &spannerpb.Mutation_Update{Update: &spannerpb.Mutation_Write{
			Table:   "my_table",
			Columns: []string{"id", "value"},
			Values: []*structpb.ListValue{
				{Values: []*structpb.Value{structpb.NewStringValue("0"), structpb.NewStringValue("Zero")}},
			},
		}}},
	}}
	resp, err := WriteMutations(ctx, poolId, connId, mutations)
	if err != nil {
		t.Fatalf("WriteMutations returned unexpected error: %v", err)
	}
	if resp.CommitTimestamp == nil {
		t.Fatalf("CommitTimestamp is nil")
	}
	requests := server.TestSpanner.DrainRequestsFromServer()
	beginRequests := testutil.RequestsOfType(requests, reflect.TypeOf(&spannerpb.BeginTransactionRequest{}))
	if g, w := len(beginRequests), 1; g != w {
		t.Fatalf("num BeginTransaction requests mismatch\n Got: %d\nWant: %d", g, w)
	}
	commitRequests := testutil.RequestsOfType(requests, reflect.TypeOf(&spannerpb.CommitRequest{}))
	if g, w := len(commitRequests), 1; g != w {
		t.Fatalf("num CommitRequests mismatch\n Got: %d\nWant: %d", g, w)
	}
	commitRequest := commitRequests[0].(*spannerpb.CommitRequest)
	if g, w := len(commitRequest.Mutations), 2; g != w {
		t.Fatalf("num mutations mismatch\n Got: %d\nWant: %d", g, w)
	}

	// Write the same mutations in a transaction.
	if err := BeginTransaction(ctx, poolId, connId, &spannerpb.TransactionOptions{}); err != nil {
		t.Fatalf("BeginTransaction returned unexpected error: %v", err)
	}
	resp, err = WriteMutations(ctx, poolId, connId, mutations)
	if err != nil {
		t.Fatalf("WriteMutations returned unexpected error: %v", err)
	}
	if resp != nil {
		t.Fatalf("WriteMutations returned unexpected response: %v", resp)
	}
	resp, err = Commit(ctx, poolId, connId)
	if err != nil {
		t.Fatalf("Commit returned unexpected error: %v", err)
	}
	if resp == nil {
		t.Fatalf("Commit returned nil response")
	}
	if resp.CommitTimestamp == nil {
		t.Fatalf("CommitTimestamp is nil")
	}
	requests = server.TestSpanner.DrainRequestsFromServer()
	beginRequests = testutil.RequestsOfType(requests, reflect.TypeOf(&spannerpb.BeginTransactionRequest{}))
	if g, w := len(beginRequests), 1; g != w {
		t.Fatalf("num BeginTransaction requests mismatch\n Got: %d\nWant: %d", g, w)
	}
	commitRequests = testutil.RequestsOfType(requests, reflect.TypeOf(&spannerpb.CommitRequest{}))
	if g, w := len(commitRequests), 1; g != w {
		t.Fatalf("num CommitRequests mismatch\n Got: %d\nWant: %d", g, w)
	}
	commitRequest = commitRequests[0].(*spannerpb.CommitRequest)
	if g, w := len(commitRequest.Mutations), 2; g != w {
		t.Fatalf("num mutations mismatch\n Got: %d\nWant: %d", g, w)
	}

	if err := ClosePool(ctx, poolId); err != nil {
		t.Fatalf("ClosePool returned unexpected error: %v", err)
	}
}

func TestWriteMutationsInReadOnlyTx(t *testing.T) {
	t.Parallel()

	ctx := context.Background()
	server, teardown := setupMockServer(t)
	defer teardown()
	dsn := fmt.Sprintf("%s/projects/p/instances/i/databases/d?useplaintext=true", server.Address)

	poolId, err := CreatePool(ctx, dsn)
	if err != nil {
		t.Fatalf("CreatePool returned unexpected error: %v", err)
	}
	connId, err := CreateConnection(ctx, poolId)
	if err != nil {
		t.Fatalf("CreateConnection returned unexpected error: %v", err)
	}

	// Start a read-only transaction and try to write mutations to that transaction. That should return an error.
	if err := BeginTransaction(ctx, poolId, connId, &spannerpb.TransactionOptions{
		Mode: &spannerpb.TransactionOptions_ReadOnly_{ReadOnly: &spannerpb.TransactionOptions_ReadOnly{}},
	}); err != nil {
		t.Fatalf("BeginTransaction returned unexpected error: %v", err)
	}

	mutations := &spannerpb.BatchWriteRequest_MutationGroup{Mutations: []*spannerpb.Mutation{
		{Operation: &spannerpb.Mutation_Insert{Insert: &spannerpb.Mutation_Write{
			Table:   "my_table",
			Columns: []string{"id", "value"},
			Values: []*structpb.ListValue{
				{Values: []*structpb.Value{structpb.NewStringValue("1"), structpb.NewStringValue("One")}},
			},
		}}},
	}}
	_, err = WriteMutations(ctx, poolId, connId, mutations)
	if g, w := spanner.ErrCode(err), codes.FailedPrecondition; g != w {
		t.Fatalf("WriteMutations error code mismatch\n Got: %d\nWant: %d", g, w)
	}

	// Committing the read-only transaction should not lead to any commits on Spanner.
	_, err = Commit(ctx, poolId, connId)
	if err != nil {
		t.Fatalf("Commit returned unexpected error: %v", err)
	}
	requests := server.TestSpanner.DrainRequestsFromServer()
	// There should also not be any BeginTransaction requests on Spanner, as the transaction was never really started
	// by a query or other statement.
	beginRequests := testutil.RequestsOfType(requests, reflect.TypeOf(&spannerpb.BeginTransactionRequest{}))
	if g, w := len(beginRequests), 0; g != w {
		t.Fatalf("num BeginTransaction requests mismatch\n Got: %d\nWant: %d", g, w)
	}
	commitRequests := testutil.RequestsOfType(requests, reflect.TypeOf(&spannerpb.CommitRequest{}))
	if g, w := len(commitRequests), 0; g != w {
		t.Fatalf("num CommitRequests mismatch\n Got: %d\nWant: %d", g, w)
	}

	if err := ClosePool(ctx, poolId); err != nil {
		t.Fatalf("ClosePool returned unexpected error: %v", err)
	}
}

<<<<<<< HEAD
func TestCreateDatabase(t *testing.T) {
=======
func TestTags(t *testing.T) {
>>>>>>> d67e562a
	t.Parallel()

	ctx := context.Background()
	server, teardown := setupMockServer(t)
	defer teardown()
	dsn := fmt.Sprintf("%s/projects/p/instances/i/databases/d?useplaintext=true", server.Address)

<<<<<<< HEAD
	// Add a CreateDatabase response to the mock server.
	var expectedResponse = &databasepb.Database{}
	anyMsg, _ := anypb.New(expectedResponse)
	server.TestDatabaseAdmin.SetResps([]proto.Message{
		&longrunningpb.Operation{
			Done:   true,
			Result: &longrunningpb.Operation_Response{Response: anyMsg},
			Name:   "test-operation",
		},
	})

=======
>>>>>>> d67e562a
	poolId, err := CreatePool(ctx, dsn)
	if err != nil {
		t.Fatalf("CreatePool returned unexpected error: %v", err)
	}
	connId, err := CreateConnection(ctx, poolId)
	if err != nil {
		t.Fatalf("CreateConnection returned unexpected error: %v", err)
	}
<<<<<<< HEAD

	for _, tt := range []struct {
		name       string
		statements *spannerpb.ExecuteBatchDmlRequest
	}{
		{
			name: "create_database",
			statements: &spannerpb.ExecuteBatchDmlRequest{
				Statements: []*spannerpb.ExecuteBatchDmlRequest_Statement{
					{Sql: "CREATE DATABASE my_db"},
				},
			},
		},
		{
			name: "create_database_with_extra_statements",
			statements: &spannerpb.ExecuteBatchDmlRequest{
				Statements: []*spannerpb.ExecuteBatchDmlRequest_Statement{
					{Sql: "CREATE DATABASE my_db"},
					{Sql: "CREATE TABLE my_table (id int64 primary key, value string(max))"},
					{Sql: "CREATE INDEX my_index ON my_table (value)"},
				},
			},
		},
	} {
		t.Run(tt.name, func(t *testing.T) {
			_, err = ExecuteBatch(ctx, poolId, connId, tt.statements)
			if err != nil {
				t.Fatalf("CreateDatabase returned unexpected error: %v", err)
			}

			requests := server.TestDatabaseAdmin.Reqs()
			if g, w := len(requests), 1; g != w {
				t.Fatalf("requests count mismatch\nGot: %v\nWant: %v", g, w)
			}
			if req, ok := requests[0].(*databasepb.CreateDatabaseRequest); ok {
				if g, w := req.Parent, "projects/p/instances/i"; g != w {
					t.Fatalf("parent mismatch\n Got: %v\nWant: %v", g, w)
				}
				if g, w := len(req.ExtraStatements), len(tt.statements.Statements)-1; g != w {
					t.Fatalf("extra statements count mismatch\n Got: %v\nWant: %v", g, w)
				}
			} else {
				t.Fatalf("request type mismatch, got %v", requests[0])
			}
			server.TestDatabaseAdmin.SetReqs(make([]proto.Message, 0))
		})
=======
	if err := BeginTransaction(ctx, poolId, connId, nil); err != nil {
		t.Fatalf("BeginTransaction returned unexpected error: %v", err)
	}
	for i := 0; i < 2; i++ {
		if _, err = Execute(ctx, poolId, connId, &spannerpb.ExecuteSqlRequest{
			Sql: testutil.UpdateBarSetFoo,
			RequestOptions: &spannerpb.RequestOptions{
				RequestTag:     fmt.Sprintf("my_request_tag_%d", i),
				TransactionTag: "my_transaction_tag",
			},
		}); err != nil {
			t.Fatalf("Execute returned unexpected error: %v", err)
		}
	}
	if _, err := Commit(ctx, poolId, connId); err != nil {
		t.Fatalf("Commit returned unexpected error: %v", err)
	}

	requests := server.TestSpanner.DrainRequestsFromServer()
	executeRequests := testutil.RequestsOfType(requests, reflect.TypeOf(&spannerpb.ExecuteSqlRequest{}))
	if g, w := len(executeRequests), 2; g != w {
		t.Fatalf("num ExecuteSql requests mismatch\n Got: %d\nWant: %d", g, w)
	}
	for i, request := range executeRequests {
		if g, w := request.(*spannerpb.ExecuteSqlRequest).RequestOptions.RequestTag, fmt.Sprintf("my_request_tag_%d", i); g != w {
			t.Fatalf("ExecuteSql request tag mismatch\n Got: %v\nWant: %v", g, w)
		}
		if g, w := request.(*spannerpb.ExecuteSqlRequest).RequestOptions.TransactionTag, "my_transaction_tag"; g != w {
			t.Fatalf("ExecuteSql transaction tag mismatch\n Got: %v\nWant: %v", g, w)
		}
	}
	commitRequests := testutil.RequestsOfType(requests, reflect.TypeOf(&spannerpb.CommitRequest{}))
	if g, w := len(commitRequests), 1; g != w {
		t.Fatalf("num CommitRequests mismatch\n Got: %d\nWant: %d", g, w)
	}
	commitRequest := commitRequests[0].(*spannerpb.CommitRequest)
	if g, w := commitRequest.RequestOptions.TransactionTag, "my_transaction_tag"; g != w {
		t.Fatalf("Commit transaction tag mismatch\n Got: %v\nWant: %v", g, w)
	}

	if err := ClosePool(ctx, poolId); err != nil {
		t.Fatalf("ClosePool returned unexpected error: %v", err)
	}
}

func TestStaleQuery(t *testing.T) {
	t.Parallel()

	ctx := context.Background()
	server, teardown := setupMockServer(t)
	defer teardown()
	dsn := fmt.Sprintf("%s/projects/p/instances/i/databases/d?useplaintext=true", server.Address)

	poolId, err := CreatePool(ctx, dsn)
	if err != nil {
		t.Fatalf("CreatePool returned unexpected error: %v", err)
	}
	connId, err := CreateConnection(ctx, poolId)
	if err != nil {
		t.Fatalf("CreateConnection returned unexpected error: %v", err)
	}
	_, err = Execute(ctx, poolId, connId, &spannerpb.ExecuteSqlRequest{
		Sql: testutil.SelectFooFromBar,
		Transaction: &spannerpb.TransactionSelector{
			Selector: &spannerpb.TransactionSelector_SingleUse{
				SingleUse: &spannerpb.TransactionOptions{
					Mode: &spannerpb.TransactionOptions_ReadOnly_{
						ReadOnly: &spannerpb.TransactionOptions_ReadOnly{
							TimestampBound: &spannerpb.TransactionOptions_ReadOnly_MaxStaleness{
								MaxStaleness: &durationpb.Duration{Seconds: 15},
							},
						},
					},
				},
			},
		},
	})

	requests := server.TestSpanner.DrainRequestsFromServer()
	executeRequests := testutil.RequestsOfType(requests, reflect.TypeOf(&spannerpb.ExecuteSqlRequest{}))
	if g, w := len(executeRequests), 1; g != w {
		t.Fatalf("num ExecuteSql requests mismatch\n Got: %d\nWant: %d", g, w)
	}
	request := executeRequests[0].(*spannerpb.ExecuteSqlRequest)
	if g, w := request.Transaction.GetSingleUse().GetReadOnly().GetMaxStaleness().GetSeconds(), int64(15); g != w {
		t.Fatalf("staleness mismatch\n Got: %v\nWant: %v", g, w)
>>>>>>> d67e562a
	}

	if err := ClosePool(ctx, poolId); err != nil {
		t.Fatalf("ClosePool returned unexpected error: %v", err)
	}
}<|MERGE_RESOLUTION|>--- conflicted
+++ resolved
@@ -26,12 +26,9 @@
 	"cloud.google.com/go/spanner/apiv1/spannerpb"
 	"github.com/googleapis/go-sql-spanner/testutil"
 	"google.golang.org/grpc/codes"
-<<<<<<< HEAD
 	"google.golang.org/protobuf/proto"
 	"google.golang.org/protobuf/types/known/anypb"
-=======
 	"google.golang.org/protobuf/types/known/durationpb"
->>>>>>> d67e562a
 	"google.golang.org/protobuf/types/known/structpb"
 )
 
@@ -313,19 +310,123 @@
 	}
 }
 
-<<<<<<< HEAD
+func TestTags(t *testing.T) {
+	t.Parallel()
+
+	ctx := context.Background()
+	server, teardown := setupMockServer(t)
+	defer teardown()
+	dsn := fmt.Sprintf("%s/projects/p/instances/i/databases/d?useplaintext=true", server.Address)
+
+	poolId, err := CreatePool(ctx, dsn)
+	if err != nil {
+		t.Fatalf("CreatePool returned unexpected error: %v", err)
+	}
+	connId, err := CreateConnection(ctx, poolId)
+	if err != nil {
+		t.Fatalf("CreateConnection returned unexpected error: %v", err)
+	}
+	if err := BeginTransaction(ctx, poolId, connId, nil); err != nil {
+		t.Fatalf("BeginTransaction returned unexpected error: %v", err)
+	}
+	for i := 0; i < 2; i++ {
+		if _, err = Execute(ctx, poolId, connId, &spannerpb.ExecuteSqlRequest{
+			Sql: testutil.UpdateBarSetFoo,
+			RequestOptions: &spannerpb.RequestOptions{
+				RequestTag:     fmt.Sprintf("my_request_tag_%d", i),
+				TransactionTag: "my_transaction_tag",
+			},
+		}); err != nil {
+			t.Fatalf("Execute returned unexpected error: %v", err)
+		}
+	}
+	if _, err := Commit(ctx, poolId, connId); err != nil {
+		t.Fatalf("Commit returned unexpected error: %v", err)
+	}
+
+	requests := server.TestSpanner.DrainRequestsFromServer()
+	executeRequests := testutil.RequestsOfType(requests, reflect.TypeOf(&spannerpb.ExecuteSqlRequest{}))
+	if g, w := len(executeRequests), 2; g != w {
+		t.Fatalf("num ExecuteSql requests mismatch\n Got: %d\nWant: %d", g, w)
+	}
+	for i, request := range executeRequests {
+		if g, w := request.(*spannerpb.ExecuteSqlRequest).RequestOptions.RequestTag, fmt.Sprintf("my_request_tag_%d", i); g != w {
+			t.Fatalf("ExecuteSql request tag mismatch\n Got: %v\nWant: %v", g, w)
+		}
+		if g, w := request.(*spannerpb.ExecuteSqlRequest).RequestOptions.TransactionTag, "my_transaction_tag"; g != w {
+			t.Fatalf("ExecuteSql transaction tag mismatch\n Got: %v\nWant: %v", g, w)
+		}
+	}
+	commitRequests := testutil.RequestsOfType(requests, reflect.TypeOf(&spannerpb.CommitRequest{}))
+	if g, w := len(commitRequests), 1; g != w {
+		t.Fatalf("num CommitRequests mismatch\n Got: %d\nWant: %d", g, w)
+	}
+	commitRequest := commitRequests[0].(*spannerpb.CommitRequest)
+	if g, w := commitRequest.RequestOptions.TransactionTag, "my_transaction_tag"; g != w {
+		t.Fatalf("Commit transaction tag mismatch\n Got: %v\nWant: %v", g, w)
+	}
+
+	if err := ClosePool(ctx, poolId); err != nil {
+		t.Fatalf("ClosePool returned unexpected error: %v", err)
+	}
+}
+
+func TestStaleQuery(t *testing.T) {
+	t.Parallel()
+
+	ctx := context.Background()
+	server, teardown := setupMockServer(t)
+	defer teardown()
+	dsn := fmt.Sprintf("%s/projects/p/instances/i/databases/d?useplaintext=true", server.Address)
+
+	poolId, err := CreatePool(ctx, dsn)
+	if err != nil {
+		t.Fatalf("CreatePool returned unexpected error: %v", err)
+	}
+	connId, err := CreateConnection(ctx, poolId)
+	if err != nil {
+		t.Fatalf("CreateConnection returned unexpected error: %v", err)
+	}
+	_, err = Execute(ctx, poolId, connId, &spannerpb.ExecuteSqlRequest{
+		Sql: testutil.SelectFooFromBar,
+		Transaction: &spannerpb.TransactionSelector{
+			Selector: &spannerpb.TransactionSelector_SingleUse{
+				SingleUse: &spannerpb.TransactionOptions{
+					Mode: &spannerpb.TransactionOptions_ReadOnly_{
+						ReadOnly: &spannerpb.TransactionOptions_ReadOnly{
+							TimestampBound: &spannerpb.TransactionOptions_ReadOnly_MaxStaleness{
+								MaxStaleness: &durationpb.Duration{Seconds: 15},
+							},
+						},
+					},
+				},
+			},
+		},
+	})
+
+	requests := server.TestSpanner.DrainRequestsFromServer()
+	executeRequests := testutil.RequestsOfType(requests, reflect.TypeOf(&spannerpb.ExecuteSqlRequest{}))
+	if g, w := len(executeRequests), 1; g != w {
+		t.Fatalf("num ExecuteSql requests mismatch\n Got: %d\nWant: %d", g, w)
+	}
+	request := executeRequests[0].(*spannerpb.ExecuteSqlRequest)
+	if g, w := request.Transaction.GetSingleUse().GetReadOnly().GetMaxStaleness().GetSeconds(), int64(15); g != w {
+		t.Fatalf("staleness mismatch\n Got: %v\nWant: %v", g, w)
+	}
+
+	if err := ClosePool(ctx, poolId); err != nil {
+		t.Fatalf("ClosePool returned unexpected error: %v", err)
+	}
+}
+
 func TestCreateDatabase(t *testing.T) {
-=======
-func TestTags(t *testing.T) {
->>>>>>> d67e562a
-	t.Parallel()
-
-	ctx := context.Background()
-	server, teardown := setupMockServer(t)
-	defer teardown()
-	dsn := fmt.Sprintf("%s/projects/p/instances/i/databases/d?useplaintext=true", server.Address)
-
-<<<<<<< HEAD
+	t.Parallel()
+
+	ctx := context.Background()
+	server, teardown := setupMockServer(t)
+	defer teardown()
+	dsn := fmt.Sprintf("%s/projects/p/instances/i/databases/d?useplaintext=true", server.Address)
+
 	// Add a CreateDatabase response to the mock server.
 	var expectedResponse = &databasepb.Database{}
 	anyMsg, _ := anypb.New(expectedResponse)
@@ -337,17 +438,14 @@
 		},
 	})
 
-=======
->>>>>>> d67e562a
-	poolId, err := CreatePool(ctx, dsn)
-	if err != nil {
-		t.Fatalf("CreatePool returned unexpected error: %v", err)
-	}
-	connId, err := CreateConnection(ctx, poolId)
-	if err != nil {
-		t.Fatalf("CreateConnection returned unexpected error: %v", err)
-	}
-<<<<<<< HEAD
+	poolId, err := CreatePool(ctx, dsn)
+	if err != nil {
+		t.Fatalf("CreatePool returned unexpected error: %v", err)
+	}
+	connId, err := CreateConnection(ctx, poolId)
+	if err != nil {
+		t.Fatalf("CreateConnection returned unexpected error: %v", err)
+	}
 
 	for _, tt := range []struct {
 		name       string
@@ -394,94 +492,6 @@
 			}
 			server.TestDatabaseAdmin.SetReqs(make([]proto.Message, 0))
 		})
-=======
-	if err := BeginTransaction(ctx, poolId, connId, nil); err != nil {
-		t.Fatalf("BeginTransaction returned unexpected error: %v", err)
-	}
-	for i := 0; i < 2; i++ {
-		if _, err = Execute(ctx, poolId, connId, &spannerpb.ExecuteSqlRequest{
-			Sql: testutil.UpdateBarSetFoo,
-			RequestOptions: &spannerpb.RequestOptions{
-				RequestTag:     fmt.Sprintf("my_request_tag_%d", i),
-				TransactionTag: "my_transaction_tag",
-			},
-		}); err != nil {
-			t.Fatalf("Execute returned unexpected error: %v", err)
-		}
-	}
-	if _, err := Commit(ctx, poolId, connId); err != nil {
-		t.Fatalf("Commit returned unexpected error: %v", err)
-	}
-
-	requests := server.TestSpanner.DrainRequestsFromServer()
-	executeRequests := testutil.RequestsOfType(requests, reflect.TypeOf(&spannerpb.ExecuteSqlRequest{}))
-	if g, w := len(executeRequests), 2; g != w {
-		t.Fatalf("num ExecuteSql requests mismatch\n Got: %d\nWant: %d", g, w)
-	}
-	for i, request := range executeRequests {
-		if g, w := request.(*spannerpb.ExecuteSqlRequest).RequestOptions.RequestTag, fmt.Sprintf("my_request_tag_%d", i); g != w {
-			t.Fatalf("ExecuteSql request tag mismatch\n Got: %v\nWant: %v", g, w)
-		}
-		if g, w := request.(*spannerpb.ExecuteSqlRequest).RequestOptions.TransactionTag, "my_transaction_tag"; g != w {
-			t.Fatalf("ExecuteSql transaction tag mismatch\n Got: %v\nWant: %v", g, w)
-		}
-	}
-	commitRequests := testutil.RequestsOfType(requests, reflect.TypeOf(&spannerpb.CommitRequest{}))
-	if g, w := len(commitRequests), 1; g != w {
-		t.Fatalf("num CommitRequests mismatch\n Got: %d\nWant: %d", g, w)
-	}
-	commitRequest := commitRequests[0].(*spannerpb.CommitRequest)
-	if g, w := commitRequest.RequestOptions.TransactionTag, "my_transaction_tag"; g != w {
-		t.Fatalf("Commit transaction tag mismatch\n Got: %v\nWant: %v", g, w)
-	}
-
-	if err := ClosePool(ctx, poolId); err != nil {
-		t.Fatalf("ClosePool returned unexpected error: %v", err)
-	}
-}
-
-func TestStaleQuery(t *testing.T) {
-	t.Parallel()
-
-	ctx := context.Background()
-	server, teardown := setupMockServer(t)
-	defer teardown()
-	dsn := fmt.Sprintf("%s/projects/p/instances/i/databases/d?useplaintext=true", server.Address)
-
-	poolId, err := CreatePool(ctx, dsn)
-	if err != nil {
-		t.Fatalf("CreatePool returned unexpected error: %v", err)
-	}
-	connId, err := CreateConnection(ctx, poolId)
-	if err != nil {
-		t.Fatalf("CreateConnection returned unexpected error: %v", err)
-	}
-	_, err = Execute(ctx, poolId, connId, &spannerpb.ExecuteSqlRequest{
-		Sql: testutil.SelectFooFromBar,
-		Transaction: &spannerpb.TransactionSelector{
-			Selector: &spannerpb.TransactionSelector_SingleUse{
-				SingleUse: &spannerpb.TransactionOptions{
-					Mode: &spannerpb.TransactionOptions_ReadOnly_{
-						ReadOnly: &spannerpb.TransactionOptions_ReadOnly{
-							TimestampBound: &spannerpb.TransactionOptions_ReadOnly_MaxStaleness{
-								MaxStaleness: &durationpb.Duration{Seconds: 15},
-							},
-						},
-					},
-				},
-			},
-		},
-	})
-
-	requests := server.TestSpanner.DrainRequestsFromServer()
-	executeRequests := testutil.RequestsOfType(requests, reflect.TypeOf(&spannerpb.ExecuteSqlRequest{}))
-	if g, w := len(executeRequests), 1; g != w {
-		t.Fatalf("num ExecuteSql requests mismatch\n Got: %d\nWant: %d", g, w)
-	}
-	request := executeRequests[0].(*spannerpb.ExecuteSqlRequest)
-	if g, w := request.Transaction.GetSingleUse().GetReadOnly().GetMaxStaleness().GetSeconds(), int64(15); g != w {
-		t.Fatalf("staleness mismatch\n Got: %v\nWant: %v", g, w)
->>>>>>> d67e562a
 	}
 
 	if err := ClosePool(ctx, poolId); err != nil {
