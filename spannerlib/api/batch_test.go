// Copyright 2025 Google LLC
//
// Licensed under the Apache License, Version 2.0 (the "License");
// you may not use this file except in compliance with the License.
// You may obtain a copy of the License at
//
//     https://www.apache.org/licenses/LICENSE-2.0
//
// Unless required by applicable law or agreed to in writing, software
// distributed under the License is distributed on an "AS IS" BASIS,
// WITHOUT WARRANTIES OR CONDITIONS OF ANY KIND, either express or implied.
// See the License for the specific language governing permissions and
// limitations under the License.

package api

import (
	"context"
	"fmt"
	"reflect"
	"testing"

	"cloud.google.com/go/longrunning/autogen/longrunningpb"
	"cloud.google.com/go/spanner"
	"cloud.google.com/go/spanner/admin/database/apiv1/databasepb"
	"cloud.google.com/go/spanner/apiv1/spannerpb"
	"github.com/google/go-cmp/cmp"
	"github.com/google/go-cmp/cmp/cmpopts"
	"github.com/googleapis/go-sql-spanner/testutil"
	"google.golang.org/grpc/codes"
	"google.golang.org/protobuf/proto"
	"google.golang.org/protobuf/types/known/anypb"
	"google.golang.org/protobuf/types/known/emptypb"
)

func TestExecuteDmlBatch(t *testing.T) {
	t.Parallel()

	ctx := context.Background()
	server, teardown := setupMockServer(t)
	defer teardown()
	dsn := fmt.Sprintf("%s/projects/p/instances/i/databases/d?useplaintext=true", server.Address)

	poolId, err := CreatePool(ctx, dsn)
	if err != nil {
		t.Fatalf("CreatePool returned unexpected error: %v", err)
	}
	connId, err := CreateConnection(ctx, poolId)
	if err != nil {
		t.Fatalf("CreateConnection returned unexpected error: %v", err)
	}

	// Execute a DML batch.
	request := &spannerpb.ExecuteBatchDmlRequest{Statements: []*spannerpb.ExecuteBatchDmlRequest_Statement{
		{Sql: testutil.UpdateBarSetFoo},
		{Sql: testutil.UpdateBarSetFoo},
	}}
	resp, err := ExecuteBatch(ctx, poolId, connId, request)
	if err != nil {
		t.Fatalf("ExecuteBatch returned unexpected error: %v", err)
	}
	if g, w := len(resp.ResultSets), 2; g != w {
		t.Fatalf("num results mismatch\n Got: %d\nWant: %d", g, w)
	}
	for i, result := range resp.ResultSets {
		if g, w := result.Stats.GetRowCountExact(), int64(testutil.UpdateBarSetFooRowCount); g != w {
			t.Fatalf("%d: update count mismatch\n Got: %d\nWant: %d", i, g, w)
		}
	}

	requests := server.TestSpanner.DrainRequestsFromServer()
	// There should be no ExecuteSql requests.
	executeRequests := testutil.RequestsOfType(requests, reflect.TypeOf(&spannerpb.ExecuteSqlRequest{}))
	if g, w := len(executeRequests), 0; g != w {
		t.Fatalf("Execute request count mismatch\n Got: %v\nWant: %v", g, w)
	}
	batchRequests := testutil.RequestsOfType(requests, reflect.TypeOf(&spannerpb.ExecuteBatchDmlRequest{}))
	if g, w := len(batchRequests), 1; g != w {
		t.Fatalf("Execute batch request count mismatch\n Got: %v\nWant: %v", g, w)
	}

	if err := CloseConnection(ctx, poolId, connId); err != nil {
		t.Fatalf("CloseConnection returned unexpected error: %v", err)
	}
	if err := ClosePool(ctx, poolId); err != nil {
		t.Fatalf("ClosePool returned unexpected error: %v", err)
	}
}

func TestExecuteDdlBatch(t *testing.T) {
	t.Parallel()

	ctx := context.Background()
	server, teardown := setupMockServer(t)
	defer teardown()
	dsn := fmt.Sprintf("%s/projects/p/instances/i/databases/d?useplaintext=true", server.Address)
	// Set up a result for a DDL statement on the mock server.
	var expectedResponse = &emptypb.Empty{}
	anyMsg, _ := anypb.New(expectedResponse)
	server.TestDatabaseAdmin.SetResps([]proto.Message{
		&longrunningpb.Operation{
			Done:   true,
			Result: &longrunningpb.Operation_Response{Response: anyMsg},
			Name:   "test-operation",
		},
	})

	poolId, err := CreatePool(ctx, dsn)
	if err != nil {
		t.Fatalf("CreatePool returned unexpected error: %v", err)
	}
	connId, err := CreateConnection(ctx, poolId)
	if err != nil {
		t.Fatalf("CreateConnection returned unexpected error: %v", err)
	}

	// Execute a DDL batch. This also uses a DML batch request.
	request := &spannerpb.ExecuteBatchDmlRequest{Statements: []*spannerpb.ExecuteBatchDmlRequest_Statement{
		{Sql: "create table my_table (id int64 primary key, value string(100))"},
		{Sql: "create index my_index on my_table (value)"},
	}}
	resp, err := ExecuteBatch(ctx, poolId, connId, request)
	if err != nil {
		t.Fatalf("ExecuteBatch returned unexpected error: %v", err)
	}
	// The response should contain an 'update count' per DDL statement.
	if g, w := len(resp.ResultSets), 2; g != w {
		t.Fatalf("num results mismatch\n Got: %d\nWant: %d", g, w)
	}
	// There is no update count for DDL statements.
	for i, result := range resp.ResultSets {
		emptyStats := &spannerpb.ResultSetStats{}
		if g, w := result.Stats, emptyStats; !cmp.Equal(g, w, cmpopts.IgnoreUnexported(spannerpb.ResultSetStats{})) {
			t.Fatalf("%d: ResultSetStats mismatch\n Got: %v\nWant: %v", i, g, w)
		}
	}

	requests := server.TestSpanner.DrainRequestsFromServer()
	// There should be no ExecuteSql requests.
	executeRequests := testutil.RequestsOfType(requests, reflect.TypeOf(&spannerpb.ExecuteSqlRequest{}))
	if g, w := len(executeRequests), 0; g != w {
		t.Fatalf("Execute request count mismatch\n Got: %v\nWant: %v", g, w)
	}
	// There should also be no ExecuteBatchDml requests.
	batchDmlRequests := testutil.RequestsOfType(requests, reflect.TypeOf(&spannerpb.ExecuteBatchDmlRequest{}))
	if g, w := len(batchDmlRequests), 0; g != w {
		t.Fatalf("ExecuteBatchDmlRequest count mismatch\n Got: %v\nWant: %v", g, w)
	}

	adminRequests := server.TestDatabaseAdmin.Reqs()
	if g, w := len(adminRequests), 1; g != w {
		t.Fatalf("admin request count mismatch\n Got: %v\nWant: %v", g, w)
	}
	ddlRequest := adminRequests[0].(*databasepb.UpdateDatabaseDdlRequest)
	if g, w := len(ddlRequest.Statements), 2; g != w {
		t.Fatalf("DDL statement count mismatch\n Got: %v\nWant: %v", g, w)
	}

	if err := CloseConnection(ctx, poolId, connId); err != nil {
		t.Fatalf("CloseConnection returned unexpected error: %v", err)
	}
	if err := ClosePool(ctx, poolId); err != nil {
		t.Fatalf("ClosePool returned unexpected error: %v", err)
	}
}

func TestExecuteCreateDatabaseInBatch(t *testing.T) {
	t.Parallel()

	ctx := context.Background()
	server, teardown := setupMockServer(t)
	defer teardown()
	dsn := fmt.Sprintf("%s/projects/p/instances/i/databases/d?useplaintext=true", server.Address)

	poolId, err := CreatePool(ctx, dsn)
	if err != nil {
		t.Fatalf("CreatePool returned unexpected error: %v", err)
	}
	connId, err := CreateConnection(ctx, poolId)
	if err != nil {
		t.Fatalf("CreateConnection returned unexpected error: %v", err)
	}

	// If a batch starts with 'CREATE DATABASE', then the following semantics are applied:
	// 1. A CreateDatabase operation is executed.
	// 2. All following DDL statements in the batch are added to the CreateDatabase operation.
<<<<<<< HEAD
	for _, extraStatements := range [][]string{{}, {"create table foo (id int64 primary key, value string(max))", "create index bar on foo (value)"}} {
		// Set up a result for a CreateDatabase operation on the mock server.
		var expectedResponse = &databasepb.Database{}
		anyMsg, _ := anypb.New(expectedResponse)
		server.TestDatabaseAdmin.SetResps([]proto.Message{
			&longrunningpb.Operation{
				Done:   true,
				Result: &longrunningpb.Operation_Response{Response: anyMsg},
				Name:   "test-operation",
			},
		})

		// Execute a DDL batch. This also uses a DML batch request.
		statements := make([]*spannerpb.ExecuteBatchDmlRequest_Statement, 0, len(extraStatements)+1)
		statements = append(statements, &spannerpb.ExecuteBatchDmlRequest_Statement{Sql: "create database `my-database`"})
		for _, ddl := range extraStatements {
			statements = append(statements, &spannerpb.ExecuteBatchDmlRequest_Statement{Sql: ddl})
		}
		request := &spannerpb.ExecuteBatchDmlRequest{Statements: statements}
		resp, err := ExecuteBatch(ctx, poolId, connId, request)
		if err != nil {
			t.Fatalf("ExecuteBatch returned unexpected error: %v", err)
		}
		// The response should contain an 'update count' per DDL statement.
		if g, w := len(resp.ResultSets), 1+len(extraStatements); g != w {
			t.Fatalf("num results mismatch\n Got: %d\nWant: %d", g, w)
		}
		// There is no update count for DDL statements.
		for i, result := range resp.ResultSets {
			emptyStats := &spannerpb.ResultSetStats{}
			if g, w := result.Stats, emptyStats; !cmp.Equal(g, w, cmpopts.IgnoreUnexported(spannerpb.ResultSetStats{})) {
				t.Fatalf("%d: ResultSetStats mismatch\n Got: %v\nWant: %v", i, g, w)
			}
		}

		requests := server.TestSpanner.DrainRequestsFromServer()
		// There should be no ExecuteSql requests.
		executeRequests := testutil.RequestsOfType(requests, reflect.TypeOf(&spannerpb.ExecuteSqlRequest{}))
		if g, w := len(executeRequests), 0; g != w {
			t.Fatalf("Execute request count mismatch\n Got: %v\nWant: %v", g, w)
		}
		// There should also be no ExecuteBatchDml requests.
		batchDmlRequests := testutil.RequestsOfType(requests, reflect.TypeOf(&spannerpb.ExecuteBatchDmlRequest{}))
		if g, w := len(batchDmlRequests), 0; g != w {
			t.Fatalf("ExecuteBatchDmlRequest count mismatch\n Got: %v\nWant: %v", g, w)
		}

		adminRequests := server.TestDatabaseAdmin.Reqs()
		server.TestDatabaseAdmin.SetReqs([]proto.Message{})
		if g, w := len(adminRequests), 1; g != w {
			t.Fatalf("admin request count mismatch\n Got: %v\nWant: %v", g, w)
		}
		createRequest, ok := adminRequests[0].(*databasepb.CreateDatabaseRequest)
		if !ok {
			t.Fatal("request is not a CreateDatabaseRequest")
		}
		if g, w := len(createRequest.ExtraStatements), len(extraStatements); g != w {
			t.Fatalf("DDL statement count mismatch\n Got: %v\nWant: %v", g, w)
		}
=======

	testCases := []struct {
		name            string
		extraStatements []string
	}{
		{
			name:            "without extra statements",
			extraStatements: nil,
		},
		{
			name: "with extra statements",
			extraStatements: []string{
				"create table foo (id int64 primary key, value string(max))",
				"create index bar on foo (value)",
			},
		},
	}
	for _, tc := range testCases {
		t.Run(tc.name, func(t *testing.T) {
			// Set up a result for a CreateDatabase operation on the mock server.
			var expectedResponse = &databasepb.Database{}
			anyMsg, _ := anypb.New(expectedResponse)
			server.TestDatabaseAdmin.SetResps([]proto.Message{
				&longrunningpb.Operation{
					Done:   true,
					Result: &longrunningpb.Operation_Response{Response: anyMsg},
					Name:   "test-operation",
				},
			})
			defer func() {
				server.TestDatabaseAdmin.SetResps([]proto.Message{})
			}()

			// Execute a DDL batch. This also uses a DML batch request.
			statements := make([]*spannerpb.ExecuteBatchDmlRequest_Statement, 0, len(tc.extraStatements)+1)
			statements = append(statements, &spannerpb.ExecuteBatchDmlRequest_Statement{Sql: "create database `my-database`"})
			for _, ddl := range tc.extraStatements {
				statements = append(statements, &spannerpb.ExecuteBatchDmlRequest_Statement{Sql: ddl})
			}
			request := &spannerpb.ExecuteBatchDmlRequest{Statements: statements}
			resp, err := ExecuteBatch(ctx, poolId, connId, request)
			if err != nil {
				t.Fatalf("ExecuteBatch returned unexpected error: %v", err)
			}
			// The response should contain an 'update count' per DDL statement.
			if g, w := len(resp.ResultSets), 1+len(tc.extraStatements); g != w {
				t.Fatalf("num results mismatch\n Got: %d\nWant: %d", g, w)
			}
			// There is no update count for DDL statements.
			for i, result := range resp.ResultSets {
				emptyStats := &spannerpb.ResultSetStats{}
				if g, w := result.Stats, emptyStats; !cmp.Equal(g, w, cmpopts.IgnoreUnexported(spannerpb.ResultSetStats{})) {
					t.Fatalf("%d: ResultSetStats mismatch\n Got: %v\nWant: %v", i, g, w)
				}
			}

			requests := server.TestSpanner.DrainRequestsFromServer()
			// There should be no ExecuteSql requests.
			executeRequests := testutil.RequestsOfType(requests, reflect.TypeOf(&spannerpb.ExecuteSqlRequest{}))
			if g, w := len(executeRequests), 0; g != w {
				t.Fatalf("Execute request count mismatch\n Got: %v\nWant: %v", g, w)
			}
			// There should also be no ExecuteBatchDml requests.
			batchDmlRequests := testutil.RequestsOfType(requests, reflect.TypeOf(&spannerpb.ExecuteBatchDmlRequest{}))
			if g, w := len(batchDmlRequests), 0; g != w {
				t.Fatalf("ExecuteBatchDmlRequest count mismatch\n Got: %v\nWant: %v", g, w)
			}

			adminRequests := server.TestDatabaseAdmin.Reqs()
			server.TestDatabaseAdmin.SetReqs([]proto.Message{})
			if g, w := len(adminRequests), 1; g != w {
				t.Fatalf("admin request count mismatch\n Got: %v\nWant: %v", g, w)
			}
			createRequest, ok := adminRequests[0].(*databasepb.CreateDatabaseRequest)
			if !ok {
				t.Fatal("request is not a CreateDatabaseRequest")
			}
			if g, w := len(createRequest.ExtraStatements), len(tc.extraStatements); g != w {
				t.Fatalf("DDL statement count mismatch\n Got: %v\nWant: %v", g, w)
			} else if !cmp.Equal(createRequest.ExtraStatements, tc.extraStatements) {
				t.Fatalf("extra statements mismatch\n Got: %v\nWant: %v", createRequest.ExtraStatements, tc.extraStatements)
			}
		})
>>>>>>> e09de0ba
	}

	if err := CloseConnection(ctx, poolId, connId); err != nil {
		t.Fatalf("CloseConnection returned unexpected error: %v", err)
	}
	if err := ClosePool(ctx, poolId); err != nil {
		t.Fatalf("ClosePool returned unexpected error: %v", err)
	}
}

func TestExecuteMixedBatch(t *testing.T) {
	t.Parallel()

	ctx := context.Background()
	server, teardown := setupMockServer(t)
	defer teardown()
	dsn := fmt.Sprintf("%s/projects/p/instances/i/databases/d?useplaintext=true", server.Address)

	poolId, err := CreatePool(ctx, dsn)
	if err != nil {
		t.Fatalf("CreatePool returned unexpected error: %v", err)
	}
	connId, err := CreateConnection(ctx, poolId)
	if err != nil {
		t.Fatalf("CreateConnection returned unexpected error: %v", err)
	}

	// Try to execute a batch with mixed DML and DDL statements. This should fail.
	request := &spannerpb.ExecuteBatchDmlRequest{Statements: []*spannerpb.ExecuteBatchDmlRequest_Statement{
		{Sql: "create table my_table (id int64 primary key, value string(100))"},
		{Sql: "update my_table set value = 100 where true"},
	}}
	_, err = ExecuteBatch(ctx, poolId, connId, request)
	if g, w := spanner.ErrCode(err), codes.InvalidArgument; g != w {
		t.Fatalf("error code mismatch\n Got: %v\nWant: %v", g, w)
	}
	if g, w := err.Error(), "rpc error: code = InvalidArgument desc = Batches may not contain different types of statements. The first statement is of type DDL. The statement on position 2 is of type DML."; g != w {
		t.Fatalf("error message mismatch\n Got: %v\nWant: %v", g, w)
	}

	if err := CloseConnection(ctx, poolId, connId); err != nil {
		t.Fatalf("CloseConnection returned unexpected error: %v", err)
	}
	if err := ClosePool(ctx, poolId); err != nil {
		t.Fatalf("ClosePool returned unexpected error: %v", err)
	}
}

func TestExecuteDdlBatchInTransaction(t *testing.T) {
	t.Parallel()

	ctx := context.Background()
	server, teardown := setupMockServer(t)
	defer teardown()
	dsn := fmt.Sprintf("%s/projects/p/instances/i/databases/d?useplaintext=true", server.Address)

	poolId, err := CreatePool(ctx, dsn)
	if err != nil {
		t.Fatalf("CreatePool returned unexpected error: %v", err)
	}
	connId, err := CreateConnection(ctx, poolId)
	if err != nil {
		t.Fatalf("CreateConnection returned unexpected error: %v", err)
	}
	if err := BeginTransaction(ctx, poolId, connId, &spannerpb.TransactionOptions{}); err != nil {
		t.Fatalf("BeginTransaction returned unexpected error: %v", err)
	}

	// Try to execute a DDL batch in a transaction. This should fail.
	request := &spannerpb.ExecuteBatchDmlRequest{Statements: []*spannerpb.ExecuteBatchDmlRequest_Statement{
		{Sql: "create table my_table (id int64 primary key, value string(100))"},
		{Sql: "create index my_index on my_table (value)"},
	}}
	_, err = ExecuteBatch(ctx, poolId, connId, request)
	if g, w := spanner.ErrCode(err), codes.FailedPrecondition; g != w {
		t.Fatalf("error code mismatch\n Got: %v\nWant: %v", g, w)
	}

	if err := CloseConnection(ctx, poolId, connId); err != nil {
		t.Fatalf("CloseConnection returned unexpected error: %v", err)
	}
	if err := ClosePool(ctx, poolId); err != nil {
		t.Fatalf("ClosePool returned unexpected error: %v", err)
	}
}

func TestExecuteQueryInBatch(t *testing.T) {
	t.Parallel()

	ctx := context.Background()
	server, teardown := setupMockServer(t)
	defer teardown()
	dsn := fmt.Sprintf("%s/projects/p/instances/i/databases/d?useplaintext=true", server.Address)

	poolId, err := CreatePool(ctx, dsn)
	if err != nil {
		t.Fatalf("CreatePool returned unexpected error: %v", err)
	}
	connId, err := CreateConnection(ctx, poolId)
	if err != nil {
		t.Fatalf("CreateConnection returned unexpected error: %v", err)
	}

	// Try to execute a batch with queries. This should fail.
	request := &spannerpb.ExecuteBatchDmlRequest{Statements: []*spannerpb.ExecuteBatchDmlRequest_Statement{
		{Sql: "select 1"},
		{Sql: "select 2"},
	}}
	_, err = ExecuteBatch(ctx, poolId, connId, request)
	if g, w := spanner.ErrCode(err), codes.InvalidArgument; g != w {
		t.Fatalf("error code mismatch\n Got: %v\nWant: %v", g, w)
	}
	if g, w := err.Error(), "rpc error: code = InvalidArgument desc = unsupported statement for batching: select 1"; g != w {
		t.Fatalf("error message mismatch\n Got: %v\nWant: %v", g, w)
	}

	if err := CloseConnection(ctx, poolId, connId); err != nil {
		t.Fatalf("CloseConnection returned unexpected error: %v", err)
	}
	if err := ClosePool(ctx, poolId); err != nil {
		t.Fatalf("ClosePool returned unexpected error: %v", err)
	}
}<|MERGE_RESOLUTION|>--- conflicted
+++ resolved
@@ -184,67 +184,6 @@
 	// If a batch starts with 'CREATE DATABASE', then the following semantics are applied:
 	// 1. A CreateDatabase operation is executed.
 	// 2. All following DDL statements in the batch are added to the CreateDatabase operation.
-<<<<<<< HEAD
-	for _, extraStatements := range [][]string{{}, {"create table foo (id int64 primary key, value string(max))", "create index bar on foo (value)"}} {
-		// Set up a result for a CreateDatabase operation on the mock server.
-		var expectedResponse = &databasepb.Database{}
-		anyMsg, _ := anypb.New(expectedResponse)
-		server.TestDatabaseAdmin.SetResps([]proto.Message{
-			&longrunningpb.Operation{
-				Done:   true,
-				Result: &longrunningpb.Operation_Response{Response: anyMsg},
-				Name:   "test-operation",
-			},
-		})
-
-		// Execute a DDL batch. This also uses a DML batch request.
-		statements := make([]*spannerpb.ExecuteBatchDmlRequest_Statement, 0, len(extraStatements)+1)
-		statements = append(statements, &spannerpb.ExecuteBatchDmlRequest_Statement{Sql: "create database `my-database`"})
-		for _, ddl := range extraStatements {
-			statements = append(statements, &spannerpb.ExecuteBatchDmlRequest_Statement{Sql: ddl})
-		}
-		request := &spannerpb.ExecuteBatchDmlRequest{Statements: statements}
-		resp, err := ExecuteBatch(ctx, poolId, connId, request)
-		if err != nil {
-			t.Fatalf("ExecuteBatch returned unexpected error: %v", err)
-		}
-		// The response should contain an 'update count' per DDL statement.
-		if g, w := len(resp.ResultSets), 1+len(extraStatements); g != w {
-			t.Fatalf("num results mismatch\n Got: %d\nWant: %d", g, w)
-		}
-		// There is no update count for DDL statements.
-		for i, result := range resp.ResultSets {
-			emptyStats := &spannerpb.ResultSetStats{}
-			if g, w := result.Stats, emptyStats; !cmp.Equal(g, w, cmpopts.IgnoreUnexported(spannerpb.ResultSetStats{})) {
-				t.Fatalf("%d: ResultSetStats mismatch\n Got: %v\nWant: %v", i, g, w)
-			}
-		}
-
-		requests := server.TestSpanner.DrainRequestsFromServer()
-		// There should be no ExecuteSql requests.
-		executeRequests := testutil.RequestsOfType(requests, reflect.TypeOf(&spannerpb.ExecuteSqlRequest{}))
-		if g, w := len(executeRequests), 0; g != w {
-			t.Fatalf("Execute request count mismatch\n Got: %v\nWant: %v", g, w)
-		}
-		// There should also be no ExecuteBatchDml requests.
-		batchDmlRequests := testutil.RequestsOfType(requests, reflect.TypeOf(&spannerpb.ExecuteBatchDmlRequest{}))
-		if g, w := len(batchDmlRequests), 0; g != w {
-			t.Fatalf("ExecuteBatchDmlRequest count mismatch\n Got: %v\nWant: %v", g, w)
-		}
-
-		adminRequests := server.TestDatabaseAdmin.Reqs()
-		server.TestDatabaseAdmin.SetReqs([]proto.Message{})
-		if g, w := len(adminRequests), 1; g != w {
-			t.Fatalf("admin request count mismatch\n Got: %v\nWant: %v", g, w)
-		}
-		createRequest, ok := adminRequests[0].(*databasepb.CreateDatabaseRequest)
-		if !ok {
-			t.Fatal("request is not a CreateDatabaseRequest")
-		}
-		if g, w := len(createRequest.ExtraStatements), len(extraStatements); g != w {
-			t.Fatalf("DDL statement count mismatch\n Got: %v\nWant: %v", g, w)
-		}
-=======
 
 	testCases := []struct {
 		name            string
@@ -328,7 +267,6 @@
 				t.Fatalf("extra statements mismatch\n Got: %v\nWant: %v", createRequest.ExtraStatements, tc.extraStatements)
 			}
 		})
->>>>>>> e09de0ba
 	}
 
 	if err := CloseConnection(ctx, poolId, connId); err != nil {
