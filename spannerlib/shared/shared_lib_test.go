// Copyright 2025 Google LLC
//
// Licensed under the Apache License, Version 2.0 (the "License");
// you may not use this file except in compliance with the License.
// You may obtain a copy of the License at
//
//     https://www.apache.org/licenses/LICENSE-2.0
//
// Unless required by applicable law or agreed to in writing, software
// distributed under the License is distributed on an "AS IS" BASIS,
// WITHOUT WARRANTIES OR CONDITIONS OF ANY KIND, either express or implied.
// See the License for the specific language governing permissions and
// limitations under the License.

package main

import (
	"fmt"
	"reflect"
	"testing"
	"unsafe"

	"cloud.google.com/go/spanner/admin/database/apiv1/databasepb"
	"cloud.google.com/go/spanner/apiv1/spannerpb"
	"github.com/googleapis/go-sql-spanner/testutil"
	"google.golang.org/protobuf/proto"
	"google.golang.org/protobuf/types/known/structpb"
	"spannerlib/api"
)

// The tests in this file only verify the happy flow to ensure that everything compiles.
// Corner cases are tested in the lib and api packages.

func TestCreatePool(t *testing.T) {
	t.Parallel()

	server, teardown := setupMockServer(t)
	defer teardown()
	dsn := fmt.Sprintf("%s/projects/p/instances/i/databases/d?useplaintext=true", server.Address)

	mem, code, poolId, length, data := CreatePool(dsn)
	if g, w := mem, int64(0); g != w {
		t.Fatalf("CreatePool mem mismatch\n Got: %v\nWant: %v", g, w)
	}
	if g, w := code, int32(0); g != w {
		t.Fatalf("CreatePool result mismatch\n Got: %v\nWant: %v", g, w)
	}
	if poolId <= int64(0) {
		t.Fatalf("poolId mismatch: %v", poolId)
	}
	if g, w := length, int32(0); g != w {
		t.Fatalf("CreatePool length mismatch\n Got: %v\nWant: %v", g, w)
	}
	if g, w := unsafe.Pointer(nil), data; g != w {
		t.Fatalf("CreatePool data mismatch\n Got: %v\nWant: %v", g, w)
	}

	_, code, _, _, _ = ClosePool(poolId)
	if g, w := code, int32(0); g != w {
		t.Fatalf("ClosePool result mismatch\n Got: %v\nWant: %v", g, w)
	}
}

func TestCreateConnection(t *testing.T) {
	t.Parallel()

	server, teardown := setupMockServer(t)
	defer teardown()
	dsn := fmt.Sprintf("%s/projects/p/instances/i/databases/d?useplaintext=true", server.Address)

	_, code, poolId, _, _ := CreatePool(dsn)
	if g, w := code, int32(0); g != w {
		t.Fatalf("CreatePool result mismatch\n Got: %v\nWant: %v", g, w)
	}
	mem, code, connId, length, data := CreateConnection(poolId)
	if g, w := mem, int64(0); g != w {
		t.Fatalf("CreateConnection mem mismatch\n Got: %v\nWant: %v", g, w)
	}
	if g, w := code, int32(0); g != w {
		t.Fatalf("CreateConnection result mismatch\n Got: %v\nWant: %v", g, w)
	}
	if connId <= int64(0) {
		t.Fatalf("connId mismatch: %v", poolId)
	}
	if g, w := length, int32(0); g != w {
		t.Fatalf("CreateConnection length mismatch\n Got: %v\nWant: %v", g, w)
	}
	if g, w := unsafe.Pointer(nil), data; g != w {
		t.Fatalf("CreateConnection data mismatch\n Got: %v\nWant: %v", g, w)
	}

	_, code, _, _, _ = CloseConnection(poolId, connId)
	if g, w := code, int32(0); g != w {
		t.Fatalf("CloseConnection result mismatch\n Got: %v\nWant: %v", g, w)
	}
	_, code, _, _, _ = ClosePool(poolId)
	if g, w := code, int32(0); g != w {
		t.Fatalf("ClosePool result mismatch\n Got: %v\nWant: %v", g, w)
	}
}

func TestExecute(t *testing.T) {
	// This test is intentionally not marked as Parallel, as it checks the number of open memory pointers.

	server, teardown := setupMockServer(t)
	defer teardown()
	dsn := fmt.Sprintf("%s/projects/p/instances/i/databases/d?useplaintext=true", server.Address)

	_, code, poolId, _, _ := CreatePool(dsn)
	if g, w := code, int32(0); g != w {
		t.Fatalf("CreatePool result mismatch\n Got: %v\nWant: %v", g, w)
	}
	_, code, connId, _, _ := CreateConnection(poolId)
	if g, w := code, int32(0); g != w {
		t.Fatalf("CreateConnection result mismatch\n Got: %v\nWant: %v", g, w)
	}

	request := &spannerpb.ExecuteSqlRequest{
		// This query returns a result set with one column and two rows.
		// The values in the two rows are 1 and 2.
		Sql: testutil.SelectFooFromBar,
	}
	requestBytes, err := proto.Marshal(request)
	if err != nil {
		t.Fatal(err)
	}
	// Execute returns a reference to a Rows object, not the actual data.
	mem, code, rowsId, length, data := Execute(poolId, connId, requestBytes)
	if g, w := mem, int64(0); g != w {
		t.Fatalf("Execute mem mismatch\n Got: %v\nWant: %v", g, w)
	}
	if g, w := code, int32(0); g != w {
		t.Fatalf("Execute result mismatch\n Got: %v\nWant: %v", g, w)
	}
	if rowsId <= int64(0) {
		t.Fatalf("rowsId mismatch: %v", rowsId)
	}
	if g, w := length, int32(0); g != w {
		t.Fatalf("Execute length mismatch\n Got: %v\nWant: %v", g, w)
	}
	if g, w := unsafe.Pointer(nil), data; g != w {
		t.Fatalf("Execute data mismatch\n Got: %v\nWant: %v", g, w)
	}

	// Get the metadata of the selected rows.
	mem, code, _, length, data = Metadata(poolId, connId, rowsId)
	// Metadata returns actual data, and should therefore return a memory ID that needs to be released.
	if mem == int64(0) {
		t.Fatalf("Metadata mem mismatch: %v", mem)
	}
	if length == int32(0) {
		t.Fatalf("Metadata length mismatch: %v", length)
	}
	// Get a []byte from the pointer to the data and the length.
	metadataBytes := reflect.SliceAt(reflect.TypeOf(byte(0)), data, int(length)).Bytes()
	metadata := &spannerpb.ResultSetMetadata{}
	if err := proto.Unmarshal(metadataBytes, metadata); err != nil {
		t.Fatal(err)
	}
	if g, w := len(metadata.RowType.Fields), 1; g != w {
		t.Fatalf("Metadata field count mismatch\n Got: %v\nWant: %v", g, w)
	}
	if g, w := metadata.RowType.Fields[0].Name, "FOO"; g != w {
		t.Fatalf("Metadata field name mismatch\n Got: %v\nWant: %v", g, w)
	}
	if g, w := metadata.RowType.Fields[0].Type.Code, spannerpb.TypeCode_INT64; g != w {
		t.Fatalf("Metadata type code mismatch\n Got: %v\nWant: %v", g, w)
	}
	// Release the memory.
	if g, w := Release(mem), int32(0); g != w {
		t.Fatalf("Release() result mismatch\n Got: %v\nWant: %v", g, w)
	}

	// Iterate over the rows.
	numRows := 0
	for {
		mem, code, _, length, data = Next(poolId, connId, rowsId /*numRows = */, 1, int32(api.EncodeRowOptionProto))
		// Next returns an empty message if it is the end of the query results.
		if length == 0 {
			break
		}
		numRows++
		// Decode the row.
		rowBytes := reflect.SliceAt(reflect.TypeOf(byte(0)), data, int(length)).Bytes()
		row := &structpb.ListValue{}
		if err := proto.Unmarshal(rowBytes, row); err != nil {
			t.Fatal(err)
		}
		// Release the memory that was held for the row. We can do that as soon as it has
		// been copied into a data structure that is maintained by the 'application'.
		// The 'application' in this case is the test.
		if g, w := Release(mem), int32(0); g != w {
			t.Fatalf("Release() result mismatch\n Got: %v\nWant: %v", g, w)
		}
		// Verify the row data.
		if g, w := len(row.GetValues()), 1; g != w {
			t.Fatalf("num row values mismatch\n Got: %v\nWant: %v", g, w)
		}
		if g, w := row.GetValues()[0].GetStringValue(), fmt.Sprintf("%d", numRows); g != w {
			t.Fatalf("row values mismatch\n Got: %v\nWant: %v", g, w)
		}
	}
	// The result should contain two rows.
	if g, w := numRows, 2; g != w {
		t.Fatalf("num rows mismatch\n Got: %v\nWant: %v", g, w)
	}

<<<<<<< HEAD
	// Get the ResultSetStats. For queries, this is an empty instance.
=======
	// Get the ResultSetStats. For queries, this is nil.
>>>>>>> ecfe6ea7
	mem, code, _, length, data = ResultSetStats(poolId, connId, rowsId)
	if g, w := code, int32(0); g != w {
		t.Fatalf("ResultSetStats result code mismatch\n Got: %v\nWant: %v", g, w)
	}
<<<<<<< HEAD
	if length == int32(0) {
		t.Fatalf("ResultSetStats length mismatch: %v", length)
	}
	statsBytes := reflect.SliceAt(reflect.TypeOf(byte(0)), data, int(length)).Bytes()
	stats := &spannerpb.ResultSetStats{}
	if err := proto.Unmarshal(statsBytes, stats); err != nil {
		t.Fatal(err)
	}
	// TODO: Enable when this branch is up to date with main
	// emptyStats := &spannerpb.ResultSetStats{}
	//if g, w := stats, emptyStats; !cmp.Equal(g, w, cmpopts.IgnoreUnexported(spannerpb.ResultSetStats{})) {
	//	t.Fatalf("ResultSetStats mismatch\n Got: %v\nWant: %v", g, w)
	//}
=======
	if g, w := length, int32(0); g != w {
		t.Fatalf("ResultSetStats length mismatch\n Got: %v\nWant: %v", g, w)
	}
>>>>>>> ecfe6ea7
	if res := Release(mem); res != 0 {
		t.Fatalf("Release() result mismatch\n Got: %v\nWant: %v", res, 0)
	}

	_, code, _, _, _ = CloseRows(poolId, connId, rowsId)
	if g, w := code, int32(0); g != w {
		t.Fatalf("CloseRows result mismatch\n Got: %v\nWant: %v", g, w)
	}
	_, code, _, _, _ = CloseConnection(poolId, connId)
	if g, w := code, int32(0); g != w {
		t.Fatalf("CloseConnection result mismatch\n Got: %v\nWant: %v", g, w)
	}
	_, code, _, _, _ = ClosePool(poolId)
	if g, w := code, int32(0); g != w {
		t.Fatalf("ClosePool result mismatch\n Got: %v\nWant: %v", g, w)
	}

	if g, w := countOpenMemoryPointers(), 0; g != w {
		t.Fatalf("countOpenMemoryPointers() result mismatch\n Got: %v\nWant: %v", g, w)
	}
}

func TestExecuteBatch(t *testing.T) {
	t.Parallel()

	server, teardown := setupMockServer(t)
	defer teardown()
	dsn := fmt.Sprintf("%s/projects/p/instances/i/databases/d?useplaintext=true", server.Address)

	_, code, poolId, _, _ := CreatePool(dsn)
	if g, w := code, int32(0); g != w {
		t.Fatalf("CreatePool result mismatch\n Got: %v\nWant: %v", g, w)
	}
	_, code, connId, _, _ := CreateConnection(poolId)
	if g, w := code, int32(0); g != w {
		t.Fatalf("CreateConnection result mismatch\n Got: %v\nWant: %v", g, w)
	}

	request := &spannerpb.ExecuteBatchDmlRequest{
		Statements: []*spannerpb.ExecuteBatchDmlRequest_Statement{
			{Sql: testutil.UpdateBarSetFoo},
			{Sql: testutil.UpdateBarSetFoo},
		},
	}
	requestBytes, err := proto.Marshal(request)
	if err != nil {
		t.Fatal(err)
	}
	// ExecuteBatch returns a ExecuteBatchDml response.
	mem, code, batchId, length, data := ExecuteBatch(poolId, connId, requestBytes)
	verifyDataMessage(t, "ExecuteBatch", mem, code, batchId, length, data)
	response := &spannerpb.ExecuteBatchDmlResponse{}
	responseBytes := reflect.SliceAt(reflect.TypeOf(byte(0)), data, int(length)).Bytes()
	if err := proto.Unmarshal(responseBytes, response); err != nil {
		t.Fatal(err)
	}
	if g, w := len(response.ResultSets), 2; g != w {
		t.Fatalf("num results mismatch\n Got: %v\nWant: %v", g, w)
	}
	for i, result := range response.ResultSets {
		if g, w := result.Stats.GetRowCountExact(), int64(testutil.UpdateBarSetFooRowCount); g != w {
			t.Fatalf("%d: update count mismatch\n Got: %v\nWant: %v", i, g, w)
		}
	}
	// Release the memory held by the response.
	if g, w := Release(mem), int32(0); g != w {
		t.Fatalf("Release() result mismatch\n Got: %v\nWant: %v", g, w)
	}

	_, code, _, _, _ = CloseConnection(poolId, connId)
	if g, w := code, int32(0); g != w {
		t.Fatalf("CloseConnection result mismatch\n Got: %v\nWant: %v", g, w)
	}
	_, code, _, _, _ = ClosePool(poolId)
	if g, w := code, int32(0); g != w {
		t.Fatalf("ClosePool result mismatch\n Got: %v\nWant: %v", g, w)
	}
}

func TestBeginAndCommitTransaction(t *testing.T) {
	t.Parallel()

	server, teardown := setupMockServer(t)
	defer teardown()
	dsn := fmt.Sprintf("%s/projects/p/instances/i/databases/d?useplaintext=true", server.Address)

	_, code, poolId, _, _ := CreatePool(dsn)
	if g, w := code, int32(0); g != w {
		t.Fatalf("CreatePool result mismatch\n Got: %v\nWant: %v", g, w)
	}
	_, code, connId, _, _ := CreateConnection(poolId)
	if g, w := code, int32(0); g != w {
		t.Fatalf("CreateConnection result mismatch\n Got: %v\nWant: %v", g, w)
	}

	txOpts := &spannerpb.TransactionOptions{}
	txOptsBytes, err := proto.Marshal(txOpts)
	if err != nil {
		t.Fatal(err)
	}
	mem, code, id, length, res := BeginTransaction(poolId, connId, txOptsBytes)
	// BeginTransaction should return an empty message.
	// That is, there should be no error code, no ObjectID, and no data.
	verifyEmptyMessage(t, "BeginTransaction", mem, code, id, length, res)

	// Execute a statement in the transaction.
	request := &spannerpb.ExecuteSqlRequest{Sql: testutil.UpdateBarSetFoo}
	requestBytes, err := proto.Marshal(request)
	if err != nil {
		t.Fatal(err)
	}
	_, code, rowsId, _, _ := Execute(poolId, connId, requestBytes)
	if g, w := code, int32(0); g != w {
		t.Fatalf("Execute result mismatch\n Got: %v\nWant: %v", g, w)
	}
	_, code, _, _, _ = CloseRows(poolId, connId, rowsId)
	if g, w := code, int32(0); g != w {
		t.Fatalf("CloseRows result mismatch\n Got: %v\nWant: %v", g, w)
	}

	// Commit returns the CommitResponse (if any).
	mem, code, id, length, res = Commit(poolId, connId)
	verifyDataMessage(t, "Commit", mem, code, id, length, res)

	_, code, _, _, _ = CloseConnection(poolId, connId)
	if g, w := code, int32(0); g != w {
		t.Fatalf("CloseConnection result mismatch\n Got: %v\nWant: %v", g, w)
	}
	_, code, _, _, _ = ClosePool(poolId)
	if g, w := code, int32(0); g != w {
		t.Fatalf("ClosePool result mismatch\n Got: %v\nWant: %v", g, w)
	}
}

func TestBeginAndRollbackTransaction(t *testing.T) {
	t.Parallel()

	server, teardown := setupMockServer(t)
	defer teardown()
	dsn := fmt.Sprintf("%s/projects/p/instances/i/databases/d?useplaintext=true", server.Address)

	_, code, poolId, _, _ := CreatePool(dsn)
	if g, w := code, int32(0); g != w {
		t.Fatalf("CreatePool result mismatch\n Got: %v\nWant: %v", g, w)
	}
	_, code, connId, _, _ := CreateConnection(poolId)
	if g, w := code, int32(0); g != w {
		t.Fatalf("CreateConnection result mismatch\n Got: %v\nWant: %v", g, w)
	}

	txOpts := &spannerpb.TransactionOptions{}
	txOptsBytes, err := proto.Marshal(txOpts)
	if err != nil {
		t.Fatal(err)
	}
	mem, code, id, length, res := BeginTransaction(poolId, connId, txOptsBytes)
	// BeginTransaction should return an empty message.
	// That is, there should be no error code, no ObjectID, and no data.
	verifyEmptyMessage(t, "BeginTransaction", mem, code, id, length, res)

	// Execute a statement in the transaction.
	request := &spannerpb.ExecuteSqlRequest{Sql: testutil.UpdateBarSetFoo}
	requestBytes, err := proto.Marshal(request)
	if err != nil {
		t.Fatal(err)
	}
	_, code, rowsId, _, _ := Execute(poolId, connId, requestBytes)
	if g, w := code, int32(0); g != w {
		t.Fatalf("Execute result mismatch\n Got: %v\nWant: %v", g, w)
	}
	_, code, _, _, _ = CloseRows(poolId, connId, rowsId)
	if g, w := code, int32(0); g != w {
		t.Fatalf("CloseRows result mismatch\n Got: %v\nWant: %v", g, w)
	}

	// Rollback returns nothing.
	mem, code, id, length, res = Rollback(poolId, connId)
	verifyEmptyMessage(t, "Rollback", mem, code, id, length, res)

	_, code, _, _, _ = CloseConnection(poolId, connId)
	if g, w := code, int32(0); g != w {
		t.Fatalf("CloseConnection result mismatch\n Got: %v\nWant: %v", g, w)
	}
	_, code, _, _, _ = ClosePool(poolId)
	if g, w := code, int32(0); g != w {
		t.Fatalf("ClosePool result mismatch\n Got: %v\nWant: %v", g, w)
	}
}

func TestWriteMutations(t *testing.T) {
	t.Parallel()

	server, teardown := setupMockServer(t)
	defer teardown()
	dsn := fmt.Sprintf("%s/projects/p/instances/i/databases/d?useplaintext=true", server.Address)

	_, code, poolId, _, _ := CreatePool(dsn)
	if g, w := code, int32(0); g != w {
		t.Fatalf("CreatePool result mismatch\n Got: %v\nWant: %v", g, w)
	}
	_, code, connId, _, _ := CreateConnection(poolId)
	if g, w := code, int32(0); g != w {
		t.Fatalf("CreateConnection result mismatch\n Got: %v\nWant: %v", g, w)
	}

	mutations := &spannerpb.BatchWriteRequest_MutationGroup{Mutations: []*spannerpb.Mutation{
		{Operation: &spannerpb.Mutation_Insert{Insert: &spannerpb.Mutation_Write{
			Table:   "my_table",
			Columns: []string{"id", "value"},
			Values: []*structpb.ListValue{
				{Values: []*structpb.Value{structpb.NewStringValue("1"), structpb.NewStringValue("One")}},
				{Values: []*structpb.Value{structpb.NewStringValue("2"), structpb.NewStringValue("Two")}},
				{Values: []*structpb.Value{structpb.NewStringValue("3"), structpb.NewStringValue("Three")}},
			},
		}}},
	}}
	mutationBytes, err := proto.Marshal(mutations)
	if err != nil {
		t.Fatal(err)
	}
	// WriteMutations returns a CommitResponse or nil, depending on whether the connection has an active transaction.
	mem, code, id, length, data := WriteMutations(poolId, connId, mutationBytes)
	verifyDataMessage(t, "WriteMutations", mem, code, id, length, data)

	response := &spannerpb.CommitResponse{}
	responseBytes := reflect.SliceAt(reflect.TypeOf(byte(0)), data, int(length)).Bytes()
	if err := proto.Unmarshal(responseBytes, response); err != nil {
		t.Fatal(err)
	}
	if response.CommitTimestamp == nil {
		t.Fatal("CommitTimestamp is nil")
	}
	// Release the memory held by the response.
	if g, w := Release(mem), int32(0); g != w {
		t.Fatalf("Release() result mismatch\n Got: %v\nWant: %v", g, w)
	}

	// Start a transaction on the connection and write the mutations to that transaction.
	txOpts := &spannerpb.TransactionOptions{}
	txOptsBytes, err := proto.Marshal(txOpts)
	_, code, _, _, _ = BeginTransaction(poolId, connId, txOptsBytes)
	if g, w := code, int32(0); g != w {
		t.Fatalf("BeginTransaction result mismatch\n Got: %v\nWant: %v", g, w)
	}
	mem, code, id, length, data = WriteMutations(poolId, connId, mutationBytes)
	// The response should now be an empty message, as the mutations were buffered in the current transaction.
	verifyEmptyMessage(t, "WriteMutations in tx", mem, code, id, length, data)

	_, code, _, _, _ = CloseConnection(poolId, connId)
	if g, w := code, int32(0); g != w {
		t.Fatalf("CloseConnection result mismatch\n Got: %v\nWant: %v", g, w)
	}
	_, code, _, _, _ = ClosePool(poolId)
	if g, w := code, int32(0); g != w {
		t.Fatalf("ClosePool result mismatch\n Got: %v\nWant: %v", g, w)
	}
}

func verifyEmptyMessage(t *testing.T, name string, mem int64, code int32, id int64, length int32, res unsafe.Pointer) {
	if g, w := mem, int64(0); g != w {
		t.Fatalf("%s: mem ID mismatch\n Got: %v\nWant: %v", name, g, w)
	}
	if g, w := code, int32(0); g != w {
		t.Fatalf("%s: result mismatch\n Got: %v\nWant: %v", name, g, w)
	}
	if g, w := id, int64(0); g != w {
		t.Fatalf("%s: ID mismatch\n Got: %v\nWant: %v", name, g, w)
	}
	if g, w := length, int32(0); g != w {
		t.Fatalf("%s: length mismatch\n Got: %v\nWant: %v", name, g, w)
	}
	if g, w := res, unsafe.Pointer(nil); g != w {
		t.Fatalf("%s: ptr mismatch\n Got: %v\nWant: %v", name, g, w)
	}
}

// verifyDataMessage verifies that the result contains a data message.
func verifyDataMessage(t *testing.T, name string, mem int64, code int32, id int64, length int32, res unsafe.Pointer) {
	if g, w := code, int32(0); g != w {
		t.Fatalf("%s: result mismatch\n Got: %v\nWant: %v", name, g, w)
	}
	if mem == int64(0) {
		t.Fatalf("%s: No memory identifier returned", name)
	}
	if g, w := id, int64(0); g != w {
		t.Fatalf("%s: ID mismatch\n Got: %v\nWant: %v", name, g, w)
	}
	if length == int32(0) {
		t.Fatalf("%s: zero length returned", name)
	}
	if res == unsafe.Pointer(nil) {
		t.Fatalf("%s: nil pointer returned", name)
	}
}

func countOpenMemoryPointers() (c int) {
	pinners.Range(func(key, value any) bool {
		c++
		return true
	})
	return
}

func setupMockServer(t *testing.T) (server *testutil.MockedSpannerInMemTestServer, teardown func()) {
	return setupMockServerWithDialect(t, databasepb.DatabaseDialect_GOOGLE_STANDARD_SQL)
}

func setupMockServerWithDialect(t *testing.T, dialect databasepb.DatabaseDialect) (server *testutil.MockedSpannerInMemTestServer, teardown func()) {
	server, _, serverTeardown := testutil.NewMockedSpannerInMemTestServer(t)
	server.SetupSelectDialectResult(dialect)
	return server, serverTeardown
}<|MERGE_RESOLUTION|>--- conflicted
+++ resolved
@@ -205,34 +205,14 @@
 		t.Fatalf("num rows mismatch\n Got: %v\nWant: %v", g, w)
 	}
 
-<<<<<<< HEAD
-	// Get the ResultSetStats. For queries, this is an empty instance.
-=======
 	// Get the ResultSetStats. For queries, this is nil.
->>>>>>> ecfe6ea7
 	mem, code, _, length, data = ResultSetStats(poolId, connId, rowsId)
 	if g, w := code, int32(0); g != w {
 		t.Fatalf("ResultSetStats result code mismatch\n Got: %v\nWant: %v", g, w)
 	}
-<<<<<<< HEAD
-	if length == int32(0) {
-		t.Fatalf("ResultSetStats length mismatch: %v", length)
-	}
-	statsBytes := reflect.SliceAt(reflect.TypeOf(byte(0)), data, int(length)).Bytes()
-	stats := &spannerpb.ResultSetStats{}
-	if err := proto.Unmarshal(statsBytes, stats); err != nil {
-		t.Fatal(err)
-	}
-	// TODO: Enable when this branch is up to date with main
-	// emptyStats := &spannerpb.ResultSetStats{}
-	//if g, w := stats, emptyStats; !cmp.Equal(g, w, cmpopts.IgnoreUnexported(spannerpb.ResultSetStats{})) {
-	//	t.Fatalf("ResultSetStats mismatch\n Got: %v\nWant: %v", g, w)
-	//}
-=======
 	if g, w := length, int32(0); g != w {
 		t.Fatalf("ResultSetStats length mismatch\n Got: %v\nWant: %v", g, w)
 	}
->>>>>>> ecfe6ea7
 	if res := Release(mem); res != 0 {
 		t.Fatalf("Release() result mismatch\n Got: %v\nWant: %v", res, 0)
 	}
