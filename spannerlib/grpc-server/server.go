--- conflicted
+++ resolved
@@ -47,10 +47,7 @@
 		log.Fatalf("failed to listen: %v\n", err)
 	}
 	var opts []grpc.ServerOption
-<<<<<<< HEAD
-=======
 	// Set a max message size that is essentially no limit.
->>>>>>> 32cd9f05
 	opts = append(opts, grpc.MaxRecvMsgSize(math.MaxInt32))
 	grpcServer := grpc.NewServer(opts...)
 
