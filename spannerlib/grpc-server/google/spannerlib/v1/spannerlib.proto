--- conflicted
+++ resolved
@@ -46,14 +46,11 @@
   // This stream can be re-used by the client for multiple requests, and normally gives the
   // lowest possible latency, at the cost of a slightly more complex API.
   rpc ConnectionStream(stream ConnectionStreamRequest) returns (stream ConnectionStreamResponse) {}
-<<<<<<< HEAD
-=======
 
   // ContinueStreaming returns a server stream that returns the remaining rows of a SQL statement
   // that has previously been executed using a ConnectionStreamRequest on a bi-directional
   // ConnectionStream. The client is responsible for calling this RPC if the has_more_data flag
   // of the ExecuteResponse was true.
->>>>>>> af692593
   rpc ContinueStreaming(Rows) returns (stream RowData) {}
 }
 
@@ -151,33 +148,20 @@
     (google.api.field_behavior) = REQUIRED
   ];
   FetchOptions fetch_options = 2 [
-<<<<<<< HEAD
-    (google.api.field_behavior) = REQUIRED
-  ];
-}
-
-message FetchOptions {
-  int64 num_rows = 1 [
-    (google.api.field_behavior) = REQUIRED
-  ];
-  int64 encoding = 2 [
-=======
->>>>>>> af692593
     (google.api.field_behavior) = REQUIRED
   ];
 }
 
 message RowData {
-  string request_id = 1;
-  Rows rows = 2 [
-    (google.api.field_behavior) = REQUIRED
-  ];
-  google.spanner.v1.ResultSetMetadata metadata = 3;
-  repeated google.protobuf.ListValue data = 4 [
-    (google.api.field_behavior) = REQUIRED
-  ];
-  google.spanner.v1.ResultSetStats stats = 5;
-  bool has_more_results = 6;
+  Rows rows = 1 [
+    (google.api.field_behavior) = REQUIRED
+  ];
+  google.spanner.v1.ResultSetMetadata metadata = 2;
+  repeated google.protobuf.ListValue data = 3 [
+    (google.api.field_behavior) = REQUIRED
+  ];
+  google.spanner.v1.ResultSetStats stats = 4;
+  bool has_more_results = 5;
 }
 
 message MetadataRequest {
@@ -205,8 +189,6 @@
   }
 }
 
-<<<<<<< HEAD
-=======
 // ExecuteResponse is returned by the server when it receives an ExecuteRequest on a bi-directional
 // ConnectionStream. The response contains the first N rows, the metadata, and an indication whether
 // the result contains more data than in the initial response. The client should fetch the remaining
@@ -215,7 +197,6 @@
 // while the additional server stream is open.
 //
 // The initial response also contains the ResultSetStats if there is no more data to be returned.
->>>>>>> af692593
 message ExecuteResponse {
   Rows rows = 1 [
     (google.api.field_behavior) = REQUIRED
@@ -225,9 +206,6 @@
   bool has_more_results = 4;
 }
 
-<<<<<<< HEAD
-message ConnectionStreamResponse {
-=======
 // ConnectionStreamResponse is returned by the server when it receives a ConnectionStreamRequest.
 // The contents of the response depends on the request that the client sent.
 //
@@ -238,7 +216,6 @@
 message ConnectionStreamResponse {
   // Status indicates whether the request succeeded or failed. The response field only contains
   // a value if the status code is OK.
->>>>>>> af692593
   google.rpc.Status status = 1;
   oneof response {
     ExecuteResponse execute_response = 2;
