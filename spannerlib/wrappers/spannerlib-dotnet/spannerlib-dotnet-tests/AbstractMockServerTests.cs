// Copyright 2025 Google LLC
//
// Licensed under the Apache License, Version 2.0 (the "License");
// you may not use this file except in compliance with the License.
// You may obtain a copy of the License at
//
//     https://www.apache.org/licenses/LICENSE-2.0
//
// Unless required by applicable law or agreed to in writing, software
// distributed under the License is distributed on an "AS IS" BASIS,
// WITHOUT WARRANTIES OR CONDITIONS OF ANY KIND, either express or implied.
// See the License for the specific language governing permissions and
// limitations under the License.

using Google.Cloud.SpannerLib.Grpc;
using Google.Cloud.SpannerLib.MockServer;
using Google.Cloud.SpannerLib.Native.Impl;
using NUnit.Framework.Internal;

namespace Google.Cloud.SpannerLib.Tests;

public abstract class AbstractMockServerTests
{
    public enum LibType
    {
        Shared,
        Grpc,
        GrpcTcp,
        GrpcBidi,
    }
    
    protected readonly Dictionary<LibType, ISpannerLib> SpannerLibDictionary = new([
<<<<<<< HEAD
        new KeyValuePair<LibType, ISpannerLib>(LibType.Shared, new SharedLibSpanner()),
=======
        (Environment.GetEnvironmentVariable("SKIP_SHARED_LIB_TESTS") ?? "").Equals("true")
            ? new KeyValuePair<LibType, ISpannerLib>(LibType.Shared, new GrpcLibSpanner())
            : new KeyValuePair<LibType, ISpannerLib>(LibType.Shared, new SharedLibSpanner()),
>>>>>>> af692593
        new KeyValuePair<LibType, ISpannerLib>(LibType.Grpc, new GrpcLibSpanner(communicationStyle: GrpcLibSpanner.CommunicationStyle.ServerStreaming)),
        new KeyValuePair<LibType, ISpannerLib>(LibType.GrpcTcp, new GrpcLibSpanner(communicationStyle: GrpcLibSpanner.CommunicationStyle.ServerStreaming, addressType: Server.AddressType.Tcp)),
        new KeyValuePair<LibType, ISpannerLib>(LibType.GrpcBidi, new GrpcLibSpanner(communicationStyle: GrpcLibSpanner.CommunicationStyle.BidiStreaming)),
    ]);
    
    protected SpannerMockServerFixture Fixture;
        
    protected string ConnectionString =>  $"{Fixture.Host}:{Fixture.Port}/projects/p1/instances/i1/databases/d1;UsePlainText=true";
        
    [OneTimeSetUp]
    public void Setup()
    {
        Fixture = new SpannerMockServerFixture();
        Fixture.SpannerMock.AddOrUpdateStatementResult("SELECT 1", StatementResult.CreateSelect1ResultSet());
    }
        
    [OneTimeTearDown]
    public void Teardown()
    {
        foreach (var spannerLib in SpannerLibDictionary.Values)
        {
            spannerLib.Dispose();
        }
        Fixture.Dispose();
    }

    [TearDown]
    public void Reset()
    {
        Fixture.SpannerMock.Reset();
        Fixture.DatabaseAdminMock.Reset();
        Fixture.SpannerMock.AddOrUpdateStatementResult("SELECT 1", StatementResult.CreateSelect1ResultSet());
    }
    
}<|MERGE_RESOLUTION|>--- conflicted
+++ resolved
@@ -30,13 +30,9 @@
     }
     
     protected readonly Dictionary<LibType, ISpannerLib> SpannerLibDictionary = new([
-<<<<<<< HEAD
-        new KeyValuePair<LibType, ISpannerLib>(LibType.Shared, new SharedLibSpanner()),
-=======
         (Environment.GetEnvironmentVariable("SKIP_SHARED_LIB_TESTS") ?? "").Equals("true")
             ? new KeyValuePair<LibType, ISpannerLib>(LibType.Shared, new GrpcLibSpanner())
             : new KeyValuePair<LibType, ISpannerLib>(LibType.Shared, new SharedLibSpanner()),
->>>>>>> af692593
         new KeyValuePair<LibType, ISpannerLib>(LibType.Grpc, new GrpcLibSpanner(communicationStyle: GrpcLibSpanner.CommunicationStyle.ServerStreaming)),
         new KeyValuePair<LibType, ISpannerLib>(LibType.GrpcTcp, new GrpcLibSpanner(communicationStyle: GrpcLibSpanner.CommunicationStyle.ServerStreaming, addressType: Server.AddressType.Tcp)),
         new KeyValuePair<LibType, ISpannerLib>(LibType.GrpcBidi, new GrpcLibSpanner(communicationStyle: GrpcLibSpanner.CommunicationStyle.BidiStreaming)),
