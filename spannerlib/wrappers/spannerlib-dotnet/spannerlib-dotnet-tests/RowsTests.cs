--- conflicted
+++ resolved
@@ -52,10 +52,7 @@
         Assert.That(rows.Metadata, Is.Not.Null);
         Assert.That(rows.Metadata.RowType.Fields.Count, Is.EqualTo(1));
         Assert.That(rows.Next(), Is.Null);
-<<<<<<< HEAD
-=======
         // Verify that calling Next() and NextResultSet() continues to return the correct result.
->>>>>>> af692593
         Assert.That(rows.Next(), Is.Null);
         Assert.That(rows.NextResultSet(), Is.False);
         Assert.That(rows.Next(), Is.Null);
@@ -72,11 +69,7 @@
         
         using var pool = Pool.Create(SpannerLibDictionary[libType], ConnectionString);
         using var connection = pool.CreateConnection();
-<<<<<<< HEAD
-        using var rows = connection.Execute(new ExecuteSqlRequest { Sql = "select * from random" }, prefetchRows: prefetchRows);
-=======
         using var rows = connection.Execute(new ExecuteSqlRequest { Sql = "select * from random" }, prefetchRows);
->>>>>>> af692593
 
         var rowCount = 0;
         while (rows.Next() is { } row)
@@ -215,78 +208,6 @@
         Assert.That(totalRowCount, Is.EqualTo(stopAfterRows.Sum()));
     }
     
-    [Test]
-    public void TestStopHalfwayTwoQueries([Values] LibType libType, [Values(0, 1, 2, 3)] int prefetchRows)
-    {
-        const string sql = "select c from my_table";
-        Fixture.SpannerMock.AddOrUpdateStatementResult(sql, StatementResult.CreateResultSet(
-            [Tuple.Create(TypeCode.Int64, "c")], [[1L], [2L]]));
-        
-        using var pool = Pool.Create(SpannerLibDictionary[libType], ConnectionString);
-        using var connection = pool.CreateConnection();
-
-        for (var i = 0; i < 2; i++)
-        {
-            using var rows = connection.Execute(new ExecuteSqlRequest { Sql = sql }, prefetchRows);
-            Assert.That(rows.Metadata, Is.Not.Null);
-            Assert.That(rows.Metadata.RowType.Fields.Count, Is.EqualTo(1));
-            var row = rows.Next();
-            Assert.That(row, Is.Not.Null);
-            Assert.That(row.Values.Count, Is.EqualTo(1));
-            Assert.That(row.Values[0].HasStringValue);
-            Assert.That(row.Values[0].StringValue, Is.EqualTo("1"));
-        }
-        Assert.That(Fixture.SpannerMock.Requests.OfType<ExecuteSqlRequest>().Count(), Is.EqualTo(2));
-    }
-
-    [Test]
-    public void TestStopHalfwayMultipleQueries(
-        [Values] LibType libType,
-        [Values(2, 10)] int numRows,
-        [Values(0, 1, 2, 3, 5, 9, 10, 11)] int prefetchRows,
-        [Values(1, 2, 3)] int numQueries)
-    {
-        const string query = "select * from random";
-        
-        var rowType = RandomResultSetGenerator.GenerateAllTypesRowType();
-        var results = RandomResultSetGenerator.Generate(rowType, numRows);
-        Fixture.SpannerMock.AddOrUpdateStatementResult(query, StatementResult.CreateQuery(results));
-        
-        var stopAfterRows = new int[numQueries];
-        var queries = new string[numQueries];
-        for (var i = 0; i < numQueries; i++)
-        {
-            stopAfterRows[i] = Random.Shared.Next(1, numRows - 1);
-            queries[i] = query;
-        }
-
-        var sql = string.Join(";", queries);
-        using var pool = Pool.Create(SpannerLibDictionary[libType], ConnectionString);
-        using var connection = pool.CreateConnection();
-        using var rows = connection.Execute(new ExecuteSqlRequest { Sql = sql }, prefetchRows);
-        Assert.That(rows.Metadata, Is.Not.Null);
-        Assert.That(rows.Metadata.RowType.Fields.Count, Is.EqualTo(rowType.Fields.Count));
-
-        var totalRowCount = 0;
-        for (var i = 0; i < numQueries; i++)
-        {
-            var rowCount = 0;
-            while (rows.Next() is { } row)
-            {
-                rowCount++;
-                totalRowCount++;
-                Assert.That(row.Values.Count, Is.EqualTo(rowType.Fields.Count));
-                if (rowCount == stopAfterRows[i])
-                {
-                    break;
-                }
-            }
-            Assert.That(rows.NextResultSet(), Is.EqualTo(i < numQueries-1));
-        }
-        Assert.That(Fixture.SpannerMock.Requests.OfType<ExecuteSqlRequest>().Count(), Is.EqualTo(numQueries));
-        Assert.That(totalRowCount, Is.EqualTo(stopAfterRows.Sum()));
-    }
-
     [Test]
     public void TestCloseConnectionWithOpenRows([Values] LibType libType)
     {
@@ -308,29 +229,16 @@
         // Getting all the rows should not be possible.
         // If the underlying Rows object uses a stream, then it could be that it still receives some rows, but it will
         // eventually fail.
-        var exception = Assert.Catch<Exception>(() =>
+        var exception = Assert.Throws<SpannerException>(() =>
         {
             while (rows.Next() is not null)
             {
                 foundRows++;
             }
         });
-<<<<<<< HEAD
-        if (exception is SpannerException spannerException)
-        {
-            // The error is 'Connection not found' or an internal exception from the underlying driver, depending on exactly
-            // when the driver detects that the connection and all related objects have been closed.
-            Assert.That(spannerException.Code is Code.NotFound or Code.Unknown, Is.True);
-        }
-        else
-        {
-            Assert.That(exception, Is.InstanceOf<ObjectDisposedException>());
-        }
-=======
         // The error is 'Connection not found' or an internal exception from the underlying driver, depending on exactly
         // when the driver detects that the connection and all related objects have been closed.
         Assert.That(exception.Code is Code.NotFound or Code.Unknown, Is.True);
->>>>>>> af692593
         Assert.That(foundRows, Is.LessThan(numRows));
     }
 
@@ -496,7 +404,6 @@
 
         const string invalidQuery = "select * from unknown_table";
         Fixture.SpannerMock.AddOrUpdateStatementResult(invalidQuery, StatementResult.CreateException(new RpcException(new global::Grpc.Core.Status(StatusCode.NotFound, "Table not found"))));
-<<<<<<< HEAD
 
         // Create a SQL string containing a mix of DML and queries.
         var numStatements = Random.Shared.Next(errorIndex + 1, errorIndex + 6);
@@ -589,98 +496,4 @@
         Assert.That(totalUpdateCount, Is.EqualTo(expectedUpdateCount));
         Assert.That(numResultSets, Is.EqualTo(errorIndex));
     }
-=======
->>>>>>> af692593
-
-        // Create a SQL string containing a mix of DML and queries.
-        var numStatements = Random.Shared.Next(errorIndex + 1, errorIndex + 6);
-        var statements = new string[numStatements];
-        var statementIsDml = new bool[numStatements];
-        for (var i = 0; i < statements.Length; i++)
-        {
-            if (errorIndex == i)
-            {
-                statements[i] = invalidQuery;
-            }
-            else
-            {
-                statementIsDml[i] = Random.Shared.Next(2) == 1;
-                statements[i] = statementIsDml[i] ? dml : query;
-            }
-        }
-        var sql = string.Join(";", statements);
-
-        await using var pool = Pool.Create(SpannerLibDictionary[libType], ConnectionString);
-        await using var connection = pool.CreateConnection();
-        var numResultSets = 0;
-        var totalRows = 0;
-        var totalUpdateCount = 0L;
-        
-        if (errorIndex == 0)
-        {
-            if (async)
-            {
-                Assert.ThrowsAsync<SpannerException>(() => connection.ExecuteAsync(new ExecuteSqlRequest { Sql = sql }, prefetchRows));
-            }
-            else
-            {
-                Assert.Throws<SpannerException>(() => connection.Execute(new ExecuteSqlRequest { Sql = sql }, prefetchRows));
-            }
-        }
-        else
-        {
-            await using var rows = async
-                ? await connection.ExecuteAsync(new ExecuteSqlRequest { Sql = sql }, prefetchRows)
-                // ReSharper disable once MethodHasAsyncOverload
-                : connection.Execute(new ExecuteSqlRequest { Sql = sql }, prefetchRows);
-
-            var statementIndex = 0;
-            while (statementIndex < numStatements)
-            {
-                // ReSharper disable once MethodHasAsyncOverload
-                while ((async ? await rows.NextAsync() : rows.Next()) is not null)
-                {
-                    totalRows++;
-                }
-                numResultSets++;
-                if (rows.UpdateCount > -1)
-                {
-                    totalUpdateCount += rows.UpdateCount;
-                }
-                statementIndex++;
-                if (statementIndex == errorIndex)
-                {
-                    if (async)
-                    {
-                        Assert.ThrowsAsync<SpannerException>(() => rows.NextResultSetAsync());
-                    }
-                    else
-                    {
-                        Assert.Throws<SpannerException>(() => rows.NextResultSet());
-                    }
-                    break;
-                }
-                // ReSharper disable once MethodHasAsyncOverload
-                Assert.That(async ? await rows.NextResultSetAsync() : rows.NextResultSet());
-            }
-        }
-
-        var expectedUpdateCount = 0L;
-        var expectedRowCount = 0;
-        for (var i = 0; i < errorIndex; i++)
-        {
-            if (statementIsDml[i])
-            {
-                expectedUpdateCount += updateCount;
-            }
-            else
-            {
-                expectedRowCount += numRows;
-            }
-        }
-        
-        Assert.That(totalRows, Is.EqualTo(expectedRowCount));
-        Assert.That(totalUpdateCount, Is.EqualTo(expectedUpdateCount));
-        Assert.That(numResultSets, Is.EqualTo(errorIndex));
-    }
 }