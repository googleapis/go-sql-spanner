// Copyright 2025 Google LLC
//
// Licensed under the Apache License, Version 2.0 (the "License");
// you may not use this file except in compliance with the License.
// You may obtain a copy of the License at
//
//     https://www.apache.org/licenses/LICENSE-2.0
//
// Unless required by applicable law or agreed to in writing, software
// distributed under the License is distributed on an "AS IS" BASIS,
// WITHOUT WARRANTIES OR CONDITIONS OF ANY KIND, either express or implied.
// See the License for the specific language governing permissions and
// limitations under the License.

using System;
using System.Net.Http;
using System.Net.Sockets;
using System.Threading;
using System.Threading.Tasks;
using Google.Cloud.Spanner.V1;
using Google.Cloud.SpannerLib.V1;
using Google.Protobuf.WellKnownTypes;
using Grpc.Core;
using Grpc.Net.Client;
using BeginTransactionRequest = Google.Cloud.SpannerLib.V1.BeginTransactionRequest;
using Status = Google.Rpc.Status;

namespace Google.Cloud.SpannerLib.Grpc;

public class GrpcLibSpanner : ISpannerLib
{
    public static GrpcChannel ForUnixSocket(string fileName)
    {
        var endpoint = new UnixDomainSocketEndPoint(fileName);
        return GrpcChannel.ForAddress("http://localhost", new GrpcChannelOptions {
            HttpHandler = new SocketsHttpHandler {
                EnableMultipleHttp2Connections = true,
                ConnectCallback = async (_, cancellationToken) => {
                    var socket = new Socket(AddressFamily.Unix, SocketType.Stream, ProtocolType.Unspecified);
                    try {
                        await socket.ConnectAsync(endpoint, cancellationToken).ConfigureAwait(false);
                        return new NetworkStream(socket, true);
                    } catch {
                        socket.Dispose();
                        throw;
                    }
                }
            }
        });
    }

    public static GrpcChannel ForTcpSocket(string address)
    {
        return GrpcChannel.ForAddress($"http://{address}", new GrpcChannelOptions
        {
            HttpHandler = new SocketsHttpHandler
            {
                EnableMultipleHttp2Connections = true,
            }
        });
    }
    
    private readonly Server _server;
    private readonly V1.SpannerLib.SpannerLibClient _client;
    private readonly GrpcChannel _channel;
    private readonly V1.SpannerLib.SpannerLibClient[] _clients;
    private readonly GrpcChannel[] _channels;
    private readonly bool _useStreamingRows;
    private bool _disposed;

    public GrpcLibSpanner(bool useStreamingRows = true, Server.AddressType addressType = Server.AddressType.UnixDomainSocket)
    {
        _server = new Server();
        var file = _server.Start(addressType: addressType);
        _channel = addressType == Server.AddressType.Tcp ? ForTcpSocket(file) : ForUnixSocket(file);
        _client = new V1.SpannerLib.SpannerLibClient(_channel);
        _useStreamingRows = useStreamingRows;

        var numChannels = 1;
        _channels = new GrpcChannel[numChannels];
        _clients = new V1.SpannerLib.SpannerLibClient[numChannels];
        for (var i = 0; i < numChannels; i++)
        {
            _channels[i] = addressType == Server.AddressType.Tcp ? ForTcpSocket(file) : ForUnixSocket(file);
            _clients[i] = new V1.SpannerLib.SpannerLibClient(_channels[i]);
        }
    }
    
    public void Dispose()
    {
        Dispose(true);
        GC.SuppressFinalize(this);
    }

    protected virtual void Dispose(bool disposing)
    {
        if (_disposed)
        {
            return;
        }
        try
        {
            _channel.Dispose();
            foreach (var channel in _channels)
            {
                channel.Dispose();
            }
            _server.Dispose();
        }
        finally
        {
            _disposed = true;
        }
    }

    T TranslateException<T>(Func<T> f)
    {
        try
        {
            return f.Invoke();
        }
        catch (RpcException exception)
        {
            throw SpannerException.ToSpannerException(exception);
        }
    }
    
    public Pool CreatePool(string connectionString)
    {
        return FromProto(TranslateException(() => _client.CreatePool(new CreatePoolRequest
        {
            ConnectionString = connectionString,
        })));
    }

    public void ClosePool(Pool pool)
    {
        TranslateException(() => _client.ClosePool(ToProto(pool)));
    }

    public Connection CreateConnection(Pool pool)
    {
        return FromProto(pool, TranslateException(() => _client.CreateConnection(new CreateConnectionRequest
        {
            Pool = ToProto(pool),
        })));
    }

    public void CloseConnection(Connection connection)
    {
        TranslateException(() => _client.CloseConnection(ToProto(connection)));
    }

    public async Task CloseConnectionAsync(Connection connection, CancellationToken cancellationToken =  default)
    {
        try
        {
            await _client.CloseConnectionAsync(ToProto(connection), cancellationToken: cancellationToken);
        }
        catch (RpcException exception)
        {
            throw SpannerException.ToSpannerException(exception);
        }
    }

    public CommitResponse? WriteMutations(Connection connection, BatchWriteRequest.Types.MutationGroup mutations)
    {
        var response = TranslateException(() => _client.WriteMutations(new WriteMutationsRequest
        {
            Connection = ToProto(connection),
            Mutations = mutations,
        }));
        return response.CommitTimestamp == null ? null : response;
    }
<<<<<<< HEAD

=======
    
>>>>>>> 32cd9f05
    public async Task<CommitResponse?> WriteMutationsAsync(Connection connection,
        BatchWriteRequest.Types.MutationGroup mutations, CancellationToken cancellationToken = default)
    {
        try
        {
            var response = await _client.WriteMutationsAsync(new WriteMutationsRequest
            {
                Connection = ToProto(connection),
                Mutations = mutations,
<<<<<<< HEAD
            });
=======
            }, cancellationToken: cancellationToken);
>>>>>>> 32cd9f05
            return response.CommitTimestamp == null ? null : response;
        }
        catch (RpcException exception)
        {
            throw SpannerException.ToSpannerException(exception);
        }
    }
<<<<<<< HEAD

=======
    
>>>>>>> 32cd9f05
    public Rows Execute(Connection connection, ExecuteSqlRequest statement)
    {
        if (_useStreamingRows) 
        {
            return ExecuteStreaming(connection, statement);
        }
        return FromProto(connection, TranslateException(() => _client.Execute(new ExecuteRequest
        {
            Connection = ToProto(connection),
            ExecuteSqlRequest = statement,
        })));
    }

    private StreamingRows ExecuteStreaming(Connection connection, ExecuteSqlRequest statement)
    {
        var client = _clients[Random.Shared.Next(_clients.Length)];
        var stream = TranslateException(() => client.ExecuteStreaming(new ExecuteRequest
        {
            Connection = ToProto(connection),
            ExecuteSqlRequest = statement,
        }));
        return StreamingRows.Create(connection, stream);
    }

    public async Task<Rows> ExecuteAsync(Connection connection, ExecuteSqlRequest statement, CancellationToken cancellationToken = default)
    {
        try
        {
            if (_useStreamingRows)
            {
                return await ExecuteStreamingAsync(connection, statement, cancellationToken);
            }
            var rows = await _client.ExecuteAsync(new ExecuteRequest
            {
                Connection = ToProto(connection),
                ExecuteSqlRequest = statement,
            }, cancellationToken: cancellationToken);
            return FromProto(connection, rows);
        }
        catch (RpcException exception)
        {
            throw SpannerException.ToSpannerException(exception);
        }
    }

    private async Task<StreamingRows> ExecuteStreamingAsync(Connection connection, ExecuteSqlRequest statement, CancellationToken cancellationToken = default)
    {
        var client = _clients[Random.Shared.Next(_clients.Length)];
        var stream = TranslateException(() => client.ExecuteStreaming(new ExecuteRequest
        {
            Connection = ToProto(connection),
            ExecuteSqlRequest = statement,
        }));
        return await StreamingRows.CreateAsync(connection, stream, cancellationToken);
    }

    public long[] ExecuteBatch(Connection connection, ExecuteBatchDmlRequest statements)
    {
        var response = TranslateException(() => _client.ExecuteBatch(new ExecuteBatchRequest
        {
            Connection = ToProto(connection),
            ExecuteBatchDmlRequest = statements,
        }));
        var result = new long[response.ResultSets.Count];
        for (var i = 0; i < result.Length; i++)
        {
            if (response.ResultSets[i].Stats.HasRowCountExact)
            {
                result[i] = response.ResultSets[i].Stats.RowCountExact;
            }
            else if (response.ResultSets[i].Stats.HasRowCountLowerBound)
            {
                result[i] = response.ResultSets[i].Stats.RowCountLowerBound;
            }
            else
            {
                result[i] = -1;
            }
        }
        return result;
    }

    public async Task<long[]> ExecuteBatchAsync(Connection connection, ExecuteBatchDmlRequest statements, CancellationToken cancellationToken = default)
    {
        try
        {
            var stats = await _client.ExecuteBatchAsync(new ExecuteBatchRequest
            {
                Connection = ToProto(connection),
                ExecuteBatchDmlRequest = statements,
            }, cancellationToken: cancellationToken);
            var result = new long[stats.ResultSets.Count];
            for (var i = 0; i < result.Length; i++)
            {
                result[i] = stats.ResultSets[i].Stats.RowCountExact;
            }
            return result;
        }
        catch (RpcException exception)
        {
            throw SpannerException.ToSpannerException(exception);
        }
    }

    public ResultSetMetadata? Metadata(Rows rows)
    {
        return TranslateException(() => _client.Metadata(ToProto(rows)));
    }

    public async Task<ResultSetMetadata?> MetadataAsync(Rows rows, CancellationToken cancellationToken = default)
    {
        try
        {
            return await _client.MetadataAsync(ToProto(rows), cancellationToken: cancellationToken);
        }
        catch (RpcException exception)
        {
            throw SpannerException.ToSpannerException(exception);
        }
    }

    public ResultSetStats? Stats(Rows rows)
    {
        return TranslateException(() => _client.ResultSetStats(ToProto(rows)));
    }

    public ListValue? Next(Rows rows, int numRows, ISpannerLib.RowEncoding encoding)
    {
        var row = TranslateException(() =>_client.Next(new NextRequest
        {
            Rows = ToProto(rows),
            NumRows = numRows,
            Encoding = (long) encoding,
        }));
        return row.Values.Count == 0 ? null : row;
    }

    public async Task<ListValue?> NextAsync(Rows rows, int numRows, ISpannerLib.RowEncoding encoding, CancellationToken cancellationToken = default)
    {
        try
        {
            return await _client.NextAsync(new NextRequest
            {
                Rows = ToProto(rows),
                NumRows = numRows,
                Encoding = (long)encoding,
            }, cancellationToken: cancellationToken);
        }
        catch (RpcException exception)
        {
            throw SpannerException.ToSpannerException(exception);
        }
    }

    public void CloseRows(Rows rows)
    {
        TranslateException(() => _client.CloseRows(ToProto(rows)));
    }

    public async Task CloseRowsAsync(Rows rows, CancellationToken cancellationToken = default)
    {
        try
        {
            await _client.CloseRowsAsync(ToProto(rows), cancellationToken: cancellationToken);
        }
        catch (RpcException exception)
        {
            throw SpannerException.ToSpannerException(exception);
        }
    }

    public void BeginTransaction(Connection connection, TransactionOptions transactionOptions)
    {
        TranslateException(() => _client.BeginTransaction(new BeginTransactionRequest
        {
            Connection = ToProto(connection),
            TransactionOptions = transactionOptions,
        }));
    }

    public CommitResponse? Commit(Connection connection)
    {
        var response = TranslateException(() => _client.Commit(ToProto(connection)));
        return response.CommitTimestamp == null ? null : response;
    }

    public async Task<CommitResponse?> CommitAsync(Connection connection, CancellationToken cancellationToken = default)
    {
        try
        {
            var response = await _client.CommitAsync(ToProto(connection), cancellationToken: cancellationToken);
            return response.CommitTimestamp == null ? null : response;
        }
        catch (RpcException exception)
        {
            throw new SpannerException(new Status { Code = (int) exception.Status.StatusCode, Message = exception.Status.Detail });
        }
    }

    public void Rollback(Connection connection)
    {
        TranslateException(() => _client.Rollback(ToProto(connection)));
    }

    public async Task RollbackAsync(Connection connection, CancellationToken cancellationToken = default)
    {
        try
        {
            await _client.RollbackAsync(ToProto(connection), cancellationToken:  cancellationToken);
        }
        catch (RpcException exception)
        {
            throw SpannerException.ToSpannerException(exception);
        }
    }

    Pool FromProto(V1.Pool pool) => new(this, pool.Id);

    V1.Pool ToProto(Pool pool) => new() { Id = pool.Id };

    Connection FromProto(Pool pool, V1.Connection proto) => new(pool, proto.Id);

    V1.Connection ToProto(Connection connection) => new() { Id = connection.Id, Pool = ToProto(connection.Pool), };

    Rows FromProto(Connection connection, V1.Rows proto) => new(connection, proto.Id);

    V1.Rows ToProto(Rows rows) => new() { Id = rows.Id, Connection = ToProto(rows.SpannerConnection), };
}<|MERGE_RESOLUTION|>--- conflicted
+++ resolved
@@ -172,11 +172,7 @@
         }));
         return response.CommitTimestamp == null ? null : response;
     }
-<<<<<<< HEAD
-
-=======
-    
->>>>>>> 32cd9f05
+
     public async Task<CommitResponse?> WriteMutationsAsync(Connection connection,
         BatchWriteRequest.Types.MutationGroup mutations, CancellationToken cancellationToken = default)
     {
@@ -186,11 +182,7 @@
             {
                 Connection = ToProto(connection),
                 Mutations = mutations,
-<<<<<<< HEAD
-            });
-=======
             }, cancellationToken: cancellationToken);
->>>>>>> 32cd9f05
             return response.CommitTimestamp == null ? null : response;
         }
         catch (RpcException exception)
@@ -198,11 +190,7 @@
             throw SpannerException.ToSpannerException(exception);
         }
     }
-<<<<<<< HEAD
-
-=======
-    
->>>>>>> 32cd9f05
+
     public Rows Execute(Connection connection, ExecuteSqlRequest statement)
     {
         if (_useStreamingRows) 
