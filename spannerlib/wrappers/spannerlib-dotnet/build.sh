
# Builds the .NET wrapper components that depend on the Go shared library.
# This script executes the following steps:
# 1. Determine which binaries should be built (darwin/arm64, linux/x64, win/x64).
#    The default is to build all. This requires the system that is running the script to be able to
#    compile for all those operating systems and architectures.
# 2. Build the binaries for the gRPC server and copy these to the appropriate folders for the .NET wrapper.
# 3. Build the binaries for the shared library and copy these to the appropriate folders for the .NET wrapper.
# 4. Generate a 'snapshot' version number based on the current date/time for the .NET gRPC and shared library wrappers.
# 5. Update all references to the gRPC and shared library wrappers to use the new generated version number.
# 6. Pack the .NET gRPC and shared library wrappers and register the build directories of these as local nuget sources.
#    This allows the other projects in the solution to pick up these 'snapshot' versions locally instead of looking for
#    them in the central nuget repository.
#    Note that we use package references instead of project references for the .NET wrappers that contain the binary
#    files of the shared library, because .NET does not support dynamically loading the correct native library version
#    for project references.

# Determine which builds to skip when the script runs on GitHub Actions.
if [ "$RUNNER_OS" == "Windows" ]; then
  # Windows does not support any cross-compiling.
  export SKIP_MACOS=true
  export SKIP_LINUX=true
  export SKIP_LINUX_CROSS_COMPILE=true
elif [ "$RUNNER_OS" == "macOS" ]; then
  # When running on macOS, cross-compiling is supported.
  # We skip the 'normal' Linux build (the one that does not explicitly set a C compiler).
  export SKIP_LINUX=true
elif [ "$RUNNER_OS" == "Linux" ]; then
  # Linux does not (yet) support cross-compiling to MacOS.
  # In addition, we use the 'normal' Linux build when we are already running on Linux.
  export SKIP_MACOS=true
  export SKIP_LINUX_CROSS_COMPILE=true
fi
echo "Skip macOS: $SKIP_MACOS"
echo "Skip Linux: $SKIP_LINUX"
echo "Skip Linux cross compile: $SKIP_LINUX_CROSS_COMPILE"
echo "Skip windows: $SKIP_WINDOWS"

# Remove existing builds
rm -r ./spannerlib-dotnet-native/libraries 2> /dev/null
rm -r ./spannerlib-dotnet-grpc-server/binaries 2> /dev/null
rm -r ./*/bin 2> /dev/null
rm -r ./*/obj 2> /dev/null
<<<<<<< HEAD
=======
# Remove all local nuget packages to force the use of the new ones that will be built in this script.
>>>>>>> 2e97f4c8
dotnet nuget locals global-packages --clear

# Build gRPC server
echo "Building gRPC server..."
./build-grpc-server.sh

# Build shared library
echo "Building shared library..."
./build-shared-lib.sh

# Build nuget packages
echo "Building .NET packages..."

# Add the build folders as local nuget package sources.
# This allows the references to these generated versions to be picked up locally.

dotnet nuget remove source local-native-build 2>/dev/null
if [ "$RUNNER_OS" == "Windows" ]; then
  # PWD does not work on Windows
  dotnet nuget add source "${GITHUB_WORKSPACE}\spannerlib\wrappers\spannerlib-dotnet\spannerlib-dotnet-native\bin\Release" --name local-native-build
else
  dotnet nuget add source "$PWD"/spannerlib-dotnet-native/bin/Release --name local-native-build
fi
dotnet nuget remove source local-grpc-server-build 2>/dev/null
if [ "$RUNNER_OS" == "Windows" ]; then
  # PWD does not work on Windows
  dotnet nuget add source "${GITHUB_WORKSPACE}\spannerlib\wrappers\spannerlib-dotnet\spannerlib-dotnet-grpc-server\bin\Release" --name local-grpc-server-build
else
  dotnet nuget add source "$PWD"/spannerlib-dotnet-grpc-server/bin/Release --name local-grpc-server-build
fi

# Create packages for the two components that contain the binaries (shared library + gRPC server)
find ./**/bin/Release -type f -name "Alpha*.nupkg" -exec rm {} \;
cd spannerlib-dotnet-native || exit 1
dotnet pack
cd .. || exit 1
cd spannerlib-dotnet-grpc-server || exit 1
dotnet pack
cd .. || exit 1

# Restore the packages of all the projects so they pick up the locally built packages.
dotnet restore<|MERGE_RESOLUTION|>--- conflicted
+++ resolved
@@ -41,10 +41,7 @@
 rm -r ./spannerlib-dotnet-grpc-server/binaries 2> /dev/null
 rm -r ./*/bin 2> /dev/null
 rm -r ./*/obj 2> /dev/null
-<<<<<<< HEAD
-=======
 # Remove all local nuget packages to force the use of the new ones that will be built in this script.
->>>>>>> 2e97f4c8
 dotnet nuget locals global-packages --clear
 
 # Build gRPC server
