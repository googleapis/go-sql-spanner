--- conflicted
+++ resolved
@@ -225,12 +225,8 @@
         });
     }
 
-<<<<<<< HEAD
-    public Task BeginTransactionAsync(Connection connection, TransactionOptions transactionOptions, CancellationToken cancellationToken = default)
-=======
     public Task BeginTransactionAsync(Connection connection, TransactionOptions transactionOptions,
         CancellationToken cancellationToken = default)
->>>>>>> af692593
     {
         return Task.Run(() => BeginTransaction(connection, transactionOptions), cancellationToken);
     }
