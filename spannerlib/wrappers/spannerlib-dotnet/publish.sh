# Publishes all .NET wrapper projects to nuget central.
# The NUGET_API_KEY variable must contain a valid nuget API key.

# NUGET_API_KEY=secret

VERSION=$(date -u +"1.0.0-alpha.%Y%m%d%H%M%S")

# Update all package references to the new (generated) version.
# Note that sed works slightly differently on Mac than on Linux/Windows,
# which is why we have two different versions below.
echo "Publishing as version $VERSION"
if [ "$RUNNER_OS" == "macOS" ] || [ "$(uname)" == "Darwin" ]; then
  find ./ -type f -name "*.csproj" -exec sed -i "" "s|<Version>.*</Version>|<Version>$VERSION</Version>|g" {} \;
  find ./ -type f -name "*.csproj" -exec sed -i "" "s|<PackageReference Include=\(\"Alpha.Google.Cloud.SpannerLib.*\"\) Version=\".*\" />|<PackageReference Include=\1 Version=\"$VERSION\" />|g" {} \;
else
  find ./ -type f -name "*.csproj" -exec sed -i "s|<Version>.*</Version>|<Version>$VERSION</Version>|g" {} \;
  find ./ -type f -name "*.csproj" -exec sed -i "s|<PackageReference Include=\(\"Alpha.Google.Cloud.SpannerLib.*\"\) Version=\".*\" />|<PackageReference Include=\1 Version=\"$VERSION\" />|g" {} \;
fi

# Build all components
./build.sh

<<<<<<< HEAD
# Remove existing packages.
=======
# Remove existing packages to ensure that only the packages that are built in the next step will be pushed to nuget.
>>>>>>> 2e97f4c8
find ./**/bin/Release -type f -name "Alpha*.nupkg" -exec rm {} \;

# Pack and publish to nuget
dotnet pack
find ./**/bin/Release -type f -name "Alpha*.nupkg" -exec \
  dotnet nuget push \
    {} \
    --api-key $NUGET_API_KEY \
    --source https://api.nuget.org/v3/index.json \;<|MERGE_RESOLUTION|>--- conflicted
+++ resolved
@@ -20,11 +20,7 @@
 # Build all components
 ./build.sh
 
-<<<<<<< HEAD
-# Remove existing packages.
-=======
 # Remove existing packages to ensure that only the packages that are built in the next step will be pushed to nuget.
->>>>>>> 2e97f4c8
 find ./**/bin/Release -type f -name "Alpha*.nupkg" -exec rm {} \;
 
 # Pack and publish to nuget
