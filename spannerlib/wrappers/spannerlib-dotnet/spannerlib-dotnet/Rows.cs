--- conflicted
+++ resolved
@@ -62,8 +62,6 @@
             return -1L;
         }
     }
-    
-    private bool _hasReadAllResults;
 
     private bool _hasReadAllResults;
 
@@ -108,19 +106,6 @@
     /// </summary>
     /// <returns>
     /// The total update count of all the result sets in this Rows object.
-<<<<<<< HEAD
-    /// </returns>
-    public long GetTotalUpdateCount()
-    {
-        var result = UpdateCount;
-        while (NextResultSet())
-        {
-            result += UpdateCount;
-        }
-        return result;
-    }
-    
-=======
     /// If the SQL string only contained non-DML statements, then the update count is -1. If the SQL string contained at
     /// least one DML statement, then the returned value is the sum of all update counts of the DML statements in the
     /// SQL string that was executed.
@@ -145,7 +130,6 @@
         return result;
     }
 
->>>>>>> 86381787
     /// <summary>
     /// Gets the total update count in this Rows object. This consumes all data in all the result sets.
     /// This method should only be called if the caller is only interested in the update count, and not in any of the
@@ -153,16 +137,6 @@
     /// </summary>
     /// <returns>
     /// The total update count of all the result sets in this Rows object.
-<<<<<<< HEAD
-    /// </returns>
-    public async Task<long> GetTotalUpdateCountAsync(CancellationToken cancellationToken = default)
-    {
-        var result = UpdateCount;
-        while (await NextResultSetAsync(cancellationToken).ConfigureAwait(false))
-        {
-            result += UpdateCount;
-        }
-=======
     /// If the SQL string only contained non-DML statements, then the update count is -1. If the SQL string contained at
     /// least one DML statement, then the returned value is the sum of all update counts of the DML statements in the
     /// SQL string that was executed.
@@ -184,7 +158,6 @@
                 result += updateCount;
             }
         } while (await NextResultSetAsync(cancellationToken).ConfigureAwait(false));
->>>>>>> 86381787
         return result;
     }
 
