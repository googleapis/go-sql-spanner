// Copyright 2025 Google LLC
//
// Licensed under the Apache License, Version 2.0 (the "License");
// you may not use this file except in compliance with the License.
// You may obtain a copy of the License at
//
//     https://www.apache.org/licenses/LICENSE-2.0
//
// Unless required by applicable law or agreed to in writing, software
// distributed under the License is distributed on an "AS IS" BASIS,
// WITHOUT WARRANTIES OR CONDITIONS OF ANY KIND, either express or implied.
// See the License for the specific language governing permissions and
// limitations under the License.

using System.Collections.Generic;
using System.Threading;
using System.Threading.Tasks;
using Google.Cloud.Spanner.V1;

namespace Google.Cloud.SpannerLib;

/// <summary>
/// A Connection in a Pool that has been created by SpannerLib.
/// </summary>
/// <param name="pool">The pool that created and owns this connection</param>
/// <param name="id">The id of this connection</param>
public class Connection(Pool pool, long id) : AbstractLibObject(pool.Spanner, id)
{
    public Pool Pool { get; } = pool;

    /// <summary>
    /// Begins a new transaction on this connection. A connection can have at most one active transaction at any time.
    /// Calling this method does not immediately start the transaction on Spanner. Instead, the transaction is only
    /// registered on the connection, and the BeginTransaction option will be inlined with the first statement in the
    /// transaction.
    /// </summary>
    /// <param name="transactionOptions">
    /// The transaction options that will be used to create the transaction. The default is a read/write transaction.
    /// Explicitly set the ReadOnly transaction option to start a read-only transaction.
    /// </param>
    public virtual void BeginTransaction(TransactionOptions transactionOptions)
    {
        Spanner.BeginTransaction(this, transactionOptions);
    }
    
    /// <summary>
    /// Begins a new transaction on this connection. A connection can have at most one active transaction at any time.
    /// Calling this method does not immediately start the transaction on Spanner. Instead, the transaction is only
    /// registered on the connection, and the BeginTransaction option will be inlined with the first statement in the
    /// transaction.
    /// </summary>
    /// <param name="transactionOptions">
    /// The transaction options that will be used to create the transaction. The default is a read/write transaction.
    /// Explicitly set the ReadOnly transaction option to start a read-only transaction.
    /// </param>
    /// <param name="cancellationToken">The cancellation token</param>
    public virtual Task BeginTransactionAsync(TransactionOptions transactionOptions, CancellationToken cancellationToken = default)
    {
        return Spanner.BeginTransactionAsync(this, transactionOptions, cancellationToken);
    }

    /// <summary>
    /// Begins a new transaction on this connection. A connection can have at most one active transaction at any time.
    /// Calling this method does not immediately start the transaction on Spanner. Instead, the transaction is only
    /// registered on the connection, and the BeginTransaction option will be inlined with the first statement in the
    /// transaction.
    /// </summary>
    /// <param name="transactionOptions">
    /// The transaction options that will be used to create the transaction. The default is a read/write transaction.
    /// Explicitly set the ReadOnly transaction option to start a read-only transaction.
    /// </param>
    /// <param name="cancellationToken">The cancellation token</param>
    public Task BeginTransactionAsync(TransactionOptions transactionOptions,
        CancellationToken cancellationToken = default)
    {
        return Spanner.BeginTransactionAsync(this, transactionOptions, cancellationToken);
    }

    /// <summary>
    /// Commits the current transaction on this connection and returns the CommitResponse (if any). Both read/write and
    /// read-only transactions must be either committed or rolled back. Committing or rolling back a read-only
    /// transaction is a no-op on Spanner, and this method does not return a CommitResponse when a read-only transaction
    /// is committed.
    /// </summary>
    /// <returns>The CommitResponse for this transaction, or null for read-only transactions</returns>
    public virtual CommitResponse? Commit()
    {
        return Spanner.Commit(this);
    }

    public virtual Task<CommitResponse?> CommitAsync(CancellationToken cancellationToken = default)
    {
        return Spanner.CommitAsync(this, cancellationToken);
    }

    /// <summary>
    /// Rollbacks the current transaction.
    /// </summary>
    public virtual void Rollback()
    {
        Spanner.Rollback(this);
    }

    public virtual Task RollbackAsync(CancellationToken cancellationToken = default)
    {
        return Spanner.RollbackAsync(this, cancellationToken);
    }

    /// <summary>
    /// Writes the given list of mutations to Spanner. If the connection has an active read/write transaction, then the
    /// mutations will be buffered in the current transaction and sent to Spanner when the transaction is committed.
    /// If the connection does not have a transaction, then the mutations are sent to Spanner directly in a new
    /// read/write transaction.
    /// </summary>
    /// <param name="mutations">The mutations to write to Spanner</param>
    /// <returns>
    /// The CommitResponse that is returned by Spanner, or null if the mutations were only buffered in the current
    /// transaction.
    /// </returns>
    public virtual CommitResponse? WriteMutations(BatchWriteRequest.Types.MutationGroup mutations)
    {
        return Spanner.WriteMutations(this, mutations);
    }
    
    /// <summary>
    /// Writes the given list of mutations to Spanner. If the connection has an active read/write transaction, then the
    /// mutations will be buffered in the current transaction and sent to Spanner when the transaction is committed.
    /// If the connection does not have a transaction, then the mutations are sent to Spanner directly in a new
    /// read/write transaction.
    /// </summary>
    /// <param name="mutations">The mutations to write to Spanner</param>
    /// <param name="cancellationToken">The cancellation token</param>
    /// <returns>
    /// The CommitResponse that is returned by Spanner, or null if the mutations were only buffered in the current
    /// transaction.
    /// </returns>
    public virtual Task<CommitResponse?> WriteMutationsAsync(BatchWriteRequest.Types.MutationGroup mutations,
        CancellationToken cancellationToken = default)
    {
        return Spanner.WriteMutationsAsync(this, mutations, cancellationToken);
    }
    
    /// <summary>
    /// Executes any type of SQL statement on this connection. The SQL statement will use the current transaction of the
    /// connection. The contents of the returned Rows object depends on the type of SQL statement.
    /// </summary>
    /// <param name="statement">The SQL statement that should be executed</param>
    /// <param name="prefetchRows">The number of rows to prefetch and include in the initial result</param>
    /// <returns>A Rows object with the statement result</returns>
<<<<<<< HEAD
    public Rows Execute(ExecuteSqlRequest statement, int prefetchRows = 0)
=======
    public virtual Rows Execute(ExecuteSqlRequest statement, int prefetchRows = 0)
>>>>>>> af692593
    {
        return Spanner.Execute(this, statement, prefetchRows);
    }

    /// <summary>
    /// Executes any type of SQL statement on this connection. The SQL statement will use the current transaction of the
    /// connection. The contents of the returned Rows object depends on the type of SQL statement.
    /// </summary>
    /// <param name="statement">The SQL statement that should be executed</param>
    /// <param name="prefetchRows">The number of rows to prefetch and include in the initial result</param>
    /// <param name="cancellationToken">The cancellation token</param>
    /// <returns>A Rows object with the statement result</returns>
<<<<<<< HEAD
    public Task<Rows> ExecuteAsync(ExecuteSqlRequest statement, int prefetchRows = 0, CancellationToken cancellationToken = default)
=======
    public virtual Task<Rows> ExecuteAsync(ExecuteSqlRequest statement, int prefetchRows = 0, CancellationToken cancellationToken = default)
>>>>>>> af692593
    {
        return Spanner.ExecuteAsync(this, statement, prefetchRows, cancellationToken);
    }

    /// <summary>
    /// Executes a batch of DML or DDL statements on Spanner. The batch may not contain a mix of DML and DDL statements.
    /// The batch will use the current transaction of the connection (if any). Executing a batch of DDL statements in a
    /// transaction is not supported.
    /// </summary>
    /// <param name="statements">The DML or DDL statements to execute</param>
    /// <returns>The update count per statement. The update count for a DDL statement is -1.</returns>
    public virtual long[] ExecuteBatch(List<ExecuteBatchDmlRequest.Types.Statement> statements)
    {
        var request = new ExecuteBatchDmlRequest
        {
            Statements = { statements }
        };
        return Spanner.ExecuteBatch(this, request);
    }

    /// <summary>
    /// Executes a batch of DML or DDL statements on Spanner. The batch may not contain a mix of DML and DDL statements.
    /// The batch will use the current transaction of the connection (if any). Executing a batch of DDL statements in a
    /// transaction is not supported.
    /// </summary>
    /// <param name="statements">The DML or DDL statements to execute</param>
    /// <param name="cancellationToken">The cancellation token</param>
    /// <returns>The update count per statement. The update count for a DDL statement is -1.</returns>
<<<<<<< HEAD
    public Task<long[]> ExecuteBatchAsync(List<ExecuteBatchDmlRequest.Types.Statement> statements, CancellationToken cancellationToken = default)
=======
    public virtual Task<long[]> ExecuteBatchAsync(List<ExecuteBatchDmlRequest.Types.Statement> statements, CancellationToken cancellationToken = default)
>>>>>>> af692593
    {
        var request = new ExecuteBatchDmlRequest
        {
            Statements = { statements }
        };
        return Spanner.ExecuteBatchAsync(this, request, cancellationToken);
    }

    /// <summary>
    /// Closes this connection.
    /// </summary>
    protected override void CloseLibObject()
    {
        Spanner.CloseConnection(this);
    }

    protected override async ValueTask CloseLibObjectAsync()
    {
        await Spanner.CloseConnectionAsync(this).ConfigureAwait(false);
    }
}<|MERGE_RESOLUTION|>--- conflicted
+++ resolved
@@ -55,23 +55,6 @@
     /// </param>
     /// <param name="cancellationToken">The cancellation token</param>
     public virtual Task BeginTransactionAsync(TransactionOptions transactionOptions, CancellationToken cancellationToken = default)
-    {
-        return Spanner.BeginTransactionAsync(this, transactionOptions, cancellationToken);
-    }
-
-    /// <summary>
-    /// Begins a new transaction on this connection. A connection can have at most one active transaction at any time.
-    /// Calling this method does not immediately start the transaction on Spanner. Instead, the transaction is only
-    /// registered on the connection, and the BeginTransaction option will be inlined with the first statement in the
-    /// transaction.
-    /// </summary>
-    /// <param name="transactionOptions">
-    /// The transaction options that will be used to create the transaction. The default is a read/write transaction.
-    /// Explicitly set the ReadOnly transaction option to start a read-only transaction.
-    /// </param>
-    /// <param name="cancellationToken">The cancellation token</param>
-    public Task BeginTransactionAsync(TransactionOptions transactionOptions,
-        CancellationToken cancellationToken = default)
     {
         return Spanner.BeginTransactionAsync(this, transactionOptions, cancellationToken);
     }
@@ -147,11 +130,7 @@
     /// <param name="statement">The SQL statement that should be executed</param>
     /// <param name="prefetchRows">The number of rows to prefetch and include in the initial result</param>
     /// <returns>A Rows object with the statement result</returns>
-<<<<<<< HEAD
-    public Rows Execute(ExecuteSqlRequest statement, int prefetchRows = 0)
-=======
     public virtual Rows Execute(ExecuteSqlRequest statement, int prefetchRows = 0)
->>>>>>> af692593
     {
         return Spanner.Execute(this, statement, prefetchRows);
     }
@@ -164,11 +143,7 @@
     /// <param name="prefetchRows">The number of rows to prefetch and include in the initial result</param>
     /// <param name="cancellationToken">The cancellation token</param>
     /// <returns>A Rows object with the statement result</returns>
-<<<<<<< HEAD
-    public Task<Rows> ExecuteAsync(ExecuteSqlRequest statement, int prefetchRows = 0, CancellationToken cancellationToken = default)
-=======
     public virtual Task<Rows> ExecuteAsync(ExecuteSqlRequest statement, int prefetchRows = 0, CancellationToken cancellationToken = default)
->>>>>>> af692593
     {
         return Spanner.ExecuteAsync(this, statement, prefetchRows, cancellationToken);
     }
@@ -197,11 +172,7 @@
     /// <param name="statements">The DML or DDL statements to execute</param>
     /// <param name="cancellationToken">The cancellation token</param>
     /// <returns>The update count per statement. The update count for a DDL statement is -1.</returns>
-<<<<<<< HEAD
-    public Task<long[]> ExecuteBatchAsync(List<ExecuteBatchDmlRequest.Types.Statement> statements, CancellationToken cancellationToken = default)
-=======
     public virtual Task<long[]> ExecuteBatchAsync(List<ExecuteBatchDmlRequest.Types.Statement> statements, CancellationToken cancellationToken = default)
->>>>>>> af692593
     {
         var request = new ExecuteBatchDmlRequest
         {
