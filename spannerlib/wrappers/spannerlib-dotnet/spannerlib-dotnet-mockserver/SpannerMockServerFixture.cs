--- conflicted
+++ resolved
@@ -62,20 +62,12 @@
             {
                 options.MaxReceiveMessageSize = null;
             });
-<<<<<<< HEAD
         });
-=======
-        });        
->>>>>>> 64ac2a01
         builder.ConfigureKestrel(options =>
         {
             // Set up an HTTP/2 endpoint without TLS.
             options.Listen(endpoint, o => o.Protocols = HttpProtocols.Http2);
-<<<<<<< HEAD
-            options.Limits.MaxRequestBodySize = 100_000_000;
-=======
             options.Limits.MaxRequestBodySize = MaxRequestBodySize;
->>>>>>> 64ac2a01
         });
         _host = builder.Build();
         _host.Start();
