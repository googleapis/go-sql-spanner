package com.google.cloud.spannerlib.v1;

import static io.grpc.MethodDescriptor.generateFullMethodName;

/**
 */
@io.grpc.stub.annotations.GrpcGenerated
public final class SpannerLibGrpc {

  private SpannerLibGrpc() {}

  public static final java.lang.String SERVICE_NAME = "google.spannerlib.v1.SpannerLib";

  // Static method descriptors that strictly reflect the proto.
  private static volatile io.grpc.MethodDescriptor<com.google.cloud.spannerlib.v1.InfoRequest,
      com.google.cloud.spannerlib.v1.InfoResponse> getInfoMethod;

  @io.grpc.stub.annotations.RpcMethod(
      fullMethodName = SERVICE_NAME + '/' + "Info",
      requestType = com.google.cloud.spannerlib.v1.InfoRequest.class,
      responseType = com.google.cloud.spannerlib.v1.InfoResponse.class,
      methodType = io.grpc.MethodDescriptor.MethodType.UNARY)
  public static io.grpc.MethodDescriptor<com.google.cloud.spannerlib.v1.InfoRequest,
      com.google.cloud.spannerlib.v1.InfoResponse> getInfoMethod() {
    io.grpc.MethodDescriptor<com.google.cloud.spannerlib.v1.InfoRequest, com.google.cloud.spannerlib.v1.InfoResponse> getInfoMethod;
    if ((getInfoMethod = SpannerLibGrpc.getInfoMethod) == null) {
      synchronized (SpannerLibGrpc.class) {
        if ((getInfoMethod = SpannerLibGrpc.getInfoMethod) == null) {
          SpannerLibGrpc.getInfoMethod = getInfoMethod =
              io.grpc.MethodDescriptor.<com.google.cloud.spannerlib.v1.InfoRequest, com.google.cloud.spannerlib.v1.InfoResponse>newBuilder()
              .setType(io.grpc.MethodDescriptor.MethodType.UNARY)
              .setFullMethodName(generateFullMethodName(SERVICE_NAME, "Info"))
              .setSampledToLocalTracing(true)
              .setRequestMarshaller(io.grpc.protobuf.ProtoUtils.marshaller(
                  com.google.cloud.spannerlib.v1.InfoRequest.getDefaultInstance()))
              .setResponseMarshaller(io.grpc.protobuf.ProtoUtils.marshaller(
                  com.google.cloud.spannerlib.v1.InfoResponse.getDefaultInstance()))
              .setSchemaDescriptor(new SpannerLibMethodDescriptorSupplier("Info"))
              .build();
        }
      }
    }
    return getInfoMethod;
  }

  private static volatile io.grpc.MethodDescriptor<com.google.cloud.spannerlib.v1.CreatePoolRequest,
      com.google.cloud.spannerlib.v1.Pool> getCreatePoolMethod;

  @io.grpc.stub.annotations.RpcMethod(
      fullMethodName = SERVICE_NAME + '/' + "CreatePool",
      requestType = com.google.cloud.spannerlib.v1.CreatePoolRequest.class,
      responseType = com.google.cloud.spannerlib.v1.Pool.class,
      methodType = io.grpc.MethodDescriptor.MethodType.UNARY)
  public static io.grpc.MethodDescriptor<com.google.cloud.spannerlib.v1.CreatePoolRequest,
      com.google.cloud.spannerlib.v1.Pool> getCreatePoolMethod() {
    io.grpc.MethodDescriptor<com.google.cloud.spannerlib.v1.CreatePoolRequest, com.google.cloud.spannerlib.v1.Pool> getCreatePoolMethod;
    if ((getCreatePoolMethod = SpannerLibGrpc.getCreatePoolMethod) == null) {
      synchronized (SpannerLibGrpc.class) {
        if ((getCreatePoolMethod = SpannerLibGrpc.getCreatePoolMethod) == null) {
          SpannerLibGrpc.getCreatePoolMethod = getCreatePoolMethod =
              io.grpc.MethodDescriptor.<com.google.cloud.spannerlib.v1.CreatePoolRequest, com.google.cloud.spannerlib.v1.Pool>newBuilder()
              .setType(io.grpc.MethodDescriptor.MethodType.UNARY)
              .setFullMethodName(generateFullMethodName(SERVICE_NAME, "CreatePool"))
              .setSampledToLocalTracing(true)
              .setRequestMarshaller(io.grpc.protobuf.ProtoUtils.marshaller(
                  com.google.cloud.spannerlib.v1.CreatePoolRequest.getDefaultInstance()))
              .setResponseMarshaller(io.grpc.protobuf.ProtoUtils.marshaller(
                  com.google.cloud.spannerlib.v1.Pool.getDefaultInstance()))
              .setSchemaDescriptor(new SpannerLibMethodDescriptorSupplier("CreatePool"))
              .build();
        }
      }
    }
    return getCreatePoolMethod;
  }

  private static volatile io.grpc.MethodDescriptor<com.google.cloud.spannerlib.v1.Pool,
      com.google.protobuf.Empty> getClosePoolMethod;

  @io.grpc.stub.annotations.RpcMethod(
      fullMethodName = SERVICE_NAME + '/' + "ClosePool",
      requestType = com.google.cloud.spannerlib.v1.Pool.class,
      responseType = com.google.protobuf.Empty.class,
      methodType = io.grpc.MethodDescriptor.MethodType.UNARY)
  public static io.grpc.MethodDescriptor<com.google.cloud.spannerlib.v1.Pool,
      com.google.protobuf.Empty> getClosePoolMethod() {
    io.grpc.MethodDescriptor<com.google.cloud.spannerlib.v1.Pool, com.google.protobuf.Empty> getClosePoolMethod;
    if ((getClosePoolMethod = SpannerLibGrpc.getClosePoolMethod) == null) {
      synchronized (SpannerLibGrpc.class) {
        if ((getClosePoolMethod = SpannerLibGrpc.getClosePoolMethod) == null) {
          SpannerLibGrpc.getClosePoolMethod = getClosePoolMethod =
              io.grpc.MethodDescriptor.<com.google.cloud.spannerlib.v1.Pool, com.google.protobuf.Empty>newBuilder()
              .setType(io.grpc.MethodDescriptor.MethodType.UNARY)
              .setFullMethodName(generateFullMethodName(SERVICE_NAME, "ClosePool"))
              .setSampledToLocalTracing(true)
              .setRequestMarshaller(io.grpc.protobuf.ProtoUtils.marshaller(
                  com.google.cloud.spannerlib.v1.Pool.getDefaultInstance()))
              .setResponseMarshaller(io.grpc.protobuf.ProtoUtils.marshaller(
                  com.google.protobuf.Empty.getDefaultInstance()))
              .setSchemaDescriptor(new SpannerLibMethodDescriptorSupplier("ClosePool"))
              .build();
        }
      }
    }
    return getClosePoolMethod;
  }

  private static volatile io.grpc.MethodDescriptor<com.google.cloud.spannerlib.v1.CreateConnectionRequest,
      com.google.cloud.spannerlib.v1.Connection> getCreateConnectionMethod;

  @io.grpc.stub.annotations.RpcMethod(
      fullMethodName = SERVICE_NAME + '/' + "CreateConnection",
      requestType = com.google.cloud.spannerlib.v1.CreateConnectionRequest.class,
      responseType = com.google.cloud.spannerlib.v1.Connection.class,
      methodType = io.grpc.MethodDescriptor.MethodType.UNARY)
  public static io.grpc.MethodDescriptor<com.google.cloud.spannerlib.v1.CreateConnectionRequest,
      com.google.cloud.spannerlib.v1.Connection> getCreateConnectionMethod() {
    io.grpc.MethodDescriptor<com.google.cloud.spannerlib.v1.CreateConnectionRequest, com.google.cloud.spannerlib.v1.Connection> getCreateConnectionMethod;
    if ((getCreateConnectionMethod = SpannerLibGrpc.getCreateConnectionMethod) == null) {
      synchronized (SpannerLibGrpc.class) {
        if ((getCreateConnectionMethod = SpannerLibGrpc.getCreateConnectionMethod) == null) {
          SpannerLibGrpc.getCreateConnectionMethod = getCreateConnectionMethod =
              io.grpc.MethodDescriptor.<com.google.cloud.spannerlib.v1.CreateConnectionRequest, com.google.cloud.spannerlib.v1.Connection>newBuilder()
              .setType(io.grpc.MethodDescriptor.MethodType.UNARY)
              .setFullMethodName(generateFullMethodName(SERVICE_NAME, "CreateConnection"))
              .setSampledToLocalTracing(true)
              .setRequestMarshaller(io.grpc.protobuf.ProtoUtils.marshaller(
                  com.google.cloud.spannerlib.v1.CreateConnectionRequest.getDefaultInstance()))
              .setResponseMarshaller(io.grpc.protobuf.ProtoUtils.marshaller(
                  com.google.cloud.spannerlib.v1.Connection.getDefaultInstance()))
              .setSchemaDescriptor(new SpannerLibMethodDescriptorSupplier("CreateConnection"))
              .build();
        }
      }
    }
    return getCreateConnectionMethod;
  }

  private static volatile io.grpc.MethodDescriptor<com.google.cloud.spannerlib.v1.Connection,
      com.google.protobuf.Empty> getCloseConnectionMethod;

  @io.grpc.stub.annotations.RpcMethod(
      fullMethodName = SERVICE_NAME + '/' + "CloseConnection",
      requestType = com.google.cloud.spannerlib.v1.Connection.class,
      responseType = com.google.protobuf.Empty.class,
      methodType = io.grpc.MethodDescriptor.MethodType.UNARY)
  public static io.grpc.MethodDescriptor<com.google.cloud.spannerlib.v1.Connection,
      com.google.protobuf.Empty> getCloseConnectionMethod() {
    io.grpc.MethodDescriptor<com.google.cloud.spannerlib.v1.Connection, com.google.protobuf.Empty> getCloseConnectionMethod;
    if ((getCloseConnectionMethod = SpannerLibGrpc.getCloseConnectionMethod) == null) {
      synchronized (SpannerLibGrpc.class) {
        if ((getCloseConnectionMethod = SpannerLibGrpc.getCloseConnectionMethod) == null) {
          SpannerLibGrpc.getCloseConnectionMethod = getCloseConnectionMethod =
              io.grpc.MethodDescriptor.<com.google.cloud.spannerlib.v1.Connection, com.google.protobuf.Empty>newBuilder()
              .setType(io.grpc.MethodDescriptor.MethodType.UNARY)
              .setFullMethodName(generateFullMethodName(SERVICE_NAME, "CloseConnection"))
              .setSampledToLocalTracing(true)
              .setRequestMarshaller(io.grpc.protobuf.ProtoUtils.marshaller(
                  com.google.cloud.spannerlib.v1.Connection.getDefaultInstance()))
              .setResponseMarshaller(io.grpc.protobuf.ProtoUtils.marshaller(
                  com.google.protobuf.Empty.getDefaultInstance()))
              .setSchemaDescriptor(new SpannerLibMethodDescriptorSupplier("CloseConnection"))
              .build();
        }
      }
    }
    return getCloseConnectionMethod;
  }

  private static volatile io.grpc.MethodDescriptor<com.google.cloud.spannerlib.v1.ExecuteRequest,
      com.google.cloud.spannerlib.v1.Rows> getExecuteMethod;

  @io.grpc.stub.annotations.RpcMethod(
      fullMethodName = SERVICE_NAME + '/' + "Execute",
      requestType = com.google.cloud.spannerlib.v1.ExecuteRequest.class,
      responseType = com.google.cloud.spannerlib.v1.Rows.class,
      methodType = io.grpc.MethodDescriptor.MethodType.UNARY)
  public static io.grpc.MethodDescriptor<com.google.cloud.spannerlib.v1.ExecuteRequest,
      com.google.cloud.spannerlib.v1.Rows> getExecuteMethod() {
    io.grpc.MethodDescriptor<com.google.cloud.spannerlib.v1.ExecuteRequest, com.google.cloud.spannerlib.v1.Rows> getExecuteMethod;
    if ((getExecuteMethod = SpannerLibGrpc.getExecuteMethod) == null) {
      synchronized (SpannerLibGrpc.class) {
        if ((getExecuteMethod = SpannerLibGrpc.getExecuteMethod) == null) {
          SpannerLibGrpc.getExecuteMethod = getExecuteMethod =
              io.grpc.MethodDescriptor.<com.google.cloud.spannerlib.v1.ExecuteRequest, com.google.cloud.spannerlib.v1.Rows>newBuilder()
              .setType(io.grpc.MethodDescriptor.MethodType.UNARY)
              .setFullMethodName(generateFullMethodName(SERVICE_NAME, "Execute"))
              .setSampledToLocalTracing(true)
              .setRequestMarshaller(io.grpc.protobuf.ProtoUtils.marshaller(
                  com.google.cloud.spannerlib.v1.ExecuteRequest.getDefaultInstance()))
              .setResponseMarshaller(io.grpc.protobuf.ProtoUtils.marshaller(
                  com.google.cloud.spannerlib.v1.Rows.getDefaultInstance()))
              .setSchemaDescriptor(new SpannerLibMethodDescriptorSupplier("Execute"))
              .build();
        }
      }
    }
    return getExecuteMethod;
  }

  private static volatile io.grpc.MethodDescriptor<com.google.cloud.spannerlib.v1.ExecuteRequest,
      com.google.cloud.spannerlib.v1.RowData> getExecuteStreamingMethod;

  @io.grpc.stub.annotations.RpcMethod(
      fullMethodName = SERVICE_NAME + '/' + "ExecuteStreaming",
      requestType = com.google.cloud.spannerlib.v1.ExecuteRequest.class,
      responseType = com.google.cloud.spannerlib.v1.RowData.class,
      methodType = io.grpc.MethodDescriptor.MethodType.SERVER_STREAMING)
  public static io.grpc.MethodDescriptor<com.google.cloud.spannerlib.v1.ExecuteRequest,
      com.google.cloud.spannerlib.v1.RowData> getExecuteStreamingMethod() {
    io.grpc.MethodDescriptor<com.google.cloud.spannerlib.v1.ExecuteRequest, com.google.cloud.spannerlib.v1.RowData> getExecuteStreamingMethod;
    if ((getExecuteStreamingMethod = SpannerLibGrpc.getExecuteStreamingMethod) == null) {
      synchronized (SpannerLibGrpc.class) {
        if ((getExecuteStreamingMethod = SpannerLibGrpc.getExecuteStreamingMethod) == null) {
          SpannerLibGrpc.getExecuteStreamingMethod = getExecuteStreamingMethod =
              io.grpc.MethodDescriptor.<com.google.cloud.spannerlib.v1.ExecuteRequest, com.google.cloud.spannerlib.v1.RowData>newBuilder()
              .setType(io.grpc.MethodDescriptor.MethodType.SERVER_STREAMING)
              .setFullMethodName(generateFullMethodName(SERVICE_NAME, "ExecuteStreaming"))
              .setSampledToLocalTracing(true)
              .setRequestMarshaller(io.grpc.protobuf.ProtoUtils.marshaller(
                  com.google.cloud.spannerlib.v1.ExecuteRequest.getDefaultInstance()))
              .setResponseMarshaller(io.grpc.protobuf.ProtoUtils.marshaller(
                  com.google.cloud.spannerlib.v1.RowData.getDefaultInstance()))
              .setSchemaDescriptor(new SpannerLibMethodDescriptorSupplier("ExecuteStreaming"))
              .build();
        }
      }
    }
    return getExecuteStreamingMethod;
  }

  private static volatile io.grpc.MethodDescriptor<com.google.cloud.spannerlib.v1.ExecuteBatchRequest,
      com.google.spanner.v1.ExecuteBatchDmlResponse> getExecuteBatchMethod;

  @io.grpc.stub.annotations.RpcMethod(
      fullMethodName = SERVICE_NAME + '/' + "ExecuteBatch",
      requestType = com.google.cloud.spannerlib.v1.ExecuteBatchRequest.class,
      responseType = com.google.spanner.v1.ExecuteBatchDmlResponse.class,
      methodType = io.grpc.MethodDescriptor.MethodType.UNARY)
  public static io.grpc.MethodDescriptor<com.google.cloud.spannerlib.v1.ExecuteBatchRequest,
      com.google.spanner.v1.ExecuteBatchDmlResponse> getExecuteBatchMethod() {
    io.grpc.MethodDescriptor<com.google.cloud.spannerlib.v1.ExecuteBatchRequest, com.google.spanner.v1.ExecuteBatchDmlResponse> getExecuteBatchMethod;
    if ((getExecuteBatchMethod = SpannerLibGrpc.getExecuteBatchMethod) == null) {
      synchronized (SpannerLibGrpc.class) {
        if ((getExecuteBatchMethod = SpannerLibGrpc.getExecuteBatchMethod) == null) {
          SpannerLibGrpc.getExecuteBatchMethod = getExecuteBatchMethod =
              io.grpc.MethodDescriptor.<com.google.cloud.spannerlib.v1.ExecuteBatchRequest, com.google.spanner.v1.ExecuteBatchDmlResponse>newBuilder()
              .setType(io.grpc.MethodDescriptor.MethodType.UNARY)
              .setFullMethodName(generateFullMethodName(SERVICE_NAME, "ExecuteBatch"))
              .setSampledToLocalTracing(true)
              .setRequestMarshaller(io.grpc.protobuf.ProtoUtils.marshaller(
                  com.google.cloud.spannerlib.v1.ExecuteBatchRequest.getDefaultInstance()))
              .setResponseMarshaller(io.grpc.protobuf.ProtoUtils.marshaller(
                  com.google.spanner.v1.ExecuteBatchDmlResponse.getDefaultInstance()))
              .setSchemaDescriptor(new SpannerLibMethodDescriptorSupplier("ExecuteBatch"))
              .build();
        }
      }
    }
    return getExecuteBatchMethod;
  }

  private static volatile io.grpc.MethodDescriptor<com.google.cloud.spannerlib.v1.Rows,
      com.google.spanner.v1.ResultSetMetadata> getMetadataMethod;

  @io.grpc.stub.annotations.RpcMethod(
      fullMethodName = SERVICE_NAME + '/' + "Metadata",
      requestType = com.google.cloud.spannerlib.v1.Rows.class,
      responseType = com.google.spanner.v1.ResultSetMetadata.class,
      methodType = io.grpc.MethodDescriptor.MethodType.UNARY)
  public static io.grpc.MethodDescriptor<com.google.cloud.spannerlib.v1.Rows,
      com.google.spanner.v1.ResultSetMetadata> getMetadataMethod() {
    io.grpc.MethodDescriptor<com.google.cloud.spannerlib.v1.Rows, com.google.spanner.v1.ResultSetMetadata> getMetadataMethod;
    if ((getMetadataMethod = SpannerLibGrpc.getMetadataMethod) == null) {
      synchronized (SpannerLibGrpc.class) {
        if ((getMetadataMethod = SpannerLibGrpc.getMetadataMethod) == null) {
          SpannerLibGrpc.getMetadataMethod = getMetadataMethod =
              io.grpc.MethodDescriptor.<com.google.cloud.spannerlib.v1.Rows, com.google.spanner.v1.ResultSetMetadata>newBuilder()
              .setType(io.grpc.MethodDescriptor.MethodType.UNARY)
              .setFullMethodName(generateFullMethodName(SERVICE_NAME, "Metadata"))
              .setSampledToLocalTracing(true)
              .setRequestMarshaller(io.grpc.protobuf.ProtoUtils.marshaller(
                  com.google.cloud.spannerlib.v1.Rows.getDefaultInstance()))
              .setResponseMarshaller(io.grpc.protobuf.ProtoUtils.marshaller(
                  com.google.spanner.v1.ResultSetMetadata.getDefaultInstance()))
              .setSchemaDescriptor(new SpannerLibMethodDescriptorSupplier("Metadata"))
              .build();
        }
      }
    }
    return getMetadataMethod;
  }

  private static volatile io.grpc.MethodDescriptor<com.google.cloud.spannerlib.v1.NextRequest,
      com.google.protobuf.ListValue> getNextMethod;

  @io.grpc.stub.annotations.RpcMethod(
      fullMethodName = SERVICE_NAME + '/' + "Next",
      requestType = com.google.cloud.spannerlib.v1.NextRequest.class,
      responseType = com.google.protobuf.ListValue.class,
      methodType = io.grpc.MethodDescriptor.MethodType.UNARY)
  public static io.grpc.MethodDescriptor<com.google.cloud.spannerlib.v1.NextRequest,
      com.google.protobuf.ListValue> getNextMethod() {
    io.grpc.MethodDescriptor<com.google.cloud.spannerlib.v1.NextRequest, com.google.protobuf.ListValue> getNextMethod;
    if ((getNextMethod = SpannerLibGrpc.getNextMethod) == null) {
      synchronized (SpannerLibGrpc.class) {
        if ((getNextMethod = SpannerLibGrpc.getNextMethod) == null) {
          SpannerLibGrpc.getNextMethod = getNextMethod =
              io.grpc.MethodDescriptor.<com.google.cloud.spannerlib.v1.NextRequest, com.google.protobuf.ListValue>newBuilder()
              .setType(io.grpc.MethodDescriptor.MethodType.UNARY)
              .setFullMethodName(generateFullMethodName(SERVICE_NAME, "Next"))
              .setSampledToLocalTracing(true)
              .setRequestMarshaller(io.grpc.protobuf.ProtoUtils.marshaller(
                  com.google.cloud.spannerlib.v1.NextRequest.getDefaultInstance()))
              .setResponseMarshaller(io.grpc.protobuf.ProtoUtils.marshaller(
                  com.google.protobuf.ListValue.getDefaultInstance()))
              .setSchemaDescriptor(new SpannerLibMethodDescriptorSupplier("Next"))
              .build();
        }
      }
    }
    return getNextMethod;
  }

  private static volatile io.grpc.MethodDescriptor<com.google.cloud.spannerlib.v1.Rows,
      com.google.spanner.v1.ResultSetStats> getResultSetStatsMethod;

  @io.grpc.stub.annotations.RpcMethod(
      fullMethodName = SERVICE_NAME + '/' + "ResultSetStats",
      requestType = com.google.cloud.spannerlib.v1.Rows.class,
      responseType = com.google.spanner.v1.ResultSetStats.class,
      methodType = io.grpc.MethodDescriptor.MethodType.UNARY)
  public static io.grpc.MethodDescriptor<com.google.cloud.spannerlib.v1.Rows,
      com.google.spanner.v1.ResultSetStats> getResultSetStatsMethod() {
    io.grpc.MethodDescriptor<com.google.cloud.spannerlib.v1.Rows, com.google.spanner.v1.ResultSetStats> getResultSetStatsMethod;
    if ((getResultSetStatsMethod = SpannerLibGrpc.getResultSetStatsMethod) == null) {
      synchronized (SpannerLibGrpc.class) {
        if ((getResultSetStatsMethod = SpannerLibGrpc.getResultSetStatsMethod) == null) {
          SpannerLibGrpc.getResultSetStatsMethod = getResultSetStatsMethod =
              io.grpc.MethodDescriptor.<com.google.cloud.spannerlib.v1.Rows, com.google.spanner.v1.ResultSetStats>newBuilder()
              .setType(io.grpc.MethodDescriptor.MethodType.UNARY)
              .setFullMethodName(generateFullMethodName(SERVICE_NAME, "ResultSetStats"))
              .setSampledToLocalTracing(true)
              .setRequestMarshaller(io.grpc.protobuf.ProtoUtils.marshaller(
                  com.google.cloud.spannerlib.v1.Rows.getDefaultInstance()))
              .setResponseMarshaller(io.grpc.protobuf.ProtoUtils.marshaller(
                  com.google.spanner.v1.ResultSetStats.getDefaultInstance()))
              .setSchemaDescriptor(new SpannerLibMethodDescriptorSupplier("ResultSetStats"))
              .build();
        }
      }
    }
    return getResultSetStatsMethod;
  }

  private static volatile io.grpc.MethodDescriptor<com.google.cloud.spannerlib.v1.Rows,
      com.google.spanner.v1.ResultSetMetadata> getNextResultSetMethod;

  @io.grpc.stub.annotations.RpcMethod(
      fullMethodName = SERVICE_NAME + '/' + "NextResultSet",
      requestType = com.google.cloud.spannerlib.v1.Rows.class,
      responseType = com.google.spanner.v1.ResultSetMetadata.class,
      methodType = io.grpc.MethodDescriptor.MethodType.UNARY)
  public static io.grpc.MethodDescriptor<com.google.cloud.spannerlib.v1.Rows,
      com.google.spanner.v1.ResultSetMetadata> getNextResultSetMethod() {
    io.grpc.MethodDescriptor<com.google.cloud.spannerlib.v1.Rows, com.google.spanner.v1.ResultSetMetadata> getNextResultSetMethod;
    if ((getNextResultSetMethod = SpannerLibGrpc.getNextResultSetMethod) == null) {
      synchronized (SpannerLibGrpc.class) {
        if ((getNextResultSetMethod = SpannerLibGrpc.getNextResultSetMethod) == null) {
          SpannerLibGrpc.getNextResultSetMethod = getNextResultSetMethod =
              io.grpc.MethodDescriptor.<com.google.cloud.spannerlib.v1.Rows, com.google.spanner.v1.ResultSetMetadata>newBuilder()
              .setType(io.grpc.MethodDescriptor.MethodType.UNARY)
              .setFullMethodName(generateFullMethodName(SERVICE_NAME, "NextResultSet"))
              .setSampledToLocalTracing(true)
              .setRequestMarshaller(io.grpc.protobuf.ProtoUtils.marshaller(
                  com.google.cloud.spannerlib.v1.Rows.getDefaultInstance()))
              .setResponseMarshaller(io.grpc.protobuf.ProtoUtils.marshaller(
                  com.google.spanner.v1.ResultSetMetadata.getDefaultInstance()))
              .setSchemaDescriptor(new SpannerLibMethodDescriptorSupplier("NextResultSet"))
              .build();
        }
      }
    }
    return getNextResultSetMethod;
  }

  private static volatile io.grpc.MethodDescriptor<com.google.cloud.spannerlib.v1.Rows,
      com.google.protobuf.Empty> getCloseRowsMethod;

  @io.grpc.stub.annotations.RpcMethod(
      fullMethodName = SERVICE_NAME + '/' + "CloseRows",
      requestType = com.google.cloud.spannerlib.v1.Rows.class,
      responseType = com.google.protobuf.Empty.class,
      methodType = io.grpc.MethodDescriptor.MethodType.UNARY)
  public static io.grpc.MethodDescriptor<com.google.cloud.spannerlib.v1.Rows,
      com.google.protobuf.Empty> getCloseRowsMethod() {
    io.grpc.MethodDescriptor<com.google.cloud.spannerlib.v1.Rows, com.google.protobuf.Empty> getCloseRowsMethod;
    if ((getCloseRowsMethod = SpannerLibGrpc.getCloseRowsMethod) == null) {
      synchronized (SpannerLibGrpc.class) {
        if ((getCloseRowsMethod = SpannerLibGrpc.getCloseRowsMethod) == null) {
          SpannerLibGrpc.getCloseRowsMethod = getCloseRowsMethod =
              io.grpc.MethodDescriptor.<com.google.cloud.spannerlib.v1.Rows, com.google.protobuf.Empty>newBuilder()
              .setType(io.grpc.MethodDescriptor.MethodType.UNARY)
              .setFullMethodName(generateFullMethodName(SERVICE_NAME, "CloseRows"))
              .setSampledToLocalTracing(true)
              .setRequestMarshaller(io.grpc.protobuf.ProtoUtils.marshaller(
                  com.google.cloud.spannerlib.v1.Rows.getDefaultInstance()))
              .setResponseMarshaller(io.grpc.protobuf.ProtoUtils.marshaller(
                  com.google.protobuf.Empty.getDefaultInstance()))
              .setSchemaDescriptor(new SpannerLibMethodDescriptorSupplier("CloseRows"))
              .build();
        }
      }
    }
    return getCloseRowsMethod;
  }

  private static volatile io.grpc.MethodDescriptor<com.google.cloud.spannerlib.v1.BeginTransactionRequest,
      com.google.protobuf.Empty> getBeginTransactionMethod;

  @io.grpc.stub.annotations.RpcMethod(
      fullMethodName = SERVICE_NAME + '/' + "BeginTransaction",
      requestType = com.google.cloud.spannerlib.v1.BeginTransactionRequest.class,
      responseType = com.google.protobuf.Empty.class,
      methodType = io.grpc.MethodDescriptor.MethodType.UNARY)
  public static io.grpc.MethodDescriptor<com.google.cloud.spannerlib.v1.BeginTransactionRequest,
      com.google.protobuf.Empty> getBeginTransactionMethod() {
    io.grpc.MethodDescriptor<com.google.cloud.spannerlib.v1.BeginTransactionRequest, com.google.protobuf.Empty> getBeginTransactionMethod;
    if ((getBeginTransactionMethod = SpannerLibGrpc.getBeginTransactionMethod) == null) {
      synchronized (SpannerLibGrpc.class) {
        if ((getBeginTransactionMethod = SpannerLibGrpc.getBeginTransactionMethod) == null) {
          SpannerLibGrpc.getBeginTransactionMethod = getBeginTransactionMethod =
              io.grpc.MethodDescriptor.<com.google.cloud.spannerlib.v1.BeginTransactionRequest, com.google.protobuf.Empty>newBuilder()
              .setType(io.grpc.MethodDescriptor.MethodType.UNARY)
              .setFullMethodName(generateFullMethodName(SERVICE_NAME, "BeginTransaction"))
              .setSampledToLocalTracing(true)
              .setRequestMarshaller(io.grpc.protobuf.ProtoUtils.marshaller(
                  com.google.cloud.spannerlib.v1.BeginTransactionRequest.getDefaultInstance()))
              .setResponseMarshaller(io.grpc.protobuf.ProtoUtils.marshaller(
                  com.google.protobuf.Empty.getDefaultInstance()))
              .setSchemaDescriptor(new SpannerLibMethodDescriptorSupplier("BeginTransaction"))
              .build();
        }
      }
    }
    return getBeginTransactionMethod;
  }

  private static volatile io.grpc.MethodDescriptor<com.google.cloud.spannerlib.v1.Connection,
      com.google.spanner.v1.CommitResponse> getCommitMethod;

  @io.grpc.stub.annotations.RpcMethod(
      fullMethodName = SERVICE_NAME + '/' + "Commit",
      requestType = com.google.cloud.spannerlib.v1.Connection.class,
      responseType = com.google.spanner.v1.CommitResponse.class,
      methodType = io.grpc.MethodDescriptor.MethodType.UNARY)
  public static io.grpc.MethodDescriptor<com.google.cloud.spannerlib.v1.Connection,
      com.google.spanner.v1.CommitResponse> getCommitMethod() {
    io.grpc.MethodDescriptor<com.google.cloud.spannerlib.v1.Connection, com.google.spanner.v1.CommitResponse> getCommitMethod;
    if ((getCommitMethod = SpannerLibGrpc.getCommitMethod) == null) {
      synchronized (SpannerLibGrpc.class) {
        if ((getCommitMethod = SpannerLibGrpc.getCommitMethod) == null) {
          SpannerLibGrpc.getCommitMethod = getCommitMethod =
              io.grpc.MethodDescriptor.<com.google.cloud.spannerlib.v1.Connection, com.google.spanner.v1.CommitResponse>newBuilder()
              .setType(io.grpc.MethodDescriptor.MethodType.UNARY)
              .setFullMethodName(generateFullMethodName(SERVICE_NAME, "Commit"))
              .setSampledToLocalTracing(true)
              .setRequestMarshaller(io.grpc.protobuf.ProtoUtils.marshaller(
                  com.google.cloud.spannerlib.v1.Connection.getDefaultInstance()))
              .setResponseMarshaller(io.grpc.protobuf.ProtoUtils.marshaller(
                  com.google.spanner.v1.CommitResponse.getDefaultInstance()))
              .setSchemaDescriptor(new SpannerLibMethodDescriptorSupplier("Commit"))
              .build();
        }
      }
    }
    return getCommitMethod;
  }

  private static volatile io.grpc.MethodDescriptor<com.google.cloud.spannerlib.v1.Connection,
      com.google.protobuf.Empty> getRollbackMethod;

  @io.grpc.stub.annotations.RpcMethod(
      fullMethodName = SERVICE_NAME + '/' + "Rollback",
      requestType = com.google.cloud.spannerlib.v1.Connection.class,
      responseType = com.google.protobuf.Empty.class,
      methodType = io.grpc.MethodDescriptor.MethodType.UNARY)
  public static io.grpc.MethodDescriptor<com.google.cloud.spannerlib.v1.Connection,
      com.google.protobuf.Empty> getRollbackMethod() {
    io.grpc.MethodDescriptor<com.google.cloud.spannerlib.v1.Connection, com.google.protobuf.Empty> getRollbackMethod;
    if ((getRollbackMethod = SpannerLibGrpc.getRollbackMethod) == null) {
      synchronized (SpannerLibGrpc.class) {
        if ((getRollbackMethod = SpannerLibGrpc.getRollbackMethod) == null) {
          SpannerLibGrpc.getRollbackMethod = getRollbackMethod =
              io.grpc.MethodDescriptor.<com.google.cloud.spannerlib.v1.Connection, com.google.protobuf.Empty>newBuilder()
              .setType(io.grpc.MethodDescriptor.MethodType.UNARY)
              .setFullMethodName(generateFullMethodName(SERVICE_NAME, "Rollback"))
              .setSampledToLocalTracing(true)
              .setRequestMarshaller(io.grpc.protobuf.ProtoUtils.marshaller(
                  com.google.cloud.spannerlib.v1.Connection.getDefaultInstance()))
              .setResponseMarshaller(io.grpc.protobuf.ProtoUtils.marshaller(
                  com.google.protobuf.Empty.getDefaultInstance()))
              .setSchemaDescriptor(new SpannerLibMethodDescriptorSupplier("Rollback"))
              .build();
        }
      }
    }
    return getRollbackMethod;
  }

  private static volatile io.grpc.MethodDescriptor<com.google.cloud.spannerlib.v1.WriteMutationsRequest,
      com.google.spanner.v1.CommitResponse> getWriteMutationsMethod;

  @io.grpc.stub.annotations.RpcMethod(
      fullMethodName = SERVICE_NAME + '/' + "WriteMutations",
      requestType = com.google.cloud.spannerlib.v1.WriteMutationsRequest.class,
      responseType = com.google.spanner.v1.CommitResponse.class,
      methodType = io.grpc.MethodDescriptor.MethodType.UNARY)
  public static io.grpc.MethodDescriptor<com.google.cloud.spannerlib.v1.WriteMutationsRequest,
      com.google.spanner.v1.CommitResponse> getWriteMutationsMethod() {
    io.grpc.MethodDescriptor<com.google.cloud.spannerlib.v1.WriteMutationsRequest, com.google.spanner.v1.CommitResponse> getWriteMutationsMethod;
    if ((getWriteMutationsMethod = SpannerLibGrpc.getWriteMutationsMethod) == null) {
      synchronized (SpannerLibGrpc.class) {
        if ((getWriteMutationsMethod = SpannerLibGrpc.getWriteMutationsMethod) == null) {
          SpannerLibGrpc.getWriteMutationsMethod = getWriteMutationsMethod =
              io.grpc.MethodDescriptor.<com.google.cloud.spannerlib.v1.WriteMutationsRequest, com.google.spanner.v1.CommitResponse>newBuilder()
              .setType(io.grpc.MethodDescriptor.MethodType.UNARY)
              .setFullMethodName(generateFullMethodName(SERVICE_NAME, "WriteMutations"))
              .setSampledToLocalTracing(true)
              .setRequestMarshaller(io.grpc.protobuf.ProtoUtils.marshaller(
                  com.google.cloud.spannerlib.v1.WriteMutationsRequest.getDefaultInstance()))
              .setResponseMarshaller(io.grpc.protobuf.ProtoUtils.marshaller(
                  com.google.spanner.v1.CommitResponse.getDefaultInstance()))
              .setSchemaDescriptor(new SpannerLibMethodDescriptorSupplier("WriteMutations"))
              .build();
        }
      }
    }
    return getWriteMutationsMethod;
  }

  private static volatile io.grpc.MethodDescriptor<com.google.cloud.spannerlib.v1.ConnectionStreamRequest,
      com.google.cloud.spannerlib.v1.ConnectionStreamResponse> getConnectionStreamMethod;

  @io.grpc.stub.annotations.RpcMethod(
      fullMethodName = SERVICE_NAME + '/' + "ConnectionStream",
      requestType = com.google.cloud.spannerlib.v1.ConnectionStreamRequest.class,
      responseType = com.google.cloud.spannerlib.v1.ConnectionStreamResponse.class,
      methodType = io.grpc.MethodDescriptor.MethodType.BIDI_STREAMING)
  public static io.grpc.MethodDescriptor<com.google.cloud.spannerlib.v1.ConnectionStreamRequest,
      com.google.cloud.spannerlib.v1.ConnectionStreamResponse> getConnectionStreamMethod() {
    io.grpc.MethodDescriptor<com.google.cloud.spannerlib.v1.ConnectionStreamRequest, com.google.cloud.spannerlib.v1.ConnectionStreamResponse> getConnectionStreamMethod;
    if ((getConnectionStreamMethod = SpannerLibGrpc.getConnectionStreamMethod) == null) {
      synchronized (SpannerLibGrpc.class) {
        if ((getConnectionStreamMethod = SpannerLibGrpc.getConnectionStreamMethod) == null) {
          SpannerLibGrpc.getConnectionStreamMethod = getConnectionStreamMethod =
              io.grpc.MethodDescriptor.<com.google.cloud.spannerlib.v1.ConnectionStreamRequest, com.google.cloud.spannerlib.v1.ConnectionStreamResponse>newBuilder()
              .setType(io.grpc.MethodDescriptor.MethodType.BIDI_STREAMING)
              .setFullMethodName(generateFullMethodName(SERVICE_NAME, "ConnectionStream"))
              .setSampledToLocalTracing(true)
              .setRequestMarshaller(io.grpc.protobuf.ProtoUtils.marshaller(
                  com.google.cloud.spannerlib.v1.ConnectionStreamRequest.getDefaultInstance()))
              .setResponseMarshaller(io.grpc.protobuf.ProtoUtils.marshaller(
                  com.google.cloud.spannerlib.v1.ConnectionStreamResponse.getDefaultInstance()))
              .setSchemaDescriptor(new SpannerLibMethodDescriptorSupplier("ConnectionStream"))
              .build();
        }
      }
    }
    return getConnectionStreamMethod;
  }

  private static volatile io.grpc.MethodDescriptor<com.google.cloud.spannerlib.v1.Rows,
      com.google.cloud.spannerlib.v1.RowData> getContinueStreamingMethod;

  @io.grpc.stub.annotations.RpcMethod(
      fullMethodName = SERVICE_NAME + '/' + "ContinueStreaming",
      requestType = com.google.cloud.spannerlib.v1.Rows.class,
      responseType = com.google.cloud.spannerlib.v1.RowData.class,
      methodType = io.grpc.MethodDescriptor.MethodType.SERVER_STREAMING)
  public static io.grpc.MethodDescriptor<com.google.cloud.spannerlib.v1.Rows,
      com.google.cloud.spannerlib.v1.RowData> getContinueStreamingMethod() {
    io.grpc.MethodDescriptor<com.google.cloud.spannerlib.v1.Rows, com.google.cloud.spannerlib.v1.RowData> getContinueStreamingMethod;
    if ((getContinueStreamingMethod = SpannerLibGrpc.getContinueStreamingMethod) == null) {
      synchronized (SpannerLibGrpc.class) {
        if ((getContinueStreamingMethod = SpannerLibGrpc.getContinueStreamingMethod) == null) {
          SpannerLibGrpc.getContinueStreamingMethod = getContinueStreamingMethod =
              io.grpc.MethodDescriptor.<com.google.cloud.spannerlib.v1.Rows, com.google.cloud.spannerlib.v1.RowData>newBuilder()
              .setType(io.grpc.MethodDescriptor.MethodType.SERVER_STREAMING)
              .setFullMethodName(generateFullMethodName(SERVICE_NAME, "ContinueStreaming"))
              .setSampledToLocalTracing(true)
              .setRequestMarshaller(io.grpc.protobuf.ProtoUtils.marshaller(
                  com.google.cloud.spannerlib.v1.Rows.getDefaultInstance()))
              .setResponseMarshaller(io.grpc.protobuf.ProtoUtils.marshaller(
                  com.google.cloud.spannerlib.v1.RowData.getDefaultInstance()))
              .setSchemaDescriptor(new SpannerLibMethodDescriptorSupplier("ContinueStreaming"))
              .build();
        }
      }
    }
    return getContinueStreamingMethod;
  }

  /**
   * Creates a new async stub that supports all call types for the service
   */
  public static SpannerLibStub newStub(io.grpc.Channel channel) {
    io.grpc.stub.AbstractStub.StubFactory<SpannerLibStub> factory =
      new io.grpc.stub.AbstractStub.StubFactory<SpannerLibStub>() {
        @java.lang.Override
        public SpannerLibStub newStub(io.grpc.Channel channel, io.grpc.CallOptions callOptions) {
          return new SpannerLibStub(channel, callOptions);
        }
      };
    return SpannerLibStub.newStub(factory, channel);
  }

  /**
   * Creates a new blocking-style stub that supports all types of calls on the service
   */
  public static SpannerLibBlockingV2Stub newBlockingV2Stub(
      io.grpc.Channel channel) {
    io.grpc.stub.AbstractStub.StubFactory<SpannerLibBlockingV2Stub> factory =
      new io.grpc.stub.AbstractStub.StubFactory<SpannerLibBlockingV2Stub>() {
        @java.lang.Override
        public SpannerLibBlockingV2Stub newStub(io.grpc.Channel channel, io.grpc.CallOptions callOptions) {
          return new SpannerLibBlockingV2Stub(channel, callOptions);
        }
      };
    return SpannerLibBlockingV2Stub.newStub(factory, channel);
  }

  /**
   * Creates a new blocking-style stub that supports unary and streaming output calls on the service
   */
  public static SpannerLibBlockingStub newBlockingStub(
      io.grpc.Channel channel) {
    io.grpc.stub.AbstractStub.StubFactory<SpannerLibBlockingStub> factory =
      new io.grpc.stub.AbstractStub.StubFactory<SpannerLibBlockingStub>() {
        @java.lang.Override
        public SpannerLibBlockingStub newStub(io.grpc.Channel channel, io.grpc.CallOptions callOptions) {
          return new SpannerLibBlockingStub(channel, callOptions);
        }
      };
    return SpannerLibBlockingStub.newStub(factory, channel);
  }

  /**
   * Creates a new ListenableFuture-style stub that supports unary calls on the service
   */
  public static SpannerLibFutureStub newFutureStub(
      io.grpc.Channel channel) {
    io.grpc.stub.AbstractStub.StubFactory<SpannerLibFutureStub> factory =
      new io.grpc.stub.AbstractStub.StubFactory<SpannerLibFutureStub>() {
        @java.lang.Override
        public SpannerLibFutureStub newStub(io.grpc.Channel channel, io.grpc.CallOptions callOptions) {
          return new SpannerLibFutureStub(channel, callOptions);
        }
      };
    return SpannerLibFutureStub.newStub(factory, channel);
  }

  /**
   */
  public interface AsyncService {

    /**
     */
    default void info(com.google.cloud.spannerlib.v1.InfoRequest request,
        io.grpc.stub.StreamObserver<com.google.cloud.spannerlib.v1.InfoResponse> responseObserver) {
      io.grpc.stub.ServerCalls.asyncUnimplementedUnaryCall(getInfoMethod(), responseObserver);
    }

    /**
     */
    default void createPool(com.google.cloud.spannerlib.v1.CreatePoolRequest request,
        io.grpc.stub.StreamObserver<com.google.cloud.spannerlib.v1.Pool> responseObserver) {
      io.grpc.stub.ServerCalls.asyncUnimplementedUnaryCall(getCreatePoolMethod(), responseObserver);
    }

    /**
     */
    default void closePool(com.google.cloud.spannerlib.v1.Pool request,
        io.grpc.stub.StreamObserver<com.google.protobuf.Empty> responseObserver) {
      io.grpc.stub.ServerCalls.asyncUnimplementedUnaryCall(getClosePoolMethod(), responseObserver);
    }

    /**
     */
    default void createConnection(com.google.cloud.spannerlib.v1.CreateConnectionRequest request,
        io.grpc.stub.StreamObserver<com.google.cloud.spannerlib.v1.Connection> responseObserver) {
      io.grpc.stub.ServerCalls.asyncUnimplementedUnaryCall(getCreateConnectionMethod(), responseObserver);
    }

    /**
     */
    default void closeConnection(com.google.cloud.spannerlib.v1.Connection request,
        io.grpc.stub.StreamObserver<com.google.protobuf.Empty> responseObserver) {
      io.grpc.stub.ServerCalls.asyncUnimplementedUnaryCall(getCloseConnectionMethod(), responseObserver);
    }

    /**
     */
    default void execute(com.google.cloud.spannerlib.v1.ExecuteRequest request,
        io.grpc.stub.StreamObserver<com.google.cloud.spannerlib.v1.Rows> responseObserver) {
      io.grpc.stub.ServerCalls.asyncUnimplementedUnaryCall(getExecuteMethod(), responseObserver);
    }

    /**
     */
    default void executeStreaming(com.google.cloud.spannerlib.v1.ExecuteRequest request,
        io.grpc.stub.StreamObserver<com.google.cloud.spannerlib.v1.RowData> responseObserver) {
      io.grpc.stub.ServerCalls.asyncUnimplementedUnaryCall(getExecuteStreamingMethod(), responseObserver);
    }

    /**
     */
    default void executeBatch(com.google.cloud.spannerlib.v1.ExecuteBatchRequest request,
        io.grpc.stub.StreamObserver<com.google.spanner.v1.ExecuteBatchDmlResponse> responseObserver) {
      io.grpc.stub.ServerCalls.asyncUnimplementedUnaryCall(getExecuteBatchMethod(), responseObserver);
    }

    /**
     */
    default void metadata(com.google.cloud.spannerlib.v1.Rows request,
        io.grpc.stub.StreamObserver<com.google.spanner.v1.ResultSetMetadata> responseObserver) {
      io.grpc.stub.ServerCalls.asyncUnimplementedUnaryCall(getMetadataMethod(), responseObserver);
    }

    /**
     */
    default void next(com.google.cloud.spannerlib.v1.NextRequest request,
        io.grpc.stub.StreamObserver<com.google.protobuf.ListValue> responseObserver) {
      io.grpc.stub.ServerCalls.asyncUnimplementedUnaryCall(getNextMethod(), responseObserver);
    }

    /**
     */
    default void resultSetStats(com.google.cloud.spannerlib.v1.Rows request,
        io.grpc.stub.StreamObserver<com.google.spanner.v1.ResultSetStats> responseObserver) {
      io.grpc.stub.ServerCalls.asyncUnimplementedUnaryCall(getResultSetStatsMethod(), responseObserver);
    }

    /**
     */
    default void nextResultSet(com.google.cloud.spannerlib.v1.Rows request,
        io.grpc.stub.StreamObserver<com.google.spanner.v1.ResultSetMetadata> responseObserver) {
      io.grpc.stub.ServerCalls.asyncUnimplementedUnaryCall(getNextResultSetMethod(), responseObserver);
    }

    /**
     */
    default void closeRows(com.google.cloud.spannerlib.v1.Rows request,
        io.grpc.stub.StreamObserver<com.google.protobuf.Empty> responseObserver) {
      io.grpc.stub.ServerCalls.asyncUnimplementedUnaryCall(getCloseRowsMethod(), responseObserver);
    }

    /**
     */
    default void beginTransaction(com.google.cloud.spannerlib.v1.BeginTransactionRequest request,
        io.grpc.stub.StreamObserver<com.google.protobuf.Empty> responseObserver) {
      io.grpc.stub.ServerCalls.asyncUnimplementedUnaryCall(getBeginTransactionMethod(), responseObserver);
    }

    /**
     */
    default void commit(com.google.cloud.spannerlib.v1.Connection request,
        io.grpc.stub.StreamObserver<com.google.spanner.v1.CommitResponse> responseObserver) {
      io.grpc.stub.ServerCalls.asyncUnimplementedUnaryCall(getCommitMethod(), responseObserver);
    }

    /**
     */
    default void rollback(com.google.cloud.spannerlib.v1.Connection request,
        io.grpc.stub.StreamObserver<com.google.protobuf.Empty> responseObserver) {
      io.grpc.stub.ServerCalls.asyncUnimplementedUnaryCall(getRollbackMethod(), responseObserver);
    }

    /**
     */
    default void writeMutations(com.google.cloud.spannerlib.v1.WriteMutationsRequest request,
        io.grpc.stub.StreamObserver<com.google.spanner.v1.CommitResponse> responseObserver) {
      io.grpc.stub.ServerCalls.asyncUnimplementedUnaryCall(getWriteMutationsMethod(), responseObserver);
    }

    /**
     * <pre>
     * ConnectionStream opens a bi-directional gRPC stream between the client and the server.
     * This stream can be re-used by the client for multiple requests, and normally gives the
     * lowest possible latency, at the cost of a slightly more complex API.
     * </pre>
     */
    default io.grpc.stub.StreamObserver<com.google.cloud.spannerlib.v1.ConnectionStreamRequest> connectionStream(
        io.grpc.stub.StreamObserver<com.google.cloud.spannerlib.v1.ConnectionStreamResponse> responseObserver) {
      return io.grpc.stub.ServerCalls.asyncUnimplementedStreamingCall(getConnectionStreamMethod(), responseObserver);
    }

    /**
<<<<<<< HEAD
=======
     * <pre>
     * ContinueStreaming returns a server stream that returns the remaining rows of a SQL statement
     * that has previously been executed using a ConnectionStreamRequest on a bi-directional
     * ConnectionStream. The client is responsible for calling this RPC if the has_more_data flag
     * of the ExecuteResponse was true.
     * </pre>
>>>>>>> af692593
     */
    default void continueStreaming(com.google.cloud.spannerlib.v1.Rows request,
        io.grpc.stub.StreamObserver<com.google.cloud.spannerlib.v1.RowData> responseObserver) {
      io.grpc.stub.ServerCalls.asyncUnimplementedUnaryCall(getContinueStreamingMethod(), responseObserver);
    }
  }

  /**
   * Base class for the server implementation of the service SpannerLib.
   */
  public static abstract class SpannerLibImplBase
      implements io.grpc.BindableService, AsyncService {

    @java.lang.Override public final io.grpc.ServerServiceDefinition bindService() {
      return SpannerLibGrpc.bindService(this);
    }
  }

  /**
   * A stub to allow clients to do asynchronous rpc calls to service SpannerLib.
   */
  public static final class SpannerLibStub
      extends io.grpc.stub.AbstractAsyncStub<SpannerLibStub> {
    private SpannerLibStub(
        io.grpc.Channel channel, io.grpc.CallOptions callOptions) {
      super(channel, callOptions);
    }

    @java.lang.Override
    protected SpannerLibStub build(
        io.grpc.Channel channel, io.grpc.CallOptions callOptions) {
      return new SpannerLibStub(channel, callOptions);
    }

    /**
     */
    public void info(com.google.cloud.spannerlib.v1.InfoRequest request,
        io.grpc.stub.StreamObserver<com.google.cloud.spannerlib.v1.InfoResponse> responseObserver) {
      io.grpc.stub.ClientCalls.asyncUnaryCall(
          getChannel().newCall(getInfoMethod(), getCallOptions()), request, responseObserver);
    }

    /**
     */
    public void createPool(com.google.cloud.spannerlib.v1.CreatePoolRequest request,
        io.grpc.stub.StreamObserver<com.google.cloud.spannerlib.v1.Pool> responseObserver) {
      io.grpc.stub.ClientCalls.asyncUnaryCall(
          getChannel().newCall(getCreatePoolMethod(), getCallOptions()), request, responseObserver);
    }

    /**
     */
    public void closePool(com.google.cloud.spannerlib.v1.Pool request,
        io.grpc.stub.StreamObserver<com.google.protobuf.Empty> responseObserver) {
      io.grpc.stub.ClientCalls.asyncUnaryCall(
          getChannel().newCall(getClosePoolMethod(), getCallOptions()), request, responseObserver);
    }

    /**
     */
    public void createConnection(com.google.cloud.spannerlib.v1.CreateConnectionRequest request,
        io.grpc.stub.StreamObserver<com.google.cloud.spannerlib.v1.Connection> responseObserver) {
      io.grpc.stub.ClientCalls.asyncUnaryCall(
          getChannel().newCall(getCreateConnectionMethod(), getCallOptions()), request, responseObserver);
    }

    /**
     */
    public void closeConnection(com.google.cloud.spannerlib.v1.Connection request,
        io.grpc.stub.StreamObserver<com.google.protobuf.Empty> responseObserver) {
      io.grpc.stub.ClientCalls.asyncUnaryCall(
          getChannel().newCall(getCloseConnectionMethod(), getCallOptions()), request, responseObserver);
    }

    /**
     */
    public void execute(com.google.cloud.spannerlib.v1.ExecuteRequest request,
        io.grpc.stub.StreamObserver<com.google.cloud.spannerlib.v1.Rows> responseObserver) {
      io.grpc.stub.ClientCalls.asyncUnaryCall(
          getChannel().newCall(getExecuteMethod(), getCallOptions()), request, responseObserver);
    }

    /**
     */
    public void executeStreaming(com.google.cloud.spannerlib.v1.ExecuteRequest request,
        io.grpc.stub.StreamObserver<com.google.cloud.spannerlib.v1.RowData> responseObserver) {
      io.grpc.stub.ClientCalls.asyncServerStreamingCall(
          getChannel().newCall(getExecuteStreamingMethod(), getCallOptions()), request, responseObserver);
    }

    /**
     */
    public void executeBatch(com.google.cloud.spannerlib.v1.ExecuteBatchRequest request,
        io.grpc.stub.StreamObserver<com.google.spanner.v1.ExecuteBatchDmlResponse> responseObserver) {
      io.grpc.stub.ClientCalls.asyncUnaryCall(
          getChannel().newCall(getExecuteBatchMethod(), getCallOptions()), request, responseObserver);
    }

    /**
     */
    public void metadata(com.google.cloud.spannerlib.v1.Rows request,
        io.grpc.stub.StreamObserver<com.google.spanner.v1.ResultSetMetadata> responseObserver) {
      io.grpc.stub.ClientCalls.asyncUnaryCall(
          getChannel().newCall(getMetadataMethod(), getCallOptions()), request, responseObserver);
    }

    /**
     */
    public void next(com.google.cloud.spannerlib.v1.NextRequest request,
        io.grpc.stub.StreamObserver<com.google.protobuf.ListValue> responseObserver) {
      io.grpc.stub.ClientCalls.asyncUnaryCall(
          getChannel().newCall(getNextMethod(), getCallOptions()), request, responseObserver);
    }

    /**
     */
    public void resultSetStats(com.google.cloud.spannerlib.v1.Rows request,
        io.grpc.stub.StreamObserver<com.google.spanner.v1.ResultSetStats> responseObserver) {
      io.grpc.stub.ClientCalls.asyncUnaryCall(
          getChannel().newCall(getResultSetStatsMethod(), getCallOptions()), request, responseObserver);
    }

    /**
     */
    public void nextResultSet(com.google.cloud.spannerlib.v1.Rows request,
        io.grpc.stub.StreamObserver<com.google.spanner.v1.ResultSetMetadata> responseObserver) {
      io.grpc.stub.ClientCalls.asyncUnaryCall(
          getChannel().newCall(getNextResultSetMethod(), getCallOptions()), request, responseObserver);
    }

    /**
     */
    public void closeRows(com.google.cloud.spannerlib.v1.Rows request,
        io.grpc.stub.StreamObserver<com.google.protobuf.Empty> responseObserver) {
      io.grpc.stub.ClientCalls.asyncUnaryCall(
          getChannel().newCall(getCloseRowsMethod(), getCallOptions()), request, responseObserver);
    }

    /**
     */
    public void beginTransaction(com.google.cloud.spannerlib.v1.BeginTransactionRequest request,
        io.grpc.stub.StreamObserver<com.google.protobuf.Empty> responseObserver) {
      io.grpc.stub.ClientCalls.asyncUnaryCall(
          getChannel().newCall(getBeginTransactionMethod(), getCallOptions()), request, responseObserver);
    }

    /**
     */
    public void commit(com.google.cloud.spannerlib.v1.Connection request,
        io.grpc.stub.StreamObserver<com.google.spanner.v1.CommitResponse> responseObserver) {
      io.grpc.stub.ClientCalls.asyncUnaryCall(
          getChannel().newCall(getCommitMethod(), getCallOptions()), request, responseObserver);
    }

    /**
     */
    public void rollback(com.google.cloud.spannerlib.v1.Connection request,
        io.grpc.stub.StreamObserver<com.google.protobuf.Empty> responseObserver) {
      io.grpc.stub.ClientCalls.asyncUnaryCall(
          getChannel().newCall(getRollbackMethod(), getCallOptions()), request, responseObserver);
    }

    /**
     */
    public void writeMutations(com.google.cloud.spannerlib.v1.WriteMutationsRequest request,
        io.grpc.stub.StreamObserver<com.google.spanner.v1.CommitResponse> responseObserver) {
      io.grpc.stub.ClientCalls.asyncUnaryCall(
          getChannel().newCall(getWriteMutationsMethod(), getCallOptions()), request, responseObserver);
    }

    /**
     * <pre>
     * ConnectionStream opens a bi-directional gRPC stream between the client and the server.
     * This stream can be re-used by the client for multiple requests, and normally gives the
     * lowest possible latency, at the cost of a slightly more complex API.
     * </pre>
     */
    public io.grpc.stub.StreamObserver<com.google.cloud.spannerlib.v1.ConnectionStreamRequest> connectionStream(
        io.grpc.stub.StreamObserver<com.google.cloud.spannerlib.v1.ConnectionStreamResponse> responseObserver) {
      return io.grpc.stub.ClientCalls.asyncBidiStreamingCall(
          getChannel().newCall(getConnectionStreamMethod(), getCallOptions()), responseObserver);
    }

    /**
<<<<<<< HEAD
=======
     * <pre>
     * ContinueStreaming returns a server stream that returns the remaining rows of a SQL statement
     * that has previously been executed using a ConnectionStreamRequest on a bi-directional
     * ConnectionStream. The client is responsible for calling this RPC if the has_more_data flag
     * of the ExecuteResponse was true.
     * </pre>
>>>>>>> af692593
     */
    public void continueStreaming(com.google.cloud.spannerlib.v1.Rows request,
        io.grpc.stub.StreamObserver<com.google.cloud.spannerlib.v1.RowData> responseObserver) {
      io.grpc.stub.ClientCalls.asyncServerStreamingCall(
          getChannel().newCall(getContinueStreamingMethod(), getCallOptions()), request, responseObserver);
    }
  }

  /**
   * A stub to allow clients to do synchronous rpc calls to service SpannerLib.
   */
  public static final class SpannerLibBlockingV2Stub
      extends io.grpc.stub.AbstractBlockingStub<SpannerLibBlockingV2Stub> {
    private SpannerLibBlockingV2Stub(
        io.grpc.Channel channel, io.grpc.CallOptions callOptions) {
      super(channel, callOptions);
    }

    @java.lang.Override
    protected SpannerLibBlockingV2Stub build(
        io.grpc.Channel channel, io.grpc.CallOptions callOptions) {
      return new SpannerLibBlockingV2Stub(channel, callOptions);
    }

    /**
     */
    public com.google.cloud.spannerlib.v1.InfoResponse info(com.google.cloud.spannerlib.v1.InfoRequest request) throws io.grpc.StatusException {
      return io.grpc.stub.ClientCalls.blockingV2UnaryCall(
          getChannel(), getInfoMethod(), getCallOptions(), request);
    }

    /**
     */
    public com.google.cloud.spannerlib.v1.Pool createPool(com.google.cloud.spannerlib.v1.CreatePoolRequest request) throws io.grpc.StatusException {
      return io.grpc.stub.ClientCalls.blockingV2UnaryCall(
          getChannel(), getCreatePoolMethod(), getCallOptions(), request);
    }

    /**
     */
    public com.google.protobuf.Empty closePool(com.google.cloud.spannerlib.v1.Pool request) throws io.grpc.StatusException {
      return io.grpc.stub.ClientCalls.blockingV2UnaryCall(
          getChannel(), getClosePoolMethod(), getCallOptions(), request);
    }

    /**
     */
    public com.google.cloud.spannerlib.v1.Connection createConnection(com.google.cloud.spannerlib.v1.CreateConnectionRequest request) throws io.grpc.StatusException {
      return io.grpc.stub.ClientCalls.blockingV2UnaryCall(
          getChannel(), getCreateConnectionMethod(), getCallOptions(), request);
    }

    /**
     */
    public com.google.protobuf.Empty closeConnection(com.google.cloud.spannerlib.v1.Connection request) throws io.grpc.StatusException {
      return io.grpc.stub.ClientCalls.blockingV2UnaryCall(
          getChannel(), getCloseConnectionMethod(), getCallOptions(), request);
    }

    /**
     */
    public com.google.cloud.spannerlib.v1.Rows execute(com.google.cloud.spannerlib.v1.ExecuteRequest request) throws io.grpc.StatusException {
      return io.grpc.stub.ClientCalls.blockingV2UnaryCall(
          getChannel(), getExecuteMethod(), getCallOptions(), request);
    }

    /**
     */
    @io.grpc.ExperimentalApi("https://github.com/grpc/grpc-java/issues/10918")
    public io.grpc.stub.BlockingClientCall<?, com.google.cloud.spannerlib.v1.RowData>
        executeStreaming(com.google.cloud.spannerlib.v1.ExecuteRequest request) {
      return io.grpc.stub.ClientCalls.blockingV2ServerStreamingCall(
          getChannel(), getExecuteStreamingMethod(), getCallOptions(), request);
    }

    /**
     */
    public com.google.spanner.v1.ExecuteBatchDmlResponse executeBatch(com.google.cloud.spannerlib.v1.ExecuteBatchRequest request) throws io.grpc.StatusException {
      return io.grpc.stub.ClientCalls.blockingV2UnaryCall(
          getChannel(), getExecuteBatchMethod(), getCallOptions(), request);
    }

    /**
     */
    public com.google.spanner.v1.ResultSetMetadata metadata(com.google.cloud.spannerlib.v1.Rows request) throws io.grpc.StatusException {
      return io.grpc.stub.ClientCalls.blockingV2UnaryCall(
          getChannel(), getMetadataMethod(), getCallOptions(), request);
    }

    /**
     */
    public com.google.protobuf.ListValue next(com.google.cloud.spannerlib.v1.NextRequest request) throws io.grpc.StatusException {
      return io.grpc.stub.ClientCalls.blockingV2UnaryCall(
          getChannel(), getNextMethod(), getCallOptions(), request);
    }

    /**
     */
    public com.google.spanner.v1.ResultSetStats resultSetStats(com.google.cloud.spannerlib.v1.Rows request) throws io.grpc.StatusException {
      return io.grpc.stub.ClientCalls.blockingV2UnaryCall(
          getChannel(), getResultSetStatsMethod(), getCallOptions(), request);
    }

    /**
     */
    public com.google.spanner.v1.ResultSetMetadata nextResultSet(com.google.cloud.spannerlib.v1.Rows request) throws io.grpc.StatusException {
      return io.grpc.stub.ClientCalls.blockingV2UnaryCall(
          getChannel(), getNextResultSetMethod(), getCallOptions(), request);
    }

    /**
     */
    public com.google.protobuf.Empty closeRows(com.google.cloud.spannerlib.v1.Rows request) throws io.grpc.StatusException {
      return io.grpc.stub.ClientCalls.blockingV2UnaryCall(
          getChannel(), getCloseRowsMethod(), getCallOptions(), request);
    }

    /**
     */
    public com.google.protobuf.Empty beginTransaction(com.google.cloud.spannerlib.v1.BeginTransactionRequest request) throws io.grpc.StatusException {
      return io.grpc.stub.ClientCalls.blockingV2UnaryCall(
          getChannel(), getBeginTransactionMethod(), getCallOptions(), request);
    }

    /**
     */
    public com.google.spanner.v1.CommitResponse commit(com.google.cloud.spannerlib.v1.Connection request) throws io.grpc.StatusException {
      return io.grpc.stub.ClientCalls.blockingV2UnaryCall(
          getChannel(), getCommitMethod(), getCallOptions(), request);
    }

    /**
     */
    public com.google.protobuf.Empty rollback(com.google.cloud.spannerlib.v1.Connection request) throws io.grpc.StatusException {
      return io.grpc.stub.ClientCalls.blockingV2UnaryCall(
          getChannel(), getRollbackMethod(), getCallOptions(), request);
    }

    /**
     */
    public com.google.spanner.v1.CommitResponse writeMutations(com.google.cloud.spannerlib.v1.WriteMutationsRequest request) throws io.grpc.StatusException {
      return io.grpc.stub.ClientCalls.blockingV2UnaryCall(
          getChannel(), getWriteMutationsMethod(), getCallOptions(), request);
    }

    /**
     * <pre>
     * ConnectionStream opens a bi-directional gRPC stream between the client and the server.
     * This stream can be re-used by the client for multiple requests, and normally gives the
     * lowest possible latency, at the cost of a slightly more complex API.
     * </pre>
     */
    @io.grpc.ExperimentalApi("https://github.com/grpc/grpc-java/issues/10918")
    public io.grpc.stub.BlockingClientCall<com.google.cloud.spannerlib.v1.ConnectionStreamRequest, com.google.cloud.spannerlib.v1.ConnectionStreamResponse>
        connectionStream() {
      return io.grpc.stub.ClientCalls.blockingBidiStreamingCall(
          getChannel(), getConnectionStreamMethod(), getCallOptions());
    }

    /**
<<<<<<< HEAD
=======
     * <pre>
     * ContinueStreaming returns a server stream that returns the remaining rows of a SQL statement
     * that has previously been executed using a ConnectionStreamRequest on a bi-directional
     * ConnectionStream. The client is responsible for calling this RPC if the has_more_data flag
     * of the ExecuteResponse was true.
     * </pre>
>>>>>>> af692593
     */
    @io.grpc.ExperimentalApi("https://github.com/grpc/grpc-java/issues/10918")
    public io.grpc.stub.BlockingClientCall<?, com.google.cloud.spannerlib.v1.RowData>
        continueStreaming(com.google.cloud.spannerlib.v1.Rows request) {
      return io.grpc.stub.ClientCalls.blockingV2ServerStreamingCall(
          getChannel(), getContinueStreamingMethod(), getCallOptions(), request);
    }
  }

  /**
   * A stub to allow clients to do limited synchronous rpc calls to service SpannerLib.
   */
  public static final class SpannerLibBlockingStub
      extends io.grpc.stub.AbstractBlockingStub<SpannerLibBlockingStub> {
    private SpannerLibBlockingStub(
        io.grpc.Channel channel, io.grpc.CallOptions callOptions) {
      super(channel, callOptions);
    }

    @java.lang.Override
    protected SpannerLibBlockingStub build(
        io.grpc.Channel channel, io.grpc.CallOptions callOptions) {
      return new SpannerLibBlockingStub(channel, callOptions);
    }

    /**
     */
    public com.google.cloud.spannerlib.v1.InfoResponse info(com.google.cloud.spannerlib.v1.InfoRequest request) {
      return io.grpc.stub.ClientCalls.blockingUnaryCall(
          getChannel(), getInfoMethod(), getCallOptions(), request);
    }

    /**
     */
    public com.google.cloud.spannerlib.v1.Pool createPool(com.google.cloud.spannerlib.v1.CreatePoolRequest request) {
      return io.grpc.stub.ClientCalls.blockingUnaryCall(
          getChannel(), getCreatePoolMethod(), getCallOptions(), request);
    }

    /**
     */
    public com.google.protobuf.Empty closePool(com.google.cloud.spannerlib.v1.Pool request) {
      return io.grpc.stub.ClientCalls.blockingUnaryCall(
          getChannel(), getClosePoolMethod(), getCallOptions(), request);
    }

    /**
     */
    public com.google.cloud.spannerlib.v1.Connection createConnection(com.google.cloud.spannerlib.v1.CreateConnectionRequest request) {
      return io.grpc.stub.ClientCalls.blockingUnaryCall(
          getChannel(), getCreateConnectionMethod(), getCallOptions(), request);
    }

    /**
     */
    public com.google.protobuf.Empty closeConnection(com.google.cloud.spannerlib.v1.Connection request) {
      return io.grpc.stub.ClientCalls.blockingUnaryCall(
          getChannel(), getCloseConnectionMethod(), getCallOptions(), request);
    }

    /**
     */
    public com.google.cloud.spannerlib.v1.Rows execute(com.google.cloud.spannerlib.v1.ExecuteRequest request) {
      return io.grpc.stub.ClientCalls.blockingUnaryCall(
          getChannel(), getExecuteMethod(), getCallOptions(), request);
    }

    /**
     */
    public java.util.Iterator<com.google.cloud.spannerlib.v1.RowData> executeStreaming(
        com.google.cloud.spannerlib.v1.ExecuteRequest request) {
      return io.grpc.stub.ClientCalls.blockingServerStreamingCall(
          getChannel(), getExecuteStreamingMethod(), getCallOptions(), request);
    }

    /**
     */
    public com.google.spanner.v1.ExecuteBatchDmlResponse executeBatch(com.google.cloud.spannerlib.v1.ExecuteBatchRequest request) {
      return io.grpc.stub.ClientCalls.blockingUnaryCall(
          getChannel(), getExecuteBatchMethod(), getCallOptions(), request);
    }

    /**
     */
    public com.google.spanner.v1.ResultSetMetadata metadata(com.google.cloud.spannerlib.v1.Rows request) {
      return io.grpc.stub.ClientCalls.blockingUnaryCall(
          getChannel(), getMetadataMethod(), getCallOptions(), request);
    }

    /**
     */
    public com.google.protobuf.ListValue next(com.google.cloud.spannerlib.v1.NextRequest request) {
      return io.grpc.stub.ClientCalls.blockingUnaryCall(
          getChannel(), getNextMethod(), getCallOptions(), request);
    }

    /**
     */
    public com.google.spanner.v1.ResultSetStats resultSetStats(com.google.cloud.spannerlib.v1.Rows request) {
      return io.grpc.stub.ClientCalls.blockingUnaryCall(
          getChannel(), getResultSetStatsMethod(), getCallOptions(), request);
    }

    /**
     */
    public com.google.spanner.v1.ResultSetMetadata nextResultSet(com.google.cloud.spannerlib.v1.Rows request) {
      return io.grpc.stub.ClientCalls.blockingUnaryCall(
          getChannel(), getNextResultSetMethod(), getCallOptions(), request);
    }

    /**
     */
    public com.google.protobuf.Empty closeRows(com.google.cloud.spannerlib.v1.Rows request) {
      return io.grpc.stub.ClientCalls.blockingUnaryCall(
          getChannel(), getCloseRowsMethod(), getCallOptions(), request);
    }

    /**
     */
    public com.google.protobuf.Empty beginTransaction(com.google.cloud.spannerlib.v1.BeginTransactionRequest request) {
      return io.grpc.stub.ClientCalls.blockingUnaryCall(
          getChannel(), getBeginTransactionMethod(), getCallOptions(), request);
    }

    /**
     */
    public com.google.spanner.v1.CommitResponse commit(com.google.cloud.spannerlib.v1.Connection request) {
      return io.grpc.stub.ClientCalls.blockingUnaryCall(
          getChannel(), getCommitMethod(), getCallOptions(), request);
    }

    /**
     */
    public com.google.protobuf.Empty rollback(com.google.cloud.spannerlib.v1.Connection request) {
      return io.grpc.stub.ClientCalls.blockingUnaryCall(
          getChannel(), getRollbackMethod(), getCallOptions(), request);
    }

    /**
     */
    public com.google.spanner.v1.CommitResponse writeMutations(com.google.cloud.spannerlib.v1.WriteMutationsRequest request) {
      return io.grpc.stub.ClientCalls.blockingUnaryCall(
          getChannel(), getWriteMutationsMethod(), getCallOptions(), request);
    }

    /**
<<<<<<< HEAD
=======
     * <pre>
     * ContinueStreaming returns a server stream that returns the remaining rows of a SQL statement
     * that has previously been executed using a ConnectionStreamRequest on a bi-directional
     * ConnectionStream. The client is responsible for calling this RPC if the has_more_data flag
     * of the ExecuteResponse was true.
     * </pre>
>>>>>>> af692593
     */
    public java.util.Iterator<com.google.cloud.spannerlib.v1.RowData> continueStreaming(
        com.google.cloud.spannerlib.v1.Rows request) {
      return io.grpc.stub.ClientCalls.blockingServerStreamingCall(
          getChannel(), getContinueStreamingMethod(), getCallOptions(), request);
    }
  }

  /**
   * A stub to allow clients to do ListenableFuture-style rpc calls to service SpannerLib.
   */
  public static final class SpannerLibFutureStub
      extends io.grpc.stub.AbstractFutureStub<SpannerLibFutureStub> {
    private SpannerLibFutureStub(
        io.grpc.Channel channel, io.grpc.CallOptions callOptions) {
      super(channel, callOptions);
    }

    @java.lang.Override
    protected SpannerLibFutureStub build(
        io.grpc.Channel channel, io.grpc.CallOptions callOptions) {
      return new SpannerLibFutureStub(channel, callOptions);
    }

    /**
     */
    public com.google.common.util.concurrent.ListenableFuture<com.google.cloud.spannerlib.v1.InfoResponse> info(
        com.google.cloud.spannerlib.v1.InfoRequest request) {
      return io.grpc.stub.ClientCalls.futureUnaryCall(
          getChannel().newCall(getInfoMethod(), getCallOptions()), request);
    }

    /**
     */
    public com.google.common.util.concurrent.ListenableFuture<com.google.cloud.spannerlib.v1.Pool> createPool(
        com.google.cloud.spannerlib.v1.CreatePoolRequest request) {
      return io.grpc.stub.ClientCalls.futureUnaryCall(
          getChannel().newCall(getCreatePoolMethod(), getCallOptions()), request);
    }

    /**
     */
    public com.google.common.util.concurrent.ListenableFuture<com.google.protobuf.Empty> closePool(
        com.google.cloud.spannerlib.v1.Pool request) {
      return io.grpc.stub.ClientCalls.futureUnaryCall(
          getChannel().newCall(getClosePoolMethod(), getCallOptions()), request);
    }

    /**
     */
    public com.google.common.util.concurrent.ListenableFuture<com.google.cloud.spannerlib.v1.Connection> createConnection(
        com.google.cloud.spannerlib.v1.CreateConnectionRequest request) {
      return io.grpc.stub.ClientCalls.futureUnaryCall(
          getChannel().newCall(getCreateConnectionMethod(), getCallOptions()), request);
    }

    /**
     */
    public com.google.common.util.concurrent.ListenableFuture<com.google.protobuf.Empty> closeConnection(
        com.google.cloud.spannerlib.v1.Connection request) {
      return io.grpc.stub.ClientCalls.futureUnaryCall(
          getChannel().newCall(getCloseConnectionMethod(), getCallOptions()), request);
    }

    /**
     */
    public com.google.common.util.concurrent.ListenableFuture<com.google.cloud.spannerlib.v1.Rows> execute(
        com.google.cloud.spannerlib.v1.ExecuteRequest request) {
      return io.grpc.stub.ClientCalls.futureUnaryCall(
          getChannel().newCall(getExecuteMethod(), getCallOptions()), request);
    }

    /**
     */
    public com.google.common.util.concurrent.ListenableFuture<com.google.spanner.v1.ExecuteBatchDmlResponse> executeBatch(
        com.google.cloud.spannerlib.v1.ExecuteBatchRequest request) {
      return io.grpc.stub.ClientCalls.futureUnaryCall(
          getChannel().newCall(getExecuteBatchMethod(), getCallOptions()), request);
    }

    /**
     */
    public com.google.common.util.concurrent.ListenableFuture<com.google.spanner.v1.ResultSetMetadata> metadata(
        com.google.cloud.spannerlib.v1.Rows request) {
      return io.grpc.stub.ClientCalls.futureUnaryCall(
          getChannel().newCall(getMetadataMethod(), getCallOptions()), request);
    }

    /**
     */
    public com.google.common.util.concurrent.ListenableFuture<com.google.protobuf.ListValue> next(
        com.google.cloud.spannerlib.v1.NextRequest request) {
      return io.grpc.stub.ClientCalls.futureUnaryCall(
          getChannel().newCall(getNextMethod(), getCallOptions()), request);
    }

    /**
     */
    public com.google.common.util.concurrent.ListenableFuture<com.google.spanner.v1.ResultSetStats> resultSetStats(
        com.google.cloud.spannerlib.v1.Rows request) {
      return io.grpc.stub.ClientCalls.futureUnaryCall(
          getChannel().newCall(getResultSetStatsMethod(), getCallOptions()), request);
    }

    /**
     */
    public com.google.common.util.concurrent.ListenableFuture<com.google.spanner.v1.ResultSetMetadata> nextResultSet(
        com.google.cloud.spannerlib.v1.Rows request) {
      return io.grpc.stub.ClientCalls.futureUnaryCall(
          getChannel().newCall(getNextResultSetMethod(), getCallOptions()), request);
    }

    /**
     */
    public com.google.common.util.concurrent.ListenableFuture<com.google.protobuf.Empty> closeRows(
        com.google.cloud.spannerlib.v1.Rows request) {
      return io.grpc.stub.ClientCalls.futureUnaryCall(
          getChannel().newCall(getCloseRowsMethod(), getCallOptions()), request);
    }

    /**
     */
    public com.google.common.util.concurrent.ListenableFuture<com.google.protobuf.Empty> beginTransaction(
        com.google.cloud.spannerlib.v1.BeginTransactionRequest request) {
      return io.grpc.stub.ClientCalls.futureUnaryCall(
          getChannel().newCall(getBeginTransactionMethod(), getCallOptions()), request);
    }

    /**
     */
    public com.google.common.util.concurrent.ListenableFuture<com.google.spanner.v1.CommitResponse> commit(
        com.google.cloud.spannerlib.v1.Connection request) {
      return io.grpc.stub.ClientCalls.futureUnaryCall(
          getChannel().newCall(getCommitMethod(), getCallOptions()), request);
    }

    /**
     */
    public com.google.common.util.concurrent.ListenableFuture<com.google.protobuf.Empty> rollback(
        com.google.cloud.spannerlib.v1.Connection request) {
      return io.grpc.stub.ClientCalls.futureUnaryCall(
          getChannel().newCall(getRollbackMethod(), getCallOptions()), request);
    }

    /**
     */
    public com.google.common.util.concurrent.ListenableFuture<com.google.spanner.v1.CommitResponse> writeMutations(
        com.google.cloud.spannerlib.v1.WriteMutationsRequest request) {
      return io.grpc.stub.ClientCalls.futureUnaryCall(
          getChannel().newCall(getWriteMutationsMethod(), getCallOptions()), request);
    }
  }

  private static final int METHODID_INFO = 0;
  private static final int METHODID_CREATE_POOL = 1;
  private static final int METHODID_CLOSE_POOL = 2;
  private static final int METHODID_CREATE_CONNECTION = 3;
  private static final int METHODID_CLOSE_CONNECTION = 4;
  private static final int METHODID_EXECUTE = 5;
  private static final int METHODID_EXECUTE_STREAMING = 6;
  private static final int METHODID_EXECUTE_BATCH = 7;
  private static final int METHODID_METADATA = 8;
  private static final int METHODID_NEXT = 9;
  private static final int METHODID_RESULT_SET_STATS = 10;
  private static final int METHODID_NEXT_RESULT_SET = 11;
  private static final int METHODID_CLOSE_ROWS = 12;
  private static final int METHODID_BEGIN_TRANSACTION = 13;
  private static final int METHODID_COMMIT = 14;
  private static final int METHODID_ROLLBACK = 15;
  private static final int METHODID_WRITE_MUTATIONS = 16;
  private static final int METHODID_CONTINUE_STREAMING = 17;
  private static final int METHODID_CONNECTION_STREAM = 18;

  private static final class MethodHandlers<Req, Resp> implements
      io.grpc.stub.ServerCalls.UnaryMethod<Req, Resp>,
      io.grpc.stub.ServerCalls.ServerStreamingMethod<Req, Resp>,
      io.grpc.stub.ServerCalls.ClientStreamingMethod<Req, Resp>,
      io.grpc.stub.ServerCalls.BidiStreamingMethod<Req, Resp> {
    private final AsyncService serviceImpl;
    private final int methodId;

    MethodHandlers(AsyncService serviceImpl, int methodId) {
      this.serviceImpl = serviceImpl;
      this.methodId = methodId;
    }

    @java.lang.Override
    @java.lang.SuppressWarnings("unchecked")
    public void invoke(Req request, io.grpc.stub.StreamObserver<Resp> responseObserver) {
      switch (methodId) {
        case METHODID_INFO:
          serviceImpl.info((com.google.cloud.spannerlib.v1.InfoRequest) request,
              (io.grpc.stub.StreamObserver<com.google.cloud.spannerlib.v1.InfoResponse>) responseObserver);
          break;
        case METHODID_CREATE_POOL:
          serviceImpl.createPool((com.google.cloud.spannerlib.v1.CreatePoolRequest) request,
              (io.grpc.stub.StreamObserver<com.google.cloud.spannerlib.v1.Pool>) responseObserver);
          break;
        case METHODID_CLOSE_POOL:
          serviceImpl.closePool((com.google.cloud.spannerlib.v1.Pool) request,
              (io.grpc.stub.StreamObserver<com.google.protobuf.Empty>) responseObserver);
          break;
        case METHODID_CREATE_CONNECTION:
          serviceImpl.createConnection((com.google.cloud.spannerlib.v1.CreateConnectionRequest) request,
              (io.grpc.stub.StreamObserver<com.google.cloud.spannerlib.v1.Connection>) responseObserver);
          break;
        case METHODID_CLOSE_CONNECTION:
          serviceImpl.closeConnection((com.google.cloud.spannerlib.v1.Connection) request,
              (io.grpc.stub.StreamObserver<com.google.protobuf.Empty>) responseObserver);
          break;
        case METHODID_EXECUTE:
          serviceImpl.execute((com.google.cloud.spannerlib.v1.ExecuteRequest) request,
              (io.grpc.stub.StreamObserver<com.google.cloud.spannerlib.v1.Rows>) responseObserver);
          break;
        case METHODID_EXECUTE_STREAMING:
          serviceImpl.executeStreaming((com.google.cloud.spannerlib.v1.ExecuteRequest) request,
              (io.grpc.stub.StreamObserver<com.google.cloud.spannerlib.v1.RowData>) responseObserver);
          break;
        case METHODID_EXECUTE_BATCH:
          serviceImpl.executeBatch((com.google.cloud.spannerlib.v1.ExecuteBatchRequest) request,
              (io.grpc.stub.StreamObserver<com.google.spanner.v1.ExecuteBatchDmlResponse>) responseObserver);
          break;
        case METHODID_METADATA:
          serviceImpl.metadata((com.google.cloud.spannerlib.v1.Rows) request,
              (io.grpc.stub.StreamObserver<com.google.spanner.v1.ResultSetMetadata>) responseObserver);
          break;
        case METHODID_NEXT:
          serviceImpl.next((com.google.cloud.spannerlib.v1.NextRequest) request,
              (io.grpc.stub.StreamObserver<com.google.protobuf.ListValue>) responseObserver);
          break;
        case METHODID_RESULT_SET_STATS:
          serviceImpl.resultSetStats((com.google.cloud.spannerlib.v1.Rows) request,
              (io.grpc.stub.StreamObserver<com.google.spanner.v1.ResultSetStats>) responseObserver);
          break;
        case METHODID_NEXT_RESULT_SET:
          serviceImpl.nextResultSet((com.google.cloud.spannerlib.v1.Rows) request,
              (io.grpc.stub.StreamObserver<com.google.spanner.v1.ResultSetMetadata>) responseObserver);
          break;
        case METHODID_CLOSE_ROWS:
          serviceImpl.closeRows((com.google.cloud.spannerlib.v1.Rows) request,
              (io.grpc.stub.StreamObserver<com.google.protobuf.Empty>) responseObserver);
          break;
        case METHODID_BEGIN_TRANSACTION:
          serviceImpl.beginTransaction((com.google.cloud.spannerlib.v1.BeginTransactionRequest) request,
              (io.grpc.stub.StreamObserver<com.google.protobuf.Empty>) responseObserver);
          break;
        case METHODID_COMMIT:
          serviceImpl.commit((com.google.cloud.spannerlib.v1.Connection) request,
              (io.grpc.stub.StreamObserver<com.google.spanner.v1.CommitResponse>) responseObserver);
          break;
        case METHODID_ROLLBACK:
          serviceImpl.rollback((com.google.cloud.spannerlib.v1.Connection) request,
              (io.grpc.stub.StreamObserver<com.google.protobuf.Empty>) responseObserver);
          break;
        case METHODID_WRITE_MUTATIONS:
          serviceImpl.writeMutations((com.google.cloud.spannerlib.v1.WriteMutationsRequest) request,
              (io.grpc.stub.StreamObserver<com.google.spanner.v1.CommitResponse>) responseObserver);
          break;
        case METHODID_CONTINUE_STREAMING:
          serviceImpl.continueStreaming((com.google.cloud.spannerlib.v1.Rows) request,
              (io.grpc.stub.StreamObserver<com.google.cloud.spannerlib.v1.RowData>) responseObserver);
          break;
        default:
          throw new AssertionError();
      }
    }

    @java.lang.Override
    @java.lang.SuppressWarnings("unchecked")
    public io.grpc.stub.StreamObserver<Req> invoke(
        io.grpc.stub.StreamObserver<Resp> responseObserver) {
      switch (methodId) {
        case METHODID_CONNECTION_STREAM:
          return (io.grpc.stub.StreamObserver<Req>) serviceImpl.connectionStream(
              (io.grpc.stub.StreamObserver<com.google.cloud.spannerlib.v1.ConnectionStreamResponse>) responseObserver);
        default:
          throw new AssertionError();
      }
    }
  }

  public static final io.grpc.ServerServiceDefinition bindService(AsyncService service) {
    return io.grpc.ServerServiceDefinition.builder(getServiceDescriptor())
        .addMethod(
          getInfoMethod(),
          io.grpc.stub.ServerCalls.asyncUnaryCall(
            new MethodHandlers<
              com.google.cloud.spannerlib.v1.InfoRequest,
              com.google.cloud.spannerlib.v1.InfoResponse>(
                service, METHODID_INFO)))
        .addMethod(
          getCreatePoolMethod(),
          io.grpc.stub.ServerCalls.asyncUnaryCall(
            new MethodHandlers<
              com.google.cloud.spannerlib.v1.CreatePoolRequest,
              com.google.cloud.spannerlib.v1.Pool>(
                service, METHODID_CREATE_POOL)))
        .addMethod(
          getClosePoolMethod(),
          io.grpc.stub.ServerCalls.asyncUnaryCall(
            new MethodHandlers<
              com.google.cloud.spannerlib.v1.Pool,
              com.google.protobuf.Empty>(
                service, METHODID_CLOSE_POOL)))
        .addMethod(
          getCreateConnectionMethod(),
          io.grpc.stub.ServerCalls.asyncUnaryCall(
            new MethodHandlers<
              com.google.cloud.spannerlib.v1.CreateConnectionRequest,
              com.google.cloud.spannerlib.v1.Connection>(
                service, METHODID_CREATE_CONNECTION)))
        .addMethod(
          getCloseConnectionMethod(),
          io.grpc.stub.ServerCalls.asyncUnaryCall(
            new MethodHandlers<
              com.google.cloud.spannerlib.v1.Connection,
              com.google.protobuf.Empty>(
                service, METHODID_CLOSE_CONNECTION)))
        .addMethod(
          getExecuteMethod(),
          io.grpc.stub.ServerCalls.asyncUnaryCall(
            new MethodHandlers<
              com.google.cloud.spannerlib.v1.ExecuteRequest,
              com.google.cloud.spannerlib.v1.Rows>(
                service, METHODID_EXECUTE)))
        .addMethod(
          getExecuteStreamingMethod(),
          io.grpc.stub.ServerCalls.asyncServerStreamingCall(
            new MethodHandlers<
              com.google.cloud.spannerlib.v1.ExecuteRequest,
              com.google.cloud.spannerlib.v1.RowData>(
                service, METHODID_EXECUTE_STREAMING)))
        .addMethod(
          getExecuteBatchMethod(),
          io.grpc.stub.ServerCalls.asyncUnaryCall(
            new MethodHandlers<
              com.google.cloud.spannerlib.v1.ExecuteBatchRequest,
              com.google.spanner.v1.ExecuteBatchDmlResponse>(
                service, METHODID_EXECUTE_BATCH)))
        .addMethod(
          getMetadataMethod(),
          io.grpc.stub.ServerCalls.asyncUnaryCall(
            new MethodHandlers<
              com.google.cloud.spannerlib.v1.Rows,
              com.google.spanner.v1.ResultSetMetadata>(
                service, METHODID_METADATA)))
        .addMethod(
          getNextMethod(),
          io.grpc.stub.ServerCalls.asyncUnaryCall(
            new MethodHandlers<
              com.google.cloud.spannerlib.v1.NextRequest,
              com.google.protobuf.ListValue>(
                service, METHODID_NEXT)))
        .addMethod(
          getResultSetStatsMethod(),
          io.grpc.stub.ServerCalls.asyncUnaryCall(
            new MethodHandlers<
              com.google.cloud.spannerlib.v1.Rows,
              com.google.spanner.v1.ResultSetStats>(
                service, METHODID_RESULT_SET_STATS)))
        .addMethod(
          getNextResultSetMethod(),
          io.grpc.stub.ServerCalls.asyncUnaryCall(
            new MethodHandlers<
              com.google.cloud.spannerlib.v1.Rows,
              com.google.spanner.v1.ResultSetMetadata>(
                service, METHODID_NEXT_RESULT_SET)))
        .addMethod(
          getCloseRowsMethod(),
          io.grpc.stub.ServerCalls.asyncUnaryCall(
            new MethodHandlers<
              com.google.cloud.spannerlib.v1.Rows,
              com.google.protobuf.Empty>(
                service, METHODID_CLOSE_ROWS)))
        .addMethod(
          getBeginTransactionMethod(),
          io.grpc.stub.ServerCalls.asyncUnaryCall(
            new MethodHandlers<
              com.google.cloud.spannerlib.v1.BeginTransactionRequest,
              com.google.protobuf.Empty>(
                service, METHODID_BEGIN_TRANSACTION)))
        .addMethod(
          getCommitMethod(),
          io.grpc.stub.ServerCalls.asyncUnaryCall(
            new MethodHandlers<
              com.google.cloud.spannerlib.v1.Connection,
              com.google.spanner.v1.CommitResponse>(
                service, METHODID_COMMIT)))
        .addMethod(
          getRollbackMethod(),
          io.grpc.stub.ServerCalls.asyncUnaryCall(
            new MethodHandlers<
              com.google.cloud.spannerlib.v1.Connection,
              com.google.protobuf.Empty>(
                service, METHODID_ROLLBACK)))
        .addMethod(
          getWriteMutationsMethod(),
          io.grpc.stub.ServerCalls.asyncUnaryCall(
            new MethodHandlers<
              com.google.cloud.spannerlib.v1.WriteMutationsRequest,
              com.google.spanner.v1.CommitResponse>(
                service, METHODID_WRITE_MUTATIONS)))
        .addMethod(
          getConnectionStreamMethod(),
          io.grpc.stub.ServerCalls.asyncBidiStreamingCall(
            new MethodHandlers<
              com.google.cloud.spannerlib.v1.ConnectionStreamRequest,
              com.google.cloud.spannerlib.v1.ConnectionStreamResponse>(
                service, METHODID_CONNECTION_STREAM)))
        .addMethod(
          getContinueStreamingMethod(),
          io.grpc.stub.ServerCalls.asyncServerStreamingCall(
            new MethodHandlers<
              com.google.cloud.spannerlib.v1.Rows,
              com.google.cloud.spannerlib.v1.RowData>(
                service, METHODID_CONTINUE_STREAMING)))
        .build();
  }

  private static abstract class SpannerLibBaseDescriptorSupplier
      implements io.grpc.protobuf.ProtoFileDescriptorSupplier, io.grpc.protobuf.ProtoServiceDescriptorSupplier {
    SpannerLibBaseDescriptorSupplier() {}

    @java.lang.Override
    public com.google.protobuf.Descriptors.FileDescriptor getFileDescriptor() {
      return com.google.cloud.spannerlib.v1.SpannerLibProto.getDescriptor();
    }

    @java.lang.Override
    public com.google.protobuf.Descriptors.ServiceDescriptor getServiceDescriptor() {
      return getFileDescriptor().findServiceByName("SpannerLib");
    }
  }

  private static final class SpannerLibFileDescriptorSupplier
      extends SpannerLibBaseDescriptorSupplier {
    SpannerLibFileDescriptorSupplier() {}
  }

  private static final class SpannerLibMethodDescriptorSupplier
      extends SpannerLibBaseDescriptorSupplier
      implements io.grpc.protobuf.ProtoMethodDescriptorSupplier {
    private final java.lang.String methodName;

    SpannerLibMethodDescriptorSupplier(java.lang.String methodName) {
      this.methodName = methodName;
    }

    @java.lang.Override
    public com.google.protobuf.Descriptors.MethodDescriptor getMethodDescriptor() {
      return getServiceDescriptor().findMethodByName(methodName);
    }
  }

  private static volatile io.grpc.ServiceDescriptor serviceDescriptor;

  public static io.grpc.ServiceDescriptor getServiceDescriptor() {
    io.grpc.ServiceDescriptor result = serviceDescriptor;
    if (result == null) {
      synchronized (SpannerLibGrpc.class) {
        result = serviceDescriptor;
        if (result == null) {
          serviceDescriptor = result = io.grpc.ServiceDescriptor.newBuilder(SERVICE_NAME)
              .setSchemaDescriptor(new SpannerLibFileDescriptorSupplier())
              .addMethod(getInfoMethod())
              .addMethod(getCreatePoolMethod())
              .addMethod(getClosePoolMethod())
              .addMethod(getCreateConnectionMethod())
              .addMethod(getCloseConnectionMethod())
              .addMethod(getExecuteMethod())
              .addMethod(getExecuteStreamingMethod())
              .addMethod(getExecuteBatchMethod())
              .addMethod(getMetadataMethod())
              .addMethod(getNextMethod())
              .addMethod(getResultSetStatsMethod())
              .addMethod(getNextResultSetMethod())
              .addMethod(getCloseRowsMethod())
              .addMethod(getBeginTransactionMethod())
              .addMethod(getCommitMethod())
              .addMethod(getRollbackMethod())
              .addMethod(getWriteMutationsMethod())
              .addMethod(getConnectionStreamMethod())
              .addMethod(getContinueStreamingMethod())
              .build();
        }
      }
    }
    return result;
  }
}<|MERGE_RESOLUTION|>--- conflicted
+++ resolved
@@ -796,15 +796,12 @@
     }
 
     /**
-<<<<<<< HEAD
-=======
      * <pre>
      * ContinueStreaming returns a server stream that returns the remaining rows of a SQL statement
      * that has previously been executed using a ConnectionStreamRequest on a bi-directional
      * ConnectionStream. The client is responsible for calling this RPC if the has_more_data flag
      * of the ExecuteResponse was true.
      * </pre>
->>>>>>> af692593
      */
     default void continueStreaming(com.google.cloud.spannerlib.v1.Rows request,
         io.grpc.stub.StreamObserver<com.google.cloud.spannerlib.v1.RowData> responseObserver) {
@@ -989,15 +986,12 @@
     }
 
     /**
-<<<<<<< HEAD
-=======
      * <pre>
      * ContinueStreaming returns a server stream that returns the remaining rows of a SQL statement
      * that has previously been executed using a ConnectionStreamRequest on a bi-directional
      * ConnectionStream. The client is responsible for calling this RPC if the has_more_data flag
      * of the ExecuteResponse was true.
      * </pre>
->>>>>>> af692593
      */
     public void continueStreaming(com.google.cloud.spannerlib.v1.Rows request,
         io.grpc.stub.StreamObserver<com.google.cloud.spannerlib.v1.RowData> responseObserver) {
@@ -1158,15 +1152,12 @@
     }
 
     /**
-<<<<<<< HEAD
-=======
      * <pre>
      * ContinueStreaming returns a server stream that returns the remaining rows of a SQL statement
      * that has previously been executed using a ConnectionStreamRequest on a bi-directional
      * ConnectionStream. The client is responsible for calling this RPC if the has_more_data flag
      * of the ExecuteResponse was true.
      * </pre>
->>>>>>> af692593
      */
     @io.grpc.ExperimentalApi("https://github.com/grpc/grpc-java/issues/10918")
     public io.grpc.stub.BlockingClientCall<?, com.google.cloud.spannerlib.v1.RowData>
@@ -1313,15 +1304,12 @@
     }
 
     /**
-<<<<<<< HEAD
-=======
      * <pre>
      * ContinueStreaming returns a server stream that returns the remaining rows of a SQL statement
      * that has previously been executed using a ConnectionStreamRequest on a bi-directional
      * ConnectionStream. The client is responsible for calling this RPC if the has_more_data flag
      * of the ExecuteResponse was true.
      * </pre>
->>>>>>> af692593
      */
     public java.util.Iterator<com.google.cloud.spannerlib.v1.RowData> continueStreaming(
         com.google.cloud.spannerlib.v1.Rows request) {
