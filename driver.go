--- conflicted
+++ resolved
@@ -146,7 +146,6 @@
 	return newOrCachedConnector(d, name)
 }
 
-<<<<<<< HEAD
 // CreateConnector creates a new driver.Connector for Spanner.
 // A connector can be passed in to sql.OpenDB to obtain a sql.DB.
 //
@@ -178,6 +177,9 @@
 	// be added to a connection string.
 	Params map[string]string
 
+	logger *slog.Logger
+	name   string
+
 	// Configurator is called with the spanner.ClientConfig and []option.ClientOption
 	// that will be used to create connections by the driver.Connector. Use this
 	// function to set any further advanced configuration options that cannot be set
@@ -185,27 +187,13 @@
 	Configurator func(config *spanner.ClientConfig, opts *[]option.ClientOption)
 }
 
+func (cc *ConnectorConfig) String() string {
+	return cc.name
+}
+
 // ExtractConnectorConfig extracts a ConnectorConfig for Spanner from the given
 // data source name.
 func ExtractConnectorConfig(dsn string) (ConnectorConfig, error) {
-=======
-type connectorConfig struct {
-	host     string
-	project  string
-	instance string
-	database string
-	params   map[string]string
-
-	logger *slog.Logger
-	name   string
-}
-
-func (cc *connectorConfig) String() string {
-	return cc.name
-}
-
-func extractConnectorConfig(dsn string) (connectorConfig, error) {
->>>>>>> 5f7b8db3
 	match := dsnRegExp.FindStringSubmatch(dsn)
 	if match == nil {
 		return ConnectorConfig{}, spanner.ToSpannerError(status.Errorf(codes.InvalidArgument, "invalid connection string: %s", dsn))
@@ -222,22 +210,13 @@
 		return ConnectorConfig{}, err
 	}
 
-<<<<<<< HEAD
 	return ConnectorConfig{
 		Host:     matches["HOSTGROUP"],
 		Project:  matches["PROJECTGROUP"],
 		Instance: matches["INSTANCEGROUP"],
 		Database: matches["DATABASEGROUP"],
 		Params:   params,
-=======
-	return connectorConfig{
-		host:     matches["HOSTGROUP"],
-		project:  matches["PROJECTGROUP"],
-		instance: matches["INSTANCEGROUP"],
-		database: matches["DATABASEGROUP"],
-		params:   params,
 		name:     dsn,
->>>>>>> 5f7b8db3
 	}, nil
 }
 
@@ -264,14 +243,9 @@
 
 type connector struct {
 	driver          *Driver
-<<<<<<< HEAD
 	connectorConfig ConnectorConfig
 	cacheKey        string
-=======
-	dsn             string
-	connectorConfig connectorConfig
 	logger          *slog.Logger
->>>>>>> 5f7b8db3
 
 	closerMu sync.RWMutex
 	closed   bool
@@ -411,11 +385,6 @@
 		}
 	}
 	config.UserAgent = userAgent
-<<<<<<< HEAD
-	if connectorConfig.Configurator != nil {
-		connectorConfig.Configurator(&config, &opts)
-	}
-=======
 	var logger *slog.Logger
 	if connectorConfig.logger == nil {
 		d := slog.Default()
@@ -428,7 +397,9 @@
 		logger = connectorConfig.logger
 	}
 	logger = logger.With("config", &connectorConfig)
->>>>>>> 5f7b8db3
+	if connectorConfig.Configurator != nil {
+		connectorConfig.Configurator(&config, &opts)
+	}
 
 	c := &connector{
 		driver:                d,
@@ -451,13 +422,8 @@
 }
 
 func openDriverConn(ctx context.Context, c *connector) (driver.Conn, error) {
-<<<<<<< HEAD
 	opts := c.options
-=======
 	c.logger.Log(ctx, LevelNotice, "opening connection")
-
-	opts := append(c.options, option.WithUserAgent(userAgent))
->>>>>>> 5f7b8db3
 	databaseName := fmt.Sprintf(
 		"projects/%s/instances/%s/databases/%s",
 		c.connectorConfig.Project,
