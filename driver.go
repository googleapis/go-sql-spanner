--- conflicted
+++ resolved
@@ -176,11 +176,6 @@
 	// that are executed outside explicit transactions use.
 	AutocommitDMLMode AutocommitDMLMode
 
-<<<<<<< HEAD
-	ReturnResultSetMetadata bool
-	DirectExecute           bool
-	ReturnResultSetStats    bool
-=======
 	// ReturnResultSetMetadata instructs the driver to return an additional result
 	// set with the full spannerpb.ResultSetMetadata of the query. This result set
 	// contains one row and one column, and the value in that cell is the
@@ -209,7 +204,6 @@
 	// the execution. Set this flag to true to execute the query directly when
 	// [sql.DB.QueryContext] is called.
 	DirectExecuteQuery bool
->>>>>>> 304082fe
 }
 
 type DecodeOption int
