--- conflicted
+++ resolved
@@ -867,21 +867,15 @@
 	// returned.
 	resetTransactionForRetry(ctx context.Context, errDuringCommit bool) error
 
-<<<<<<< HEAD
-	// setTransactionOptions sets the TransactionOptions that should be used
-	// for this transaction.
-	withTransactionOptions(options spanner.TransactionOptions)
+	// withTempTransactionOptions sets the TransactionOptions that should be used
+	// for the next read/write transaction. This method should only be called
+	// directly before starting a new read/write transaction.
+	withTempTransactionOptions(options *ReadWriteTransactionOptions)
 
 	// withTempBatchReadOnlyTransactionOptions sets the options that should be used
 	// for the next batch read-only transaction. This method should only be called
 	// directly before starting a new batch read-only transaction.
 	withTempBatchReadOnlyTransactionOptions(options *BatchReadOnlyTransactionOptions)
-=======
-	// withTempTransactionOptions sets the TransactionOptions that should be used
-	// for the next read/write transaction. This method should only be called
-	// directly before starting a new read/write transaction.
-	withTempTransactionOptions(options *ReadWriteTransactionOptions)
->>>>>>> 66495ab5
 }
 
 var _ SpannerConn = &conn{}
@@ -921,13 +915,10 @@
 	// ExecContext or QueryContext.
 	execOptions ExecOptions
 
-<<<<<<< HEAD
+	tempTransactionOptions *ReadWriteTransactionOptions
 	// tempBatchReadOnlyTransactionOptions are temporarily set right before a
 	// batch read-only transaction is started on a Spanner connection.
 	tempBatchReadOnlyTransactionOptions *BatchReadOnlyTransactionOptions
-=======
-	tempTransactionOptions *ReadWriteTransactionOptions
->>>>>>> 66495ab5
 }
 
 type batchType int
@@ -1654,11 +1645,8 @@
 		c.resetForRetry = false
 		return c.tx, nil
 	}
-<<<<<<< HEAD
 	batchReadOnlyTxOpts := c.getBatchReadOnlyTransactionOptions()
-=======
 	readWriteTransactionOptions := c.getTransactionOptions()
->>>>>>> 66495ab5
 	if c.inTransaction() {
 		return nil, spanner.ToSpannerError(status.Errorf(codes.FailedPrecondition, "already in a transaction"))
 	}
