// Copyright 2021 Google LLC
//
// Licensed under the Apache License, Version 2.0 (the "License");
// you may not use this file except in compliance with the License.
// You may obtain a copy of the License at
//
//     https://www.apache.org/licenses/LICENSE-2.0
//
// Unless required by applicable law or agreed to in writing, software
// distributed under the License is distributed on an "AS IS" BASIS,
// WITHOUT WARRANTIES OR CONDITIONS OF ANY KIND, either express or implied.
// See the License for the specific language governing permissions and
// limitations under the License.

package spannerdriver

import (
	"context"
	"database/sql"
	"database/sql/driver"
	"fmt"
	"io"
	"log/slog"
	"math/big"
	"reflect"
	"regexp"
	"slices"
	"strconv"
	"strings"
	"sync"
	"time"

	"cloud.google.com/go/civil"
	"cloud.google.com/go/spanner"
	adminapi "cloud.google.com/go/spanner/admin/database/apiv1"
	adminpb "cloud.google.com/go/spanner/admin/database/apiv1/databasepb"
	"cloud.google.com/go/spanner/apiv1/spannerpb"
	"github.com/google/uuid"
	"github.com/googleapis/gax-go/v2"
	"google.golang.org/api/iterator"
	"google.golang.org/api/option"
	"google.golang.org/grpc"
	"google.golang.org/grpc/codes"
	"google.golang.org/grpc/credentials/insecure"
	"google.golang.org/grpc/status"
	"google.golang.org/protobuf/proto"
	"google.golang.org/protobuf/reflect/protoreflect"
)

const userAgent = "go-sql-spanner/1.9.0" // x-release-please-version

// LevelNotice is the default logging level that the Spanner database/sql driver
// uses for informational logs. This level is deliberately chosen to be one level
// lower than the default log level, which is slog.LevelInfo. This prevents the
// driver from adding noise to any default logger that has been set for the
// application.
const LevelNotice = slog.LevelInfo - 1

// Logger that discards everything and skips (almost) all logs.
var noopLogger = slog.New(slog.NewTextHandler(io.Discard, &slog.HandlerOptions{Level: slog.LevelError + 1}))

// dsnRegExpString describes the valid values for a dsn (connection name) for
// Google Cloud Spanner. The string consists of the following parts:
//  1. (Optional) Host: The host name and port number to connect to.
//  2. Database name: The database name to connect to in the format `projects/my-project/instances/my-instance/databases/my-database`
//  3. (Optional) Parameters: One or more parameters in the format `name=value`. Multiple entries are separated by `;`.
//     The supported parameters are:
//     - credentials: File name for the credentials to use. The connection will use the default credentials of the
//     environment if no credentials file is specified in the connection string.
//     - usePlainText: Boolean that indicates whether the connection should use plain text communication or not. Set this
//     to true to connect to local mock servers that do not use SSL.
//     - retryAbortsInternally: Boolean that indicates whether the connection should automatically retry aborted errors.
//     The default is true.
//     - disableRouteToLeader: Boolean that indicates if all the requests of type read-write and PDML
//     need to be routed to the leader region.
//     The default is false
//     - enableEndToEndTracing: Boolean that indicates if end-to-end tracing is enabled
//     The default is false
//     - minSessions: The minimum number of sessions in the backing session pool. The default is 100.
//     - maxSessions: The maximum number of sessions in the backing session pool. The default is 400.
//     - numChannels: The number of gRPC channels to use to communicate with Cloud Spanner. The default is 4.
//     - optimizerVersion: Sets the default query optimizer version to use for this connection.
//     - optimizerStatisticsPackage: Sets the default query optimizer statistic package to use for this connection.
//     - rpcPriority: Sets the priority for all RPC invocations from this connection (HIGH/MEDIUM/LOW). The default is HIGH.
//
// Example: `localhost:9010/projects/test-project/instances/test-instance/databases/test-database;usePlainText=true;disableRouteToLeader=true;enableEndToEndTracing=true`
var dsnRegExp = regexp.MustCompile(`((?P<HOSTGROUP>[\w.-]+(?:\.[\w\.-]+)*[\w\-\._~:/?#\[\]@!\$&'\(\)\*\+,;=.]+)/)?projects/(?P<PROJECTGROUP>(([a-z]|[-.:]|[0-9])+|(DEFAULT_PROJECT_ID)))(/instances/(?P<INSTANCEGROUP>([a-z]|[-]|[0-9])+)(/databases/(?P<DATABASEGROUP>([a-z]|[-]|[_]|[0-9])+))?)?(([\?|;])(?P<PARAMSGROUP>.*))?`)

var _ driver.DriverContext = &Driver{}
var spannerDriver *Driver

func init() {
	spannerDriver = &Driver{connectors: make(map[string]*connector)}
	sql.Register("spanner", spannerDriver)
}

// ExecOptions can be passed in as an argument to the Query, QueryContext,
// Exec, and ExecContext functions to specify additional execution options
// for a statement.
type ExecOptions struct {
	// DecodeOption indicates how the returned rows should be decoded.
	DecodeOption DecodeOption

	// TransactionOptions are the transaction options that will be used for
	// the transaction that is started by the statement.
	TransactionOptions spanner.TransactionOptions
	// QueryOptions are the query options that will be used for the statement.
	QueryOptions spanner.QueryOptions
}

type DecodeOption int

const (
	// DecodeOptionNormal decodes into idiomatic Go types (e.g. bool, string, int64, etc.)
	DecodeOptionNormal DecodeOption = iota

	// DecodeOptionProto does not decode the returned rows at all, and instead just returns
	// the underlying protobuf objects. Use this for advanced use-cases where you want
	// direct access to the underlying values.
	// All values should be scanned into an instance of spanner.GenericColumnValue like this:
	//
	// 	var v spanner.GenericColumnValue
	// 	row.Scan(&v)
	DecodeOptionProto
)

// Driver represents a Google Cloud Spanner database/sql driver.
type Driver struct {
	mu         sync.Mutex
	connectors map[string]*connector
}

// Open opens a connection to a Google Cloud Spanner database.
// Use fully qualified string:
//
// Example: projects/$PROJECT/instances/$INSTANCE/databases/$DATABASE
func (d *Driver) Open(name string) (driver.Conn, error) {
	c, err := newOrCachedConnector(d, name)
	if err != nil {
		return nil, err
	}
	return openDriverConn(context.Background(), c)
}

func (d *Driver) OpenConnector(name string) (driver.Connector, error) {
	return newOrCachedConnector(d, name)
}

// CreateConnector creates a new driver.Connector for Spanner.
// A connector can be passed in to sql.OpenDB to obtain a sql.DB.
//
// Use this method if you want to supply custom configuration for your Spanner
// connections, and cache the connector that is returned in your application.
// The same connector should be used to create all connections that should share
// the same configuration and the same underlying Spanner client.
//
// Note: This function always creates a new connector, even if one with the same
// configuration has been created previously.
func CreateConnector(config ConnectorConfig) (driver.Connector, error) {
	return createConnector(spannerDriver, config)
}

// ConnectorConfig contains the configuration for a Spanner driver.Connector.
type ConnectorConfig struct {
	// Host is the Spanner host that the connector should connect to.
	// Leave this empty to use the standard Spanner API endpoint.
	Host string

	// Project, Instance, and Database identify the database that the connector
	// should create connections for.
	Project  string
	Instance string
	Database string

	// Params contains key/value pairs for commonly used configuration parameters
	// for connections. The valid values are the same as the parameters that can
	// be added to a connection string.
	Params map[string]string

	logger *slog.Logger
	name   string

	// Configurator is called with the spanner.ClientConfig and []option.ClientOption
	// that will be used to create connections by the driver.Connector. Use this
	// function to set any further advanced configuration options that cannot be set
	// with a standard key/value pair in the Params map.
	Configurator func(config *spanner.ClientConfig, opts *[]option.ClientOption)
}

func (cc *ConnectorConfig) String() string {
	return cc.name
}

// ExtractConnectorConfig extracts a ConnectorConfig for Spanner from the given
// data source name.
func ExtractConnectorConfig(dsn string) (ConnectorConfig, error) {
	match := dsnRegExp.FindStringSubmatch(dsn)
	if match == nil {
		return ConnectorConfig{}, spanner.ToSpannerError(status.Errorf(codes.InvalidArgument, "invalid connection string: %s", dsn))
	}
	matches := make(map[string]string)
	for i, name := range dsnRegExp.SubexpNames() {
		if i != 0 && name != "" {
			matches[name] = match[i]
		}
	}
	paramsString := matches["PARAMSGROUP"]
	params, err := extractConnectorParams(paramsString)
	if err != nil {
		return ConnectorConfig{}, err
	}

	return ConnectorConfig{
		Host:     matches["HOSTGROUP"],
		Project:  matches["PROJECTGROUP"],
		Instance: matches["INSTANCEGROUP"],
		Database: matches["DATABASEGROUP"],
		Params:   params,
		name:     dsn,
	}, nil
}

func extractConnectorParams(paramsString string) (map[string]string, error) {
	params := make(map[string]string)
	if paramsString == "" {
		return params, nil
	}
	keyValuePairs := strings.Split(paramsString, ";")
	for _, keyValueString := range keyValuePairs {
		if keyValueString == "" {
			// Ignore empty parameter entries in the string, for example if
			// the connection string contains a trailing ';'.
			continue
		}
		keyValue := strings.SplitN(keyValueString, "=", 2)
		if keyValue == nil || len(keyValue) != 2 {
			return nil, spanner.ToSpannerError(status.Errorf(codes.InvalidArgument, "invalid connection property: %s", keyValueString))
		}
		params[strings.ToLower(keyValue[0])] = keyValue[1]
	}
	return params, nil
}

type connector struct {
	driver          *Driver
	connectorConfig ConnectorConfig
	cacheKey        string
	logger          *slog.Logger

	closerMu sync.RWMutex
	closed   bool

	// spannerClientConfig represents the optional advanced configuration to be used
	// by the Google Cloud Spanner client.
	spannerClientConfig spanner.ClientConfig

	// options represent the optional Google Cloud client options
	// to be passed to the underlying client.
	options []option.ClientOption

	// retryAbortsInternally determines whether Aborted errors will automatically be
	// retried internally (when possible), or whether all aborted errors will be
	// propagated to the caller. This option is enabled by default.
	retryAbortsInternally bool

	clientMu       sync.Mutex
	client         *spanner.Client
	clientErr      error
	adminClient    *adminapi.DatabaseAdminClient
	adminClientErr error
	connCount      int32
}

func newOrCachedConnector(d *Driver, dsn string) (*connector, error) {
	d.mu.Lock()
	defer d.mu.Unlock()
	if d.connectors == nil {
		d.connectors = make(map[string]*connector)
	}
	if c, ok := d.connectors[dsn]; ok {
		return c, nil
	}

	connectorConfig, err := ExtractConnectorConfig(dsn)
	if err != nil {
		return nil, err
	}
	c, err := createConnector(d, connectorConfig)
	if err != nil {
		return nil, err
	}
	c.cacheKey = dsn
	d.connectors[dsn] = c
	return c, nil
}

func createConnector(d *Driver, connectorConfig ConnectorConfig) (*connector, error) {
	opts := make([]option.ClientOption, 0)
	if connectorConfig.Host != "" {
		opts = append(opts, option.WithEndpoint(connectorConfig.Host))
	}
	if strval, ok := connectorConfig.Params["credentials"]; ok {
		opts = append(opts, option.WithCredentialsFile(strval))
	}
	if strval, ok := connectorConfig.Params["credentialsjson"]; ok {
		opts = append(opts, option.WithCredentialsJSON([]byte(strval)))
	}
	config := spanner.ClientConfig{
		SessionPoolConfig: spanner.DefaultSessionPoolConfig,
	}
	if strval, ok := connectorConfig.Params["useplaintext"]; ok {
		if val, err := strconv.ParseBool(strval); err == nil && val {
			opts = append(opts,
				option.WithGRPCDialOption(grpc.WithTransportCredentials(insecure.NewCredentials())),
				option.WithoutAuthentication())
			// TODO: Add connection string property for disabling native metrics.
			config.DisableNativeMetrics = true
		}
	}
	retryAbortsInternally := true
	if strval, ok := connectorConfig.Params["retryabortsinternally"]; ok {
		if val, err := strconv.ParseBool(strval); err == nil && !val {
			retryAbortsInternally = false
		}
	}
	if strval, ok := connectorConfig.Params["minsessions"]; ok {
		if val, err := strconv.ParseUint(strval, 10, 64); err == nil {
			config.MinOpened = val
		}
	}
	if strval, ok := connectorConfig.Params["maxsessions"]; ok {
		if val, err := strconv.ParseUint(strval, 10, 64); err == nil {
			config.MaxOpened = val
		}
	}
	if strval, ok := connectorConfig.Params["numchannels"]; ok {
		if val, err := strconv.Atoi(strval); err == nil && val > 0 {
			opts = append(opts, option.WithGRPCConnectionPool(val))
		}
	}
	if strval, ok := connectorConfig.Params["rpcpriority"]; ok {
		var priority spannerpb.RequestOptions_Priority
		switch strings.ToUpper(strval) {
		case "LOW":
			priority = spannerpb.RequestOptions_PRIORITY_LOW
		case "MEDIUM":
			priority = spannerpb.RequestOptions_PRIORITY_MEDIUM
		case "HIGH":
			priority = spannerpb.RequestOptions_PRIORITY_HIGH
		default:
			priority = spannerpb.RequestOptions_PRIORITY_UNSPECIFIED
		}
		config.ReadOptions.Priority = priority
		config.TransactionOptions.CommitPriority = priority
		config.QueryOptions.Priority = priority
	}
	if strval, ok := connectorConfig.Params["optimizerversion"]; ok {
		if config.QueryOptions.Options == nil {
			config.QueryOptions.Options = &spannerpb.ExecuteSqlRequest_QueryOptions{}
		}
		config.QueryOptions.Options.OptimizerVersion = strval
	}
	if strval, ok := connectorConfig.Params["optimizerstatisticspackage"]; ok {
		if config.QueryOptions.Options == nil {
			config.QueryOptions.Options = &spannerpb.ExecuteSqlRequest_QueryOptions{}
		}
		config.QueryOptions.Options.OptimizerStatisticsPackage = strval
	}
	if strval, ok := connectorConfig.Params["databaserole"]; ok {
		config.DatabaseRole = strval
	}
	if strval, ok := connectorConfig.Params["disableroutetoleader"]; ok {
		if val, err := strconv.ParseBool(strval); err == nil {
			config.DisableRouteToLeader = val
		}
	}
	if strval, ok := connectorConfig.Params["enableendtoendtracing"]; ok {
		if val, err := strconv.ParseBool(strval); err == nil {
			config.EnableEndToEndTracing = val
		}
	}
	if strval, ok := connectorConfig.Params["disablenativemetrics"]; ok {
		if val, err := strconv.ParseBool(strval); err == nil {
			config.DisableNativeMetrics = val
		}
	}
	config.UserAgent = userAgent
	var logger *slog.Logger
	if connectorConfig.logger == nil {
		d := slog.Default()
		if d == nil {
			logger = noopLogger
		} else {
			logger = d
		}
	} else {
		logger = connectorConfig.logger
	}
	logger = logger.With("config", &connectorConfig)
	if connectorConfig.Configurator != nil {
		connectorConfig.Configurator(&config, &opts)
	}

	c := &connector{
		driver:                d,
		connectorConfig:       connectorConfig,
		logger:                logger,
		spannerClientConfig:   config,
		options:               opts,
		retryAbortsInternally: retryAbortsInternally,
	}
	return c, nil
}

func (c *connector) Connect(ctx context.Context) (driver.Conn, error) {
	c.closerMu.RLock()
	defer c.closerMu.RUnlock()
	if c.closed {
		return nil, fmt.Errorf("connector has been closed")
	}
	return openDriverConn(ctx, c)
}

func openDriverConn(ctx context.Context, c *connector) (driver.Conn, error) {
	opts := c.options
	c.logger.Log(ctx, LevelNotice, "opening connection")
	databaseName := fmt.Sprintf(
		"projects/%s/instances/%s/databases/%s",
		c.connectorConfig.Project,
		c.connectorConfig.Instance,
		c.connectorConfig.Database)

	if err := c.increaseConnCount(ctx, databaseName, opts); err != nil {
		return nil, err
	}

	connId := uuid.New().String()
	logger := c.logger.With("connId", connId)
	return &conn{
		connector:                    c,
		client:                       c.client,
		adminClient:                  c.adminClient,
		connId:                       connId,
		logger:                       logger,
		database:                     databaseName,
		retryAborts:                  c.retryAbortsInternally,
		execSingleQuery:              queryInSingleUse,
		execSingleQueryTransactional: queryInNewRWTransaction,
		execSingleDMLTransactional:   execInNewRWTransaction,
		execSingleDMLPartitioned:     execAsPartitionedDML,
	}, nil
}

// increaseConnCount initializes the client and increases the number of connections that are active.
func (c *connector) increaseConnCount(ctx context.Context, databaseName string, opts []option.ClientOption) error {
	c.clientMu.Lock()
	defer c.clientMu.Unlock()

	if c.clientErr != nil {
		return c.clientErr
	}
	if c.adminClientErr != nil {
		return c.adminClientErr
	}

	if c.client == nil {
		c.logger.Log(ctx, LevelNotice, "creating Spanner client")
		c.client, c.clientErr = spanner.NewClientWithConfig(ctx, databaseName, c.spannerClientConfig, opts...)
		if c.clientErr != nil {
			return c.clientErr
		}

		c.logger.Log(ctx, LevelNotice, "creating Spanner Admin client")
		c.adminClient, c.adminClientErr = adminapi.NewDatabaseAdminClient(ctx, opts...)
		if c.adminClientErr != nil {
			c.client = nil
			c.client.Close()
			c.adminClient = nil
			return c.adminClientErr
		}
	}

	c.connCount++
	c.logger.DebugContext(ctx, "increased conn count", "connCount", c.connCount)
	return nil
}

// decreaseConnCount decreases the number of connections that are active and closes the underlying clients if it was the
// last connection.
func (c *connector) decreaseConnCount() error {
	c.clientMu.Lock()
	defer c.clientMu.Unlock()

	c.connCount--
	c.logger.Debug("decreased conn count", "connCount", c.connCount)
	if c.connCount > 0 {
		return nil
	}

	return c.closeClients()
}

func (c *connector) Driver() driver.Driver {
	return c.driver
}

func (c *connector) Close() error {
	c.logger.Debug("closing connector")
	c.closerMu.Lock()
	c.closed = true
	c.closerMu.Unlock()

	if c.cacheKey != "" {
		c.driver.mu.Lock()
		delete(c.driver.connectors, c.cacheKey)
		c.driver.mu.Unlock()
	}

	c.clientMu.Lock()
	defer c.clientMu.Unlock()
	return c.closeClients()
}

// Closes the underlying clients.
func (c *connector) closeClients() (err error) {
	c.logger.Debug("closing clients")
	if c.client != nil {
		c.client.Close()
		c.client = nil
	}
	if c.adminClient != nil {
		err = c.adminClient.Close()
		c.adminClient = nil
	}
	return err
}

// RunTransaction runs the given function in a transaction on the given database.
// If the connection is a connection to a Spanner database, the transaction will
// automatically be retried if the transaction is aborted by Spanner. Any other
// errors will be propagated to the caller and the transaction will be rolled
// back. The transaction will be committed if the supplied function did not
// return an error.
//
// If the connection is to a non-Spanner database, no retries will be attempted,
// and any error that occurs during the transaction will be propagated to the
// caller.
//
// The application should *NOT* call tx.Commit() or tx.Rollback(). This is done
// automatically by this function, depending on whether the transaction function
// returned an error or not.
//
// This function will never return ErrAbortedDueToConcurrentModification.
func RunTransaction(ctx context.Context, db *sql.DB, opts *sql.TxOptions, f func(ctx context.Context, tx *sql.Tx) error) error {
	return runTransactionWithOptions(ctx, db, opts, f, spanner.TransactionOptions{})
}

// RunTransactionWithOptions runs the given function in a transaction on the given database.
// If the connection is a connection to a Spanner database, the transaction will
// automatically be retried if the transaction is aborted by Spanner. Any other
// errors will be propagated to the caller and the transaction will be rolled
// back. The transaction will be committed if the supplied function did not
// return an error.
//
// If the connection is to a non-Spanner database, no retries will be attempted,
// and any error that occurs during the transaction will be propagated to the
// caller.
//
// The application should *NOT* call tx.Commit() or tx.Rollback(). This is done
// automatically by this function, depending on whether the transaction function
// returned an error or not.
//
// The given spanner.TransactionOptions will be used for the transaction.
//
// This function will never return ErrAbortedDueToConcurrentModification.
func RunTransactionWithOptions(ctx context.Context, db *sql.DB, opts *sql.TxOptions, f func(ctx context.Context, tx *sql.Tx) error, spannerOptions spanner.TransactionOptions) error {
	return runTransactionWithOptions(ctx, db, opts, f, spannerOptions)
}

func runTransactionWithOptions(ctx context.Context, db *sql.DB, opts *sql.TxOptions, f func(ctx context.Context, tx *sql.Tx) error, spannerOptions spanner.TransactionOptions) error {
	// Get a connection from the pool that we can use to run a transaction.
	// Getting a connection here already makes sure that we can reserve this
	// connection exclusively for the duration of this method. That again
	// allows us to temporarily change the state of the connection (e.g. set
	// the retryAborts flag to false).
	conn, err := db.Conn(ctx)
	if err != nil {
		return err
	}
	defer func() {
		_ = conn.Close()
	}()

<<<<<<< HEAD
	// We don't need to keep track of a running checksum for retries when using
	// this method, so we disable internal retries.
	// Retries will instead be handled by the loop below.
	transactionOptions := &ReadWriteTransactionOptions{
		TransactionOptions:     spannerOptions,
		DisableInternalRetries: true,
	}
=======
>>>>>>> 7896f2e7
	isSpannerConn := false
	if err := conn.Raw(func(driverConn any) error {
		var spannerConn SpannerConn
		spannerConn, isSpannerConn = driverConn.(SpannerConn)
		if !isSpannerConn {
			// It is not a Spanner connection, so just ignore and continue without any special handling.
			return nil
		}
<<<<<<< HEAD
		spannerConn.withTempTransactionOptions(transactionOptions)
		return nil
=======
		spannerConn.withTransactionOptions(spannerOptions)
		// We don't need to keep track of a running checksum for retries when using
		// this method, so we disable internal retries.
		// Retries will instead be handled by the loop below.
		// This setting is automatically reset when the connection is closed.
		return spannerConn.SetRetryAbortsInternally(false)
>>>>>>> 7896f2e7
	}); err != nil {
		return err
	}

	tx, err := conn.BeginTx(ctx, opts)
	if err != nil {
		return err
	}
	for {
		err = f(ctx, tx)
		errDuringCommit := false
		if err == nil {
			err = tx.Commit()
			if err == nil {
				return nil
			}
			errDuringCommit = true
		}
		// Rollback and return the error if:
		// 1. The connection is not a Spanner connection.
		// 2. Or the error code is not Aborted.
		if !isSpannerConn || spanner.ErrCode(err) != codes.Aborted {
			// We don't really need to call Rollback here if the error happened
			// during the Commit. However, the SQL package treats this as a no-op
			// and just returns an ErrTxDone if we do, so this is simpler than
			// keeping track of where the error happened.
			_ = tx.Rollback()
			return err
		}

		// The transaction was aborted by Spanner.
		// Back off and retry the entire transaction.
		if delay, ok := spanner.ExtractRetryDelay(err); ok {
			err = gax.Sleep(ctx, delay)
			if err != nil {
				// We need to 'roll back' the transaction here to tell the sql
				// package that there is no active transaction on the connection
				// anymore. It does not actually roll back the transaction, as it
				// has already been aborted by Spanner.
				_ = tx.Rollback()
				return err
			}
		}

		// Reset the transaction after it was aborted.
		err = resetTransactionForRetry(ctx, conn, errDuringCommit)
		if err != nil {
			_ = tx.Rollback()
			return err
		}
		// This does not actually start a new transaction, instead it
		// continues with the previous transaction that was already reset.
		// We need to do this, because the sql package registers the
		// transaction as 'done' when Commit has been called, also if the
		// commit fails.
		if errDuringCommit {
			tx, err = conn.BeginTx(ctx, opts)
			if err != nil {
				return err
			}
		}
	}
}

func resetTransactionForRetry(ctx context.Context, conn *sql.Conn, errDuringCommit bool) error {
	return conn.Raw(func(driverConn any) error {
		spannerConn, ok := driverConn.(SpannerConn)
		if !ok {
			return spanner.ToSpannerError(status.Error(codes.InvalidArgument, "not a Spanner connection"))
		}
		return spannerConn.resetTransactionForRetry(ctx, errDuringCommit)
	})
}

<<<<<<< HEAD
type ReadWriteTransactionOptions struct {
	// TransactionOptions are passed through to the Spanner client to use for
	// the read/write transaction.
	TransactionOptions spanner.TransactionOptions
	// DisableInternalRetries disables checksum-based retries of Aborted errors
	// for this transaction. By default, read/write transactions keep track of
	// a running checksum of all results it receives from Spanner. If Spanner
	// aborts the transaction, the transaction is retried by the driver and the
	// checksums of the initial attempt and the retry are compared. If the
	// checksums differ, the transaction fails with an Aborted error.
	//
	// If DisableInternalRetries is set to true, checksum-based retries are
	// disabled, and any Aborted error from Spanner is propagated to the
	// application.
	DisableInternalRetries bool

	close func()
}

=======
>>>>>>> 7896f2e7
// SpannerConn is the public interface for the raw Spanner connection for the
// sql driver. This interface can be used with the db.Conn().Raw() method.
type SpannerConn interface {
	// StartBatchDDL starts a DDL batch on the connection. After calling this
	// method all subsequent DDL statements will be cached locally. Calling
	// RunBatch will send all cached DDL statements to Spanner as one batch.
	// Use DDL batching to speed up the execution of multiple DDL statements.
	// Note that a DDL batch is not atomic. It is possible that some DDL
	// statements are executed successfully and some not.
	// See https://cloud.google.com/spanner/docs/schema-updates#order_of_execution_of_statements_in_batches
	// for more information on how Cloud Spanner handles DDL batches.
	StartBatchDDL() error
	// StartBatchDML starts a DML batch on the connection. After calling this
	// method all subsequent DML statements will be cached locally. Calling
	// RunBatch will send all cached DML statements to Spanner as one batch.
	// Use DML batching to speed up the execution of multiple DML statements.
	// DML batches can be executed both outside of a transaction and during
	// a read/write transaction. If a DML batch is executed outside an active
	// transaction, the batch will be applied atomically to the database if
	// successful and rolled back if one or more of the statements fail.
	// If a DML batch is executed as part of a transaction, the error will
	// be returned to the application, and the application can decide whether
	// to commit or rollback the transaction.
	StartBatchDML() error
	// RunBatch sends all batched DDL or DML statements to Spanner. This is a
	// no-op if no statements have been batched or if there is no active batch.
	RunBatch(ctx context.Context) error
	// AbortBatch aborts the current DDL or DML batch and discards all batched
	// statements.
	AbortBatch() error
	// InDDLBatch returns true if the connection is currently in a DDL batch.
	InDDLBatch() bool
	// InDMLBatch returns true if the connection is currently in a DML batch.
	InDMLBatch() bool
	// GetBatchedStatements returns a copy of the statements that are currently
	// buffered to be executed as a DML or DDL batch. It returns an empty slice
	// if no batch is active, or if there are no statements buffered.
	GetBatchedStatements() []spanner.Statement

	// RetryAbortsInternally returns true if the connection automatically
	// retries all aborted transactions.
	RetryAbortsInternally() bool
	// SetRetryAbortsInternally enables/disables the automatic retry of aborted
	// transactions. If disabled, any aborted error from a transaction will be
	// propagated to the application.
	SetRetryAbortsInternally(retry bool) error

	// AutocommitDMLMode returns the current mode that is used for DML
	// statements outside a transaction. The default is Transactional.
	AutocommitDMLMode() AutocommitDMLMode
	// SetAutocommitDMLMode sets the mode to use for DML statements that are
	// executed outside transactions. The default is Transactional. Change to
	// PartitionedNonAtomic to use Partitioned DML instead of Transactional DML.
	// See https://cloud.google.com/spanner/docs/dml-partitioned for more
	// information on Partitioned DML.
	SetAutocommitDMLMode(mode AutocommitDMLMode) error

	// ReadOnlyStaleness returns the current staleness that is used for
	// queries in autocommit mode, and for read-only transactions.
	ReadOnlyStaleness() spanner.TimestampBound
	// SetReadOnlyStaleness sets the staleness to use for queries in autocommit
	// mode and for read-only transaction.
	SetReadOnlyStaleness(staleness spanner.TimestampBound) error

	// TransactionTag returns the transaction tag that will be applied to the next
	// read/write transaction on this connection. The transaction tag that is set
	// on the connection is cleared when a read/write transaction is started.
	TransactionTag() string
	// SetTransactionTag sets the transaction tag that should be applied to the
	// next read/write transaction on this connection. The tag is cleared when a
	// read/write transaction is started.
	SetTransactionTag(transactionTag string) error

	// MaxCommitDelay returns the max commit delay that will be applied to read/write
	// transactions on this connection.
	MaxCommitDelay() time.Duration
	// SetMaxCommitDelay sets the max commit delay that will be applied to read/write
	// transactions on this connection.
	SetMaxCommitDelay(delay time.Duration) error

	// ExcludeTxnFromChangeStreams returns true if the next transaction should be excluded from change streams with the
	// DDL option `allow_txn_exclusion=true`.
	ExcludeTxnFromChangeStreams() bool
	// SetExcludeTxnFromChangeStreams sets whether the next transaction should be excluded from change streams with the
	// DDL option `allow_txn_exclusion=true`.
	SetExcludeTxnFromChangeStreams(excludeTxnFromChangeStreams bool) error

	// Apply writes an array of mutations to the database. This method may only be called while the connection
	// is outside a transaction. Use BufferWrite to write mutations in a transaction.
	// See also spanner.Client#Apply
	Apply(ctx context.Context, ms []*spanner.Mutation, opts ...spanner.ApplyOption) (commitTimestamp time.Time, err error)

	// BufferWrite writes an array of mutations to the current transaction. This method may only be called while the
	// connection is in a read/write transaction. Use Apply to write mutations outside a transaction.
	// See also spanner.ReadWriteTransaction#BufferWrite
	BufferWrite(ms []*spanner.Mutation) error

	// CommitTimestamp returns the commit timestamp of the last implicit or explicit read/write transaction that
	// was executed on the connection, or an error if the connection has not executed a read/write transaction
	// that committed successfully. The timestamp is in the local timezone.
	CommitTimestamp() (commitTimestamp time.Time, err error)

	// UnderlyingClient returns the underlying Spanner client for the database.
	// The client cannot be used to access the current transaction or batch on
	// this connection. Executing a transaction or batch using the client that is
	// returned, does not affect this connection.
	// Note that multiple connections share the same Spanner client. Calling
	// this function on different connections to the same database, can
	// return the same Spanner client.
	UnderlyingClient() (client *spanner.Client, err error)

	// resetTransactionForRetry resets the current transaction after it has
	// been aborted by Spanner. Calling this function on a transaction that
	// has not been aborted is not supported and will cause an error to be
	// returned.
	resetTransactionForRetry(ctx context.Context, errDuringCommit bool) error

	// withTempTransactionOptions sets the TransactionOptions that should be used
	// for the next read/write transaction. This method should only be called
	// directly before starting a new read/write transaction.
	withTempTransactionOptions(options *ReadWriteTransactionOptions)
}

var _ SpannerConn = &conn{}

type conn struct {
	connector     *connector
	closed        bool
	client        *spanner.Client
	adminClient   *adminapi.DatabaseAdminClient
	connId        string
	logger        *slog.Logger
	tx            contextTransaction
	prevTx        contextTransaction
	resetForRetry bool
	commitTs      *time.Time
	database      string
	retryAborts   bool

	execSingleQuery              func(ctx context.Context, c *spanner.Client, statement spanner.Statement, bound spanner.TimestampBound, options ExecOptions) *spanner.RowIterator
	execSingleQueryTransactional func(ctx context.Context, c *spanner.Client, statement spanner.Statement, options ExecOptions) (rowIterator, time.Time, error)
	execSingleDMLTransactional   func(ctx context.Context, c *spanner.Client, statement spanner.Statement, options ExecOptions) (int64, time.Time, error)
	execSingleDMLPartitioned     func(ctx context.Context, c *spanner.Client, statement spanner.Statement, options ExecOptions) (int64, error)

	// batch is the currently active DDL or DML batch on this connection.
	batch *batch

	// autocommitDMLMode determines the type of DML to use when a single DML
	// statement is executed on a connection. The default is Transactional, but
	// it can also be set to PartitionedNonAtomic to execute the statement as
	// Partitioned DML.
	autocommitDMLMode AutocommitDMLMode
	// readOnlyStaleness is used for queries in autocommit mode and for read-only transactions.
	readOnlyStaleness spanner.TimestampBound

	// execOptions are applied to the next statement or transaction that is executed
	// on this connection. It can also be set by passing it in as an argument to
	// ExecContext or QueryContext.
	execOptions ExecOptions

	tempTransactionOptions *ReadWriteTransactionOptions
}

type batchType int

const (
	ddl batchType = iota
	dml
)

type batch struct {
	tp         batchType
	statements []spanner.Statement
	options    ExecOptions
}

// AutocommitDMLMode indicates whether a single DML statement should be executed
// in a normal atomic transaction or as a Partitioned DML statement.
// See https://cloud.google.com/spanner/docs/dml-partitioned for more information.
type AutocommitDMLMode int

func (mode AutocommitDMLMode) String() string {
	switch mode {
	case Transactional:
		return "Transactional"
	case PartitionedNonAtomic:
		return "Partitioned_Non_Atomic"
	}
	return ""
}

const (
	Transactional AutocommitDMLMode = iota
	PartitionedNonAtomic
)

func (c *conn) UnderlyingClient() (*spanner.Client, error) {
	return c.client, nil
}

func (c *conn) CommitTimestamp() (time.Time, error) {
	if c.commitTs == nil {
		return time.Time{}, spanner.ToSpannerError(status.Error(codes.FailedPrecondition, "this connection has not executed a read/write transaction that committed successfully"))
	}
	return *c.commitTs, nil
}

func (c *conn) RetryAbortsInternally() bool {
	return c.retryAborts
}

func (c *conn) SetRetryAbortsInternally(retry bool) error {
	_, err := c.setRetryAbortsInternally(retry)
	return err
}

func (c *conn) setRetryAbortsInternally(retry bool) (driver.Result, error) {
	if c.inTransaction() {
		return nil, spanner.ToSpannerError(status.Error(codes.FailedPrecondition, "cannot change retry mode while a transaction is active"))
	}
	c.retryAborts = retry
	return driver.ResultNoRows, nil
}

func (c *conn) AutocommitDMLMode() AutocommitDMLMode {
	return c.autocommitDMLMode
}

func (c *conn) SetAutocommitDMLMode(mode AutocommitDMLMode) error {
	_, err := c.setAutocommitDMLMode(mode)
	return err
}

func (c *conn) setAutocommitDMLMode(mode AutocommitDMLMode) (driver.Result, error) {
	c.autocommitDMLMode = mode
	return driver.ResultNoRows, nil
}

func (c *conn) ReadOnlyStaleness() spanner.TimestampBound {
	return c.readOnlyStaleness
}

func (c *conn) SetReadOnlyStaleness(staleness spanner.TimestampBound) error {
	_, err := c.setReadOnlyStaleness(staleness)
	return err
}

func (c *conn) setReadOnlyStaleness(staleness spanner.TimestampBound) (driver.Result, error) {
	c.readOnlyStaleness = staleness
	return driver.ResultNoRows, nil
}

func (c *conn) MaxCommitDelay() time.Duration {
	return *c.execOptions.TransactionOptions.CommitOptions.MaxCommitDelay
}

func (c *conn) SetMaxCommitDelay(delay time.Duration) error {
	_, err := c.setMaxCommitDelay(delay)
	return err
}

func (c *conn) setMaxCommitDelay(delay time.Duration) (driver.Result, error) {
	c.execOptions.TransactionOptions.CommitOptions.MaxCommitDelay = &delay
	return driver.ResultNoRows, nil
}

func (c *conn) ExcludeTxnFromChangeStreams() bool {
	return c.execOptions.TransactionOptions.ExcludeTxnFromChangeStreams
}

func (c *conn) SetExcludeTxnFromChangeStreams(excludeTxnFromChangeStreams bool) error {
	_, err := c.setExcludeTxnFromChangeStreams(excludeTxnFromChangeStreams)
	return err
}

func (c *conn) setExcludeTxnFromChangeStreams(excludeTxnFromChangeStreams bool) (driver.Result, error) {
	if c.inTransaction() {
		return nil, spanner.ToSpannerError(status.Error(codes.FailedPrecondition, "cannot set ExcludeTxnFromChangeStreams while a transaction is active"))
	}
	c.execOptions.TransactionOptions.ExcludeTxnFromChangeStreams = excludeTxnFromChangeStreams
	return driver.ResultNoRows, nil
}

func (c *conn) TransactionTag() string {
	return c.execOptions.TransactionOptions.TransactionTag
}

func (c *conn) SetTransactionTag(transactionTag string) error {
	_, err := c.setTransactionTag(transactionTag)
	return err
}

func (c *conn) setTransactionTag(transactionTag string) (driver.Result, error) {
	if c.inTransaction() {
		return nil, spanner.ToSpannerError(status.Error(codes.FailedPrecondition, "cannot set transaction tag while a transaction is active"))
	}
	c.execOptions.TransactionOptions.TransactionTag = transactionTag
	return driver.ResultNoRows, nil
}

func (c *conn) StatementTag() string {
	return c.execOptions.QueryOptions.RequestTag
}

func (c *conn) SetStatementTag(statementTag string) error {
	_, err := c.setStatementTag(statementTag)
	return err
}

func (c *conn) setStatementTag(statementTag string) (driver.Result, error) {
	c.execOptions.QueryOptions.RequestTag = statementTag
	return driver.ResultNoRows, nil
}

func (c *conn) StartBatchDDL() error {
	_, err := c.startBatchDDL()
	return err
}

func (c *conn) StartBatchDML() error {
	_, err := c.startBatchDML()
	return err
}

func (c *conn) RunBatch(ctx context.Context) error {
	_, err := c.runBatch(ctx)
	return err
}

func (c *conn) AbortBatch() error {
	_, err := c.abortBatch()
	return err
}

func (c *conn) InDDLBatch() bool {
	return c.batch != nil && c.batch.tp == ddl
}

func (c *conn) InDMLBatch() bool {
	return (c.batch != nil && c.batch.tp == dml) || (c.inReadWriteTransaction() && c.tx.(*readWriteTransaction).batch != nil)
}

func (c *conn) GetBatchedStatements() []spanner.Statement {
	if c.batch == nil || c.batch.statements == nil {
		return []spanner.Statement{}
	}
	return slices.Clone(c.batch.statements)
}

func (c *conn) inBatch() bool {
	return c.InDDLBatch() || c.InDMLBatch()
}

func (c *conn) startBatchDDL() (driver.Result, error) {
	if c.batch != nil {
		return nil, spanner.ToSpannerError(status.Errorf(codes.FailedPrecondition, "This connection already has an active batch."))
	}
	if c.inTransaction() {
		return nil, spanner.ToSpannerError(status.Errorf(codes.FailedPrecondition, "This connection has an active transaction. DDL batches in transactions are not supported."))
	}
	c.logger.Debug("started ddl batch")
	c.batch = &batch{tp: ddl}
	return driver.ResultNoRows, nil
}

func (c *conn) startBatchDML() (driver.Result, error) {
	execOptions := c.options()

	if c.inTransaction() {
		return c.tx.StartBatchDML(execOptions.QueryOptions)
	}

	if c.batch != nil {
		return nil, spanner.ToSpannerError(status.Errorf(codes.FailedPrecondition, "This connection already has an active batch."))
	}
	if c.inReadOnlyTransaction() {
		return nil, spanner.ToSpannerError(status.Errorf(codes.FailedPrecondition, "This connection has an active read-only transaction. Read-only transactions cannot execute DML batches."))
	}
	c.logger.Debug("starting dml batch")
	c.batch = &batch{tp: dml, options: execOptions}
	return driver.ResultNoRows, nil
}

func (c *conn) runBatch(ctx context.Context) (driver.Result, error) {
	if c.inTransaction() {
		return c.tx.RunBatch(ctx)
	}

	if c.batch == nil {
		return nil, spanner.ToSpannerError(status.Errorf(codes.FailedPrecondition, "This connection does not have an active batch"))
	}
	switch c.batch.tp {
	case ddl:
		return c.runDDLBatch(ctx)
	case dml:
		return c.runDMLBatch(ctx)
	default:
		return nil, spanner.ToSpannerError(status.Errorf(codes.InvalidArgument, "Unknown batch type: %d", c.batch.tp))
	}
}

func (c *conn) runDDLBatch(ctx context.Context) (driver.Result, error) {
	statements := c.batch.statements
	c.batch = nil
	return c.execDDL(ctx, statements...)
}

func (c *conn) runDMLBatch(ctx context.Context) (driver.Result, error) {
	statements := c.batch.statements
	options := c.batch.options
	c.batch = nil
	return c.execBatchDML(ctx, statements, options)
}

func (c *conn) abortBatch() (driver.Result, error) {
	if c.inTransaction() {
		return c.tx.AbortBatch()
	}

	c.batch = nil
	return driver.ResultNoRows, nil
}

func (c *conn) execDDL(ctx context.Context, statements ...spanner.Statement) (driver.Result, error) {
	if c.batch != nil && c.batch.tp == dml {
		return nil, spanner.ToSpannerError(status.Error(codes.FailedPrecondition, "This connection has an active DML batch"))
	}
	if c.batch != nil && c.batch.tp == ddl {
		c.batch.statements = append(c.batch.statements, statements...)
		return driver.ResultNoRows, nil
	}

	if len(statements) > 0 {
		ddlStatements := make([]string, len(statements))
		for i, s := range statements {
			ddlStatements[i] = s.SQL
		}
		op, err := c.adminClient.UpdateDatabaseDdl(ctx, &adminpb.UpdateDatabaseDdlRequest{
			Database:   c.database,
			Statements: ddlStatements,
		})
		if err != nil {
			return nil, err
		}
		if err := op.Wait(ctx); err != nil {
			return nil, err
		}
	}
	return driver.ResultNoRows, nil
}

func (c *conn) execBatchDML(ctx context.Context, statements []spanner.Statement, options ExecOptions) (driver.Result, error) {
	if len(statements) == 0 {
		return &result{}, nil
	}

	var affected []int64
	var err error
	if c.inTransaction() {
		tx, ok := c.tx.(*readWriteTransaction)
		if !ok {
			return nil, status.Errorf(codes.FailedPrecondition, "connection is in a transaction that is not a read/write transaction")
		}
		affected, err = tx.rwTx.BatchUpdateWithOptions(ctx, statements, options.QueryOptions)
	} else {
		_, err = c.client.ReadWriteTransactionWithOptions(ctx, func(ctx context.Context, transaction *spanner.ReadWriteTransaction) error {
			affected, err = transaction.BatchUpdateWithOptions(ctx, statements, options.QueryOptions)
			return err
		}, options.TransactionOptions)
	}
	return &result{rowsAffected: sum(affected)}, err
}

func sum(affected []int64) int64 {
	sum := int64(0)
	for _, c := range affected {
		sum += c
	}
	return sum
}

func (c *conn) Apply(ctx context.Context, ms []*spanner.Mutation, opts ...spanner.ApplyOption) (commitTimestamp time.Time, err error) {
	if c.inTransaction() {
		return time.Time{}, spanner.ToSpannerError(
			status.Error(
				codes.FailedPrecondition,
				"Apply may not be called while the connection is in a transaction. Use BufferWrite to write mutations in a transaction."))
	}
	return c.client.Apply(ctx, ms, opts...)
}

func (c *conn) BufferWrite(ms []*spanner.Mutation) error {
	if !c.inTransaction() {
		return spanner.ToSpannerError(
			status.Error(
				codes.FailedPrecondition,
				"BufferWrite may not be called while the connection is not in a transaction. Use Apply to write mutations outside a transaction."))
	}
	return c.tx.BufferWrite(ms)
}

// Ping implements the driver.Pinger interface.
// returns ErrBadConn if the connection is no longer valid.
func (c *conn) Ping(ctx context.Context) error {
	if c.closed {
		return driver.ErrBadConn
	}
	rows, err := c.QueryContext(ctx, "SELECT 1", []driver.NamedValue{})
	if err != nil {
		return driver.ErrBadConn
	}
	defer rows.Close()
	values := make([]driver.Value, 1)
	if err := rows.Next(values); err != nil {
		return driver.ErrBadConn
	}
	if values[0] != int64(1) {
		return driver.ErrBadConn
	}
	return nil
}

// ResetSession implements the driver.SessionResetter interface.
// returns ErrBadConn if the connection is no longer valid.
func (c *conn) ResetSession(_ context.Context) error {
	if c.closed {
		return driver.ErrBadConn
	}
	if c.inTransaction() {
		if err := c.tx.Rollback(); err != nil {
			return driver.ErrBadConn
		}
	}
	c.commitTs = nil
	c.batch = nil
	c.retryAborts = true
	c.autocommitDMLMode = Transactional
	c.readOnlyStaleness = spanner.TimestampBound{}
	c.execOptions = ExecOptions{}
	return nil
}

// IsValid implements the driver.Validator interface.
func (c *conn) IsValid() bool {
	return !c.closed
}

// checkIsValidType returns true for types that do not need extra conversion
// for spanner.
func checkIsValidType(v driver.Value) bool {
	switch v.(type) {
	default:
		return false
	case nil:
	case sql.NullInt64:
	case sql.NullTime:
	case sql.NullString:
	case sql.NullFloat64:
	case sql.NullBool:
	case sql.NullInt32:
	case string:
	case spanner.NullString:
	case []string:
	case []spanner.NullString:
	case *string:
	case []*string:
	case []byte:
	case [][]byte:
	case uint:
	case []uint:
	case *uint:
	case []*uint:
	case *[]uint:
	case int:
	case []int:
	case *int:
	case []*int:
	case *[]int:
	case int64:
	case []int64:
	case spanner.NullInt64:
	case []spanner.NullInt64:
	case *int64:
	case []*int64:
	case uint64:
	case []uint64:
	case *uint64:
	case []*uint64:
	case bool:
	case []bool:
	case spanner.NullBool:
	case []spanner.NullBool:
	case *bool:
	case []*bool:
	case float32:
	case []float32:
	case spanner.NullFloat32:
	case []spanner.NullFloat32:
	case *float32:
	case []*float32:
	case float64:
	case []float64:
	case spanner.NullFloat64:
	case []spanner.NullFloat64:
	case *float64:
	case []*float64:
	case big.Rat:
	case []big.Rat:
	case spanner.NullNumeric:
	case []spanner.NullNumeric:
	case *big.Rat:
	case []*big.Rat:
	case time.Time:
	case []time.Time:
	case spanner.NullTime:
	case []spanner.NullTime:
	case *time.Time:
	case []*time.Time:
	case civil.Date:
	case []civil.Date:
	case spanner.NullDate:
	case []spanner.NullDate:
	case *civil.Date:
	case []*civil.Date:
	case spanner.NullJSON:
	case []spanner.NullJSON:
	case spanner.GenericColumnValue:
	}
	return true
}

func (c *conn) CheckNamedValue(value *driver.NamedValue) error {
	if value == nil {
		return nil
	}

	if execOptions, ok := value.Value.(ExecOptions); ok {
		c.execOptions = execOptions
		return driver.ErrRemoveArgument
	}

	if checkIsValidType(value.Value) {
		return nil
	}

	// Convert the value using the default sql driver. This uses driver.Valuer,
	// if implemented, and falls back to reflection. If the converted value is
	// a supported spanner type, use it. Otherwise, ignore any errors and
	// continue checking other supported spanner specific types.
	if v, err := driver.DefaultParameterConverter.ConvertValue(value.Value); err == nil {
		if checkIsValidType(v) {
			value.Value = v
			return nil
		}
	}

	// google-cloud-go/spanner knows how to deal with these
	if isStructOrArrayOfStructValue(value.Value) || isAnArrayOfProtoColumn(value.Value) {
		return nil
	}

	return spanner.ToSpannerError(status.Errorf(codes.InvalidArgument, "unsupported value type: %T", value.Value))
}

func (c *conn) Prepare(query string) (driver.Stmt, error) {
	return c.PrepareContext(context.Background(), query)
}

func (c *conn) PrepareContext(ctx context.Context, query string) (driver.Stmt, error) {
	execOptions := c.options()
	parsedSQL, args, err := parseParameters(query)
	if err != nil {
		return nil, err
	}
	return &stmt{conn: c, query: parsedSQL, numArgs: len(args), execOptions: execOptions}, nil
}

func (c *conn) QueryContext(ctx context.Context, query string, args []driver.NamedValue) (driver.Rows, error) {
	// Execute client side statement if it is one.
	clientStmt, err := parseClientSideStatement(c, query)
	if err != nil {
		return nil, err
	}
	if clientStmt != nil {
		return clientStmt.QueryContext(ctx, args)
	}

	execOptions := c.options()
	return c.queryContext(ctx, query, execOptions, args)
}

func (c *conn) queryContext(ctx context.Context, query string, execOptions ExecOptions, args []driver.NamedValue) (driver.Rows, error) {
	// Clear the commit timestamp of this connection before we execute the query.
	c.commitTs = nil

	stmt, err := prepareSpannerStmt(query, args)
	if err != nil {
		return nil, err
	}
	var iter rowIterator
	if c.tx == nil {
		statementType := detectStatementType(query)
		if statementType == statementTypeDml {
			// Use a read/write transaction to execute the statement.
			var commitTs time.Time
			iter, commitTs, err = c.execSingleQueryTransactional(ctx, c.client, stmt, execOptions)
			if err != nil {
				return nil, err
			}
			c.commitTs = &commitTs
		} else {
			// The statement was either detected as being a query, or potentially not recognized at all.
			// In that case, just default to using a single-use read-only transaction and let Spanner
			// return an error if the statement is not suited for that type of transaction.
			iter = &readOnlyRowIterator{c.execSingleQuery(ctx, c.client, stmt, c.readOnlyStaleness, execOptions)}
		}
	} else {
		iter = c.tx.Query(ctx, stmt, execOptions.QueryOptions)
	}
	return &rows{it: iter, decodeOption: execOptions.DecodeOption}, nil
}

func (c *conn) ExecContext(ctx context.Context, query string, args []driver.NamedValue) (driver.Result, error) {
	// Execute client side statement if it is one.
	stmt, err := parseClientSideStatement(c, query)
	if err != nil {
		return nil, err
	}
	if stmt != nil {
		return stmt.ExecContext(ctx, args)
	}
	execOptions := c.options()
	return c.execContext(ctx, query, execOptions, args)
}

func (c *conn) execContext(ctx context.Context, query string, execOptions ExecOptions, args []driver.NamedValue) (driver.Result, error) {
	// Clear the commit timestamp of this connection before we execute the statement.
	c.commitTs = nil

	statementType := detectStatementType(query)
	// Use admin API if DDL statement is provided.
	if statementType == statementTypeDdl {
		// Spanner does not support DDL in transactions, and although it is technically possible to execute DDL
		// statements while a transaction is active, we return an error to avoid any confusion whether the DDL
		// statement is executed as part of the active transaction or not.
		if c.inTransaction() {
			return nil, spanner.ToSpannerError(status.Errorf(codes.FailedPrecondition, "cannot execute DDL as part of a transaction"))
		}
		return c.execDDL(ctx, spanner.NewStatement(query))
	}

	ss, err := prepareSpannerStmt(query, args)
	if err != nil {
		return nil, err
	}

	var rowsAffected int64
	var commitTs time.Time
	if c.tx == nil {
		if c.InDMLBatch() {
			c.batch.statements = append(c.batch.statements, ss)
		} else {
			if c.autocommitDMLMode == Transactional {
				rowsAffected, commitTs, err = c.execSingleDMLTransactional(ctx, c.client, ss, execOptions)
				if err == nil {
					c.commitTs = &commitTs
				}
			} else if c.autocommitDMLMode == PartitionedNonAtomic {
				rowsAffected, err = c.execSingleDMLPartitioned(ctx, c.client, ss, execOptions)
			} else {
				return nil, status.Errorf(codes.FailedPrecondition, "connection in invalid state for DML statements: %s", c.autocommitDMLMode.String())
			}
		}
	} else {
		rowsAffected, err = c.tx.ExecContext(ctx, ss, execOptions.QueryOptions)
	}
	if err != nil {
		return nil, err
	}
	return &result{rowsAffected: rowsAffected}, nil
}

// options returns and resets the ExecOptions for the next statement.
func (c *conn) options() ExecOptions {
	defer func() {
		c.execOptions.TransactionOptions.TransactionTag = ""
		c.execOptions.QueryOptions.RequestTag = ""
	}()
	return c.execOptions
}

func (c *conn) Close() error {
	return c.connector.decreaseConnCount()
}

func noTransaction() error {
	return status.Errorf(codes.FailedPrecondition, "connection does not have a transaction")
}

func (c *conn) resetTransactionForRetry(ctx context.Context, errDuringCommit bool) error {
	if errDuringCommit {
		if c.prevTx == nil {
			return noTransaction()
		}
		c.tx = c.prevTx
		c.resetForRetry = true
	} else if c.tx == nil {
		return noTransaction()
	}
	return c.tx.resetForRetry(ctx)
}

func (c *conn) withTempTransactionOptions(options *ReadWriteTransactionOptions) {
	c.tempTransactionOptions = options
}

func (c *conn) getTransactionOptions() ReadWriteTransactionOptions {
	if c.tempTransactionOptions != nil {
		defer func() { c.tempTransactionOptions = nil }()
		return *c.tempTransactionOptions
	}
	// Clear the transaction tag that has been set on the connection after returning
	// from this function.
	defer func() {
		c.execOptions.TransactionOptions.TransactionTag = ""
	}()
	return ReadWriteTransactionOptions{
		TransactionOptions:     c.execOptions.TransactionOptions,
		DisableInternalRetries: !c.retryAborts,
	}
}

type spannerIsolationLevel sql.IsolationLevel

const (
	levelNone spannerIsolationLevel = iota
	levelDisableRetryAborts
)

// WithDisableRetryAborts returns a specific Spanner isolation level that contains
// both the given standard isolation level and a custom Spanner isolation level that
// disables internal retries for aborted transactions for a single transaction.
func WithDisableRetryAborts(level sql.IsolationLevel) sql.IsolationLevel {
	return sql.IsolationLevel(levelDisableRetryAborts)<<8 + level
}

func (c *conn) Begin() (driver.Tx, error) {
	return c.BeginTx(context.Background(), driver.TxOptions{})
}

func (c *conn) BeginTx(ctx context.Context, opts driver.TxOptions) (driver.Tx, error) {
	if c.resetForRetry {
		c.resetForRetry = false
		return c.tx, nil
	}
	readWriteTransactionOptions := c.getTransactionOptions()
	if c.inTransaction() {
		return nil, spanner.ToSpannerError(status.Errorf(codes.FailedPrecondition, "already in a transaction"))
	}
	if c.inBatch() {
		return nil, status.Error(codes.FailedPrecondition, "This connection has an active batch. Run or abort the batch before starting a new transaction.")
	}

	// Determine whether internal retries have been disabled using a special
	// value for the transaction isolation level.
	disableRetryAborts := false
	sil := opts.Isolation >> 8
	opts.Isolation = opts.Isolation - sil
	if sil > 0 {
		switch spannerIsolationLevel(sil) {
		case levelDisableRetryAborts:
			disableRetryAborts = true
		}
	}

	if opts.ReadOnly {
		logger := c.logger.With("tx", "ro")
		ro := c.client.ReadOnlyTransaction().WithTimestampBound(c.readOnlyStaleness)
		c.tx = &readOnlyTransaction{
			roTx:   ro,
			logger: logger,
			close: func() {
				c.tx = nil
			},
		}
		return c.tx, nil
	}

	tx, err := spanner.NewReadWriteStmtBasedTransactionWithOptions(ctx, c.client, readWriteTransactionOptions.TransactionOptions)
	if err != nil {
		return nil, err
	}
	logger := c.logger.With("tx", "rw")
	c.tx = &readWriteTransaction{
		ctx:    ctx,
		client: c.client,
		logger: logger,
		rwTx:   tx,
		close: func(commitTs *time.Time, commitErr error) {
			c.prevTx = c.tx
			c.tx = nil
			if commitErr == nil {
				c.commitTs = commitTs
			}
		},
		// Disable internal retries if any of these options have been set.
		retryAborts: !readWriteTransactionOptions.DisableInternalRetries && !disableRetryAborts,
	}
	c.commitTs = nil
	return c.tx, nil
}

func (c *conn) inTransaction() bool {
	return c.tx != nil
}

func (c *conn) inReadOnlyTransaction() bool {
	if c.tx != nil {
		_, ok := c.tx.(*readOnlyTransaction)
		return ok
	}
	return false
}

func (c *conn) inReadWriteTransaction() bool {
	if c.tx != nil {
		_, ok := c.tx.(*readWriteTransaction)
		return ok
	}
	return false
}

func queryInSingleUse(ctx context.Context, c *spanner.Client, statement spanner.Statement, tb spanner.TimestampBound, options ExecOptions) *spanner.RowIterator {
	return c.Single().WithTimestampBound(tb).QueryWithOptions(ctx, statement, options.QueryOptions)
}

type wrappedRowIterator struct {
	*spanner.RowIterator

	noRows   bool
	firstRow *spanner.Row
}

func (ri *wrappedRowIterator) Next() (*spanner.Row, error) {
	if ri.noRows {
		return nil, iterator.Done
	}
	if ri.firstRow != nil {
		defer func() { ri.firstRow = nil }()
		return ri.firstRow, nil
	}
	return ri.RowIterator.Next()
}

func (ri *wrappedRowIterator) Stop() {
	ri.RowIterator.Stop()
}

func (ri *wrappedRowIterator) Metadata() *spannerpb.ResultSetMetadata {
	return ri.RowIterator.Metadata
}

func queryInNewRWTransaction(ctx context.Context, c *spanner.Client, statement spanner.Statement, options ExecOptions) (rowIterator, time.Time, error) {
	var result *wrappedRowIterator
	fn := func(ctx context.Context, tx *spanner.ReadWriteTransaction) error {
		it := tx.QueryWithOptions(ctx, statement, options.QueryOptions)
		row, err := it.Next()
		if err == iterator.Done {
			result = &wrappedRowIterator{
				RowIterator: it,
				noRows:      true,
			}
		} else if err != nil {
			it.Stop()
			return err
		} else {
			result = &wrappedRowIterator{
				RowIterator: it,
				firstRow:    row,
			}
		}
		return nil
	}
	resp, err := c.ReadWriteTransactionWithOptions(ctx, fn, options.TransactionOptions)
	if err != nil {
		return nil, time.Time{}, err
	}
	return result, resp.CommitTs, nil
}

func execInNewRWTransaction(ctx context.Context, c *spanner.Client, statement spanner.Statement, options ExecOptions) (int64, time.Time, error) {
	var rowsAffected int64
	fn := func(ctx context.Context, tx *spanner.ReadWriteTransaction) error {
		count, err := tx.UpdateWithOptions(ctx, statement, options.QueryOptions)
		rowsAffected = count
		return err
	}
	resp, err := c.ReadWriteTransactionWithOptions(ctx, fn, options.TransactionOptions)
	if err != nil {
		return 0, time.Time{}, err
	}
	return rowsAffected, resp.CommitTs, nil
}

func execAsPartitionedDML(ctx context.Context, c *spanner.Client, statement spanner.Statement, options ExecOptions) (int64, error) {
	queryOptions := options.QueryOptions
	queryOptions.ExcludeTxnFromChangeStreams = options.TransactionOptions.ExcludeTxnFromChangeStreams
	return c.PartitionedUpdateWithOptions(ctx, statement, queryOptions)
}

/* The following is the same implementation as in google-cloud-go/spanner */

func isStructOrArrayOfStructValue(v interface{}) bool {
	typ := reflect.TypeOf(v)
	if typ.Kind() == reflect.Slice {
		typ = typ.Elem()
	}
	if typ.Kind() == reflect.Ptr {
		typ = typ.Elem()
	}
	return typ.Kind() == reflect.Struct
}

func isAnArrayOfProtoColumn(v interface{}) bool {
	typ := reflect.TypeOf(v)
	if typ.Kind() == reflect.Ptr {
		typ = typ.Elem()
	}
	if typ.Kind() == reflect.Slice {
		typ = typ.Elem()
	}
	return typ.Implements(protoMsgReflectType) || typ.Implements(protoEnumReflectType)
}

var (
	protoMsgReflectType  = reflect.TypeOf((*proto.Message)(nil)).Elem()
	protoEnumReflectType = reflect.TypeOf((*protoreflect.Enum)(nil)).Elem()
)<|MERGE_RESOLUTION|>--- conflicted
+++ resolved
@@ -591,7 +591,6 @@
 		_ = conn.Close()
 	}()
 
-<<<<<<< HEAD
 	// We don't need to keep track of a running checksum for retries when using
 	// this method, so we disable internal retries.
 	// Retries will instead be handled by the loop below.
@@ -599,8 +598,6 @@
 		TransactionOptions:     spannerOptions,
 		DisableInternalRetries: true,
 	}
-=======
->>>>>>> 7896f2e7
 	isSpannerConn := false
 	if err := conn.Raw(func(driverConn any) error {
 		var spannerConn SpannerConn
@@ -609,17 +606,8 @@
 			// It is not a Spanner connection, so just ignore and continue without any special handling.
 			return nil
 		}
-<<<<<<< HEAD
 		spannerConn.withTempTransactionOptions(transactionOptions)
 		return nil
-=======
-		spannerConn.withTransactionOptions(spannerOptions)
-		// We don't need to keep track of a running checksum for retries when using
-		// this method, so we disable internal retries.
-		// Retries will instead be handled by the loop below.
-		// This setting is automatically reset when the connection is closed.
-		return spannerConn.SetRetryAbortsInternally(false)
->>>>>>> 7896f2e7
 	}); err != nil {
 		return err
 	}
@@ -694,7 +682,6 @@
 	})
 }
 
-<<<<<<< HEAD
 type ReadWriteTransactionOptions struct {
 	// TransactionOptions are passed through to the Spanner client to use for
 	// the read/write transaction.
@@ -714,8 +701,6 @@
 	close func()
 }
 
-=======
->>>>>>> 7896f2e7
 // SpannerConn is the public interface for the raw Spanner connection for the
 // sql driver. This interface can be used with the db.Conn().Raw() method.
 type SpannerConn interface {
