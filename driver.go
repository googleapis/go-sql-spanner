--- conflicted
+++ resolved
@@ -672,12 +672,6 @@
 	}
 }
 
-<<<<<<< HEAD
-// ReadOnlyTransactionOptions can be used to create a read-only transaction
-// on a Spanner connection.
-type ReadOnlyTransactionOptions struct {
-	TimestampBound spanner.TimestampBound
-=======
 func resetTransactionForRetry(ctx context.Context, conn *sql.Conn, errDuringCommit bool) error {
 	return conn.Raw(func(driverConn any) error {
 		spannerConn, ok := driverConn.(SpannerConn)
@@ -703,27 +697,18 @@
 	// disabled, and any Aborted error from Spanner is propagated to the
 	// application.
 	DisableInternalRetries bool
->>>>>>> 66495ab5
 
 	close func()
 }
 
-<<<<<<< HEAD
-// BeginReadOnlyTransaction begins a read-only transaction on a Spanner database.
-=======
 // BeginReadWriteTransaction begins a read/write transaction on a Spanner database.
 // This function allows more options to be passed in that the generic sql.DB.BeginTx
 // function.
->>>>>>> 66495ab5
 //
 // NOTE: You *MUST* end the transaction by calling either Commit or Rollback on
 // the transaction. Failure to do so will cause the connection that is used for
 // the transaction to be leaked.
-<<<<<<< HEAD
-func BeginReadOnlyTransaction(ctx context.Context, db *sql.DB, options ReadOnlyTransactionOptions) (*sql.Tx, error) {
-=======
 func BeginReadWriteTransaction(ctx context.Context, db *sql.DB, options ReadWriteTransactionOptions) (*sql.Tx, error) {
->>>>>>> 66495ab5
 	conn, err := db.Conn(ctx)
 	if err != nil {
 		return nil, err
@@ -733,53 +718,82 @@
 		// be active when we hit this point.
 		go conn.Close()
 	}
-<<<<<<< HEAD
-	if err := withTempReadOnlyTransactionOptions(conn, &options); err != nil {
-		return nil, err
-	}
-	tx, err := conn.BeginTx(ctx, &sql.TxOptions{ReadOnly: true})
-	if err != nil {
-		clearTempReadOnlyTransactionOptions(conn)
-=======
 	if err := withTempReadWriteTransactionOptions(conn, &options); err != nil {
 		return nil, err
 	}
 	tx, err := conn.BeginTx(ctx, &sql.TxOptions{})
 	if err != nil {
 		clearTempReadWriteTransactionOptions(conn)
->>>>>>> 66495ab5
 		return nil, err
 	}
 	return tx, nil
 }
 
-<<<<<<< HEAD
-func withTempReadOnlyTransactionOptions(conn *sql.Conn, options *ReadOnlyTransactionOptions) error {
-=======
 func withTempReadWriteTransactionOptions(conn *sql.Conn, options *ReadWriteTransactionOptions) error {
->>>>>>> 66495ab5
 	return conn.Raw(func(driverConn any) error {
 		spannerConn, ok := driverConn.(SpannerConn)
 		if !ok {
 			// It is not a Spanner connection.
 			return spanner.ToSpannerError(status.Error(codes.FailedPrecondition, "This function can only be used with a Spanner connection"))
 		}
-<<<<<<< HEAD
-		spannerConn.withTempReadOnlyTransactionOptions(options)
-=======
 		spannerConn.withTempTransactionOptions(options)
->>>>>>> 66495ab5
 		return nil
 	})
 }
 
-<<<<<<< HEAD
+func clearTempReadWriteTransactionOptions(conn *sql.Conn) {
+	_ = withTempReadWriteTransactionOptions(conn, nil)
+	_ = conn.Close()
+}
+
+// ReadOnlyTransactionOptions can be used to create a read-only transaction
+// on a Spanner connection.
+type ReadOnlyTransactionOptions struct {
+	TimestampBound spanner.TimestampBound
+
+	close func()
+}
+
+// BeginReadOnlyTransaction begins a read-only transaction on a Spanner database.
+//
+// NOTE: You *MUST* end the transaction by calling either Commit or Rollback on
+// the transaction. Failure to do so will cause the connection that is used for
+// the transaction to be leaked.
+func BeginReadOnlyTransaction(ctx context.Context, db *sql.DB, options ReadOnlyTransactionOptions) (*sql.Tx, error) {
+	conn, err := db.Conn(ctx)
+	if err != nil {
+		return nil, err
+	}
+	options.close = func() {
+		// Close the connection asynchronously, as the transaction will still
+		// be active when we hit this point.
+		go conn.Close()
+	}
+	if err := withTempReadOnlyTransactionOptions(conn, &options); err != nil {
+		return nil, err
+	}
+	tx, err := conn.BeginTx(ctx, &sql.TxOptions{ReadOnly: true})
+	if err != nil {
+		clearTempReadOnlyTransactionOptions(conn)
+		return nil, err
+	}
+	return tx, nil
+}
+
+func withTempReadOnlyTransactionOptions(conn *sql.Conn, options *ReadOnlyTransactionOptions) error {
+	return conn.Raw(func(driverConn any) error {
+		spannerConn, ok := driverConn.(SpannerConn)
+		if !ok {
+			// It is not a Spanner connection.
+			return spanner.ToSpannerError(status.Error(codes.FailedPrecondition, "This function can only be used with a Spanner connection"))
+		}
+		spannerConn.withTempReadOnlyTransactionOptions(options)
+		return nil
+	})
+}
+
 func clearTempReadOnlyTransactionOptions(conn *sql.Conn) {
 	_ = withTempReadOnlyTransactionOptions(conn, nil)
-=======
-func clearTempReadWriteTransactionOptions(conn *sql.Conn) {
-	_ = withTempReadWriteTransactionOptions(conn, nil)
->>>>>>> 66495ab5
 	_ = conn.Close()
 }
 
@@ -900,21 +914,15 @@
 	// returned.
 	resetTransactionForRetry(ctx context.Context, errDuringCommit bool) error
 
-<<<<<<< HEAD
-	// withTransactionOptions sets the TransactionOptions that should be used
-	// for this transaction.
-	withTransactionOptions(options spanner.TransactionOptions)
+	// withTempTransactionOptions sets the TransactionOptions that should be used
+	// for the next read/write transaction. This method should only be called
+	// directly before starting a new read/write transaction.
+	withTempTransactionOptions(options *ReadWriteTransactionOptions)
 
 	// withTempReadOnlyTransactionOptions sets the options that should be used
 	// for the next read-only transaction. This method should only be called
 	// directly before starting a new read-only transaction.
 	withTempReadOnlyTransactionOptions(options *ReadOnlyTransactionOptions)
-=======
-	// withTempTransactionOptions sets the TransactionOptions that should be used
-	// for the next read/write transaction. This method should only be called
-	// directly before starting a new read/write transaction.
-	withTempTransactionOptions(options *ReadWriteTransactionOptions)
->>>>>>> 66495ab5
 }
 
 var _ SpannerConn = &conn{}
@@ -954,13 +962,10 @@
 	// ExecContext or QueryContext.
 	execOptions ExecOptions
 
-<<<<<<< HEAD
+	tempTransactionOptions *ReadWriteTransactionOptions
 	// tempReadOnlyTransactionOptions are temporarily set right before a read-only
 	// transaction is started on a Spanner connection.
 	tempReadOnlyTransactionOptions *ReadOnlyTransactionOptions
-=======
-	tempTransactionOptions *ReadWriteTransactionOptions
->>>>>>> 66495ab5
 }
 
 type batchType int
@@ -1667,11 +1672,8 @@
 		c.resetForRetry = false
 		return c.tx, nil
 	}
-<<<<<<< HEAD
 	readOnlyTxOpts := c.getReadOnlyTransactionOptions()
-=======
 	readWriteTransactionOptions := c.getTransactionOptions()
->>>>>>> 66495ab5
 	if c.inTransaction() {
 		return nil, spanner.ToSpannerError(status.Errorf(codes.FailedPrecondition, "already in a transaction"))
 	}
