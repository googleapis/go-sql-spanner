--- conflicted
+++ resolved
@@ -287,7 +287,7 @@
 	database    string
 	retryAborts bool
 
-	execSingleQuery            func(ctx context.Context, c *spanner.Client, statement spanner.Statement) *spanner.RowIterator
+	execSingleQuery            func(ctx context.Context, c *spanner.Client, statement spanner.Statement, bound spanner.TimestampBound) *spanner.RowIterator
 	execSingleDMLTransactional func(ctx context.Context, c *spanner.Client, statement spanner.Statement) (int64, error)
 	execSingleDMLPartitioned   func(ctx context.Context, c *spanner.Client, statement spanner.Statement) (int64, error)
 
@@ -298,13 +298,9 @@
 	// statement is executed on a connection. The default is Transactional, but
 	// it can also be set to PartitionedNonAtomic to execute the statement as
 	// Partitioned DML.
-<<<<<<< HEAD
-	autocommitDmlMode AutocommitDmlMode
+	autocommitDMLMode AutocommitDMLMode
 	// readOnlyStaleness is used for queries in autocommit mode and for read-only transactions.
 	readOnlyStaleness spanner.TimestampBound
-=======
-	autocommitDMLMode AutocommitDMLMode
->>>>>>> a08b8d2d
 }
 
 type batchType int
@@ -370,7 +366,6 @@
 	return driver.ResultNoRows, nil
 }
 
-<<<<<<< HEAD
 func (c *conn) ReadOnlyStaleness() spanner.TimestampBound {
 	return c.readOnlyStaleness
 }
@@ -385,12 +380,8 @@
 	return driver.ResultNoRows, nil
 }
 
-func (c *conn) StartBatchDdl() error {
-	_, err := c.startBatchDdl()
-=======
 func (c *conn) StartBatchDDL() error {
 	_, err := c.startBatchDDL()
->>>>>>> a08b8d2d
 	return err
 }
 
@@ -599,6 +590,7 @@
 	c.batch = nil
 	c.retryAborts = true
 	c.autocommitDMLMode = Transactional
+	c.readOnlyStaleness = spanner.TimestampBound{}
 	return nil
 }
 
@@ -703,7 +695,7 @@
 	}
 	var iter rowIterator
 	if c.tx == nil {
-		iter = &readOnlyRowIterator{c.execSingleQuery(ctx, c.client, stmt)}
+		iter = &readOnlyRowIterator{c.execSingleQuery(ctx, c.client, stmt, c.readOnlyStaleness)}
 	} else {
 		iter = c.tx.Query(ctx, stmt)
 	}
@@ -780,7 +772,7 @@
 	}
 
 	if opts.ReadOnly {
-		ro := c.client.ReadOnlyTransaction().WithTimestampBound(spanner.StrongRead())
+		ro := c.client.ReadOnlyTransaction().WithTimestampBound(c.readOnlyStaleness)
 		c.tx = &readOnlyTransaction{
 			roTx: ro,
 			close: func() {
@@ -826,8 +818,8 @@
 	return false
 }
 
-func queryInSingleUse(ctx context.Context, c *spanner.Client, statement spanner.Statement) *spanner.RowIterator {
-	return c.Single().Query(ctx, statement)
+func queryInSingleUse(ctx context.Context, c *spanner.Client, statement spanner.Statement, tb spanner.TimestampBound) *spanner.RowIterator {
+	return c.Single().WithTimestampBound(tb).Query(ctx, statement)
 }
 
 func execInNewRWTransaction(ctx context.Context, c *spanner.Client, statement spanner.Statement) (int64, error) {
