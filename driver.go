// Copyright 2021 Google LLC
//
// Licensed under the Apache License, Version 2.0 (the "License");
// you may not use this file except in compliance with the License.
// You may obtain a copy of the License at
//
//     https://www.apache.org/licenses/LICENSE-2.0
//
// Unless required by applicable law or agreed to in writing, software
// distributed under the License is distributed on an "AS IS" BASIS,
// WITHOUT WARRANTIES OR CONDITIONS OF ANY KIND, either express or implied.
// See the License for the specific language governing permissions and
// limitations under the License.

package spannerdriver

import (
	"context"
	"database/sql"
	"database/sql/driver"
	"fmt"
	"math/big"
	"reflect"
	"regexp"
	"slices"
	"strconv"
	"strings"
	"sync"
	"time"

	"cloud.google.com/go/civil"
	"cloud.google.com/go/spanner"
	adminapi "cloud.google.com/go/spanner/admin/database/apiv1"
	adminpb "cloud.google.com/go/spanner/admin/database/apiv1/databasepb"
	"cloud.google.com/go/spanner/apiv1/spannerpb"
	"github.com/googleapis/gax-go/v2"
	"google.golang.org/api/iterator"
	"google.golang.org/api/option"
	"google.golang.org/grpc"
	"google.golang.org/grpc/codes"
	"google.golang.org/grpc/credentials/insecure"
	"google.golang.org/grpc/status"
	"google.golang.org/protobuf/proto"
	"google.golang.org/protobuf/reflect/protoreflect"
)

const userAgent = "go-sql-spanner/1.9.0" // x-release-please-version

// dsnRegExpString describes the valid values for a dsn (connection name) for
// Google Cloud Spanner. The string consists of the following parts:
//  1. (Optional) Host: The host name and port number to connect to.
//  2. Database name: The database name to connect to in the format `projects/my-project/instances/my-instance/databases/my-database`
//  3. (Optional) Parameters: One or more parameters in the format `name=value`. Multiple entries are separated by `;`.
//     The supported parameters are:
//     - credentials: File name for the credentials to use. The connection will use the default credentials of the
//     environment if no credentials file is specified in the connection string.
//     - usePlainText: Boolean that indicates whether the connection should use plain text communication or not. Set this
//     to true to connect to local mock servers that do not use SSL.
//     - retryAbortsInternally: Boolean that indicates whether the connection should automatically retry aborted errors.
//     The default is true.
//     - disableRouteToLeader: Boolean that indicates if all the requests of type read-write and PDML
//     need to be routed to the leader region.
//     The default is false
//     - enableEndToEndTracing: Boolean that indicates if end-to-end tracing is enabled
//     The default is false
//     - minSessions: The minimum number of sessions in the backing session pool. The default is 100.
//     - maxSessions: The maximum number of sessions in the backing session pool. The default is 400.
//     - numChannels: The number of gRPC channels to use to communicate with Cloud Spanner. The default is 4.
//     - optimizerVersion: Sets the default query optimizer version to use for this connection.
//     - optimizerStatisticsPackage: Sets the default query optimizer statistic package to use for this connection.
//     - rpcPriority: Sets the priority for all RPC invocations from this connection (HIGH/MEDIUM/LOW). The default is HIGH.
//
// Example: `localhost:9010/projects/test-project/instances/test-instance/databases/test-database;usePlainText=true;disableRouteToLeader=true;enableEndToEndTracing=true`
var dsnRegExp = regexp.MustCompile(`((?P<HOSTGROUP>[\w.-]+(?:\.[\w\.-]+)*[\w\-\._~:/?#\[\]@!\$&'\(\)\*\+,;=.]+)/)?projects/(?P<PROJECTGROUP>(([a-z]|[-.:]|[0-9])+|(DEFAULT_PROJECT_ID)))(/instances/(?P<INSTANCEGROUP>([a-z]|[-]|[0-9])+)(/databases/(?P<DATABASEGROUP>([a-z]|[-]|[_]|[0-9])+))?)?(([\?|;])(?P<PARAMSGROUP>.*))?`)

var _ driver.DriverContext = &Driver{}

func init() {
	sql.Register("spanner", &Driver{connectors: make(map[string]*connector)})
}

// ExecOptions can be passed in as an argument to the Query, QueryContext,
// Exec, and ExecContext functions to specify additional execution options
// for a statement.
type ExecOptions struct {
	// DecodeOption indicates how the returned rows should be decoded.
	DecodeOption DecodeOption
}

type DecodeOption int

const (
	// DecodeOptionNormal decodes into idiomatic Go types (e.g. bool, string, int64, etc.)
	DecodeOptionNormal DecodeOption = iota

	// DecodeOptionProto does not decode the returned rows at all, and instead just returns
	// the underlying protobuf objects. Use this for advanced use-cases where you want
	// direct access to the underlying values.
	// All values should be scanned into an instance of spanner.GenericColumnValue like this:
	//
	// 	var v spanner.GenericColumnValue
	// 	row.Scan(&v)
	DecodeOptionProto
)

// Driver represents a Google Cloud Spanner database/sql driver.
type Driver struct {
	mu         sync.Mutex
	connectors map[string]*connector
}

// Open opens a connection to a Google Cloud Spanner database.
// Use fully qualified string:
//
// Example: projects/$PROJECT/instances/$INSTANCE/databases/$DATABASE
func (d *Driver) Open(name string) (driver.Conn, error) {
	c, err := newConnector(d, name)
	if err != nil {
		return nil, err
	}
	return openDriverConn(context.Background(), c)
}

func (d *Driver) OpenConnector(name string) (driver.Connector, error) {
	return newConnector(d, name)
}

type connectorConfig struct {
	host     string
	project  string
	instance string
	database string
	params   map[string]string
}

func extractConnectorConfig(dsn string) (connectorConfig, error) {
	match := dsnRegExp.FindStringSubmatch(dsn)
	if match == nil {
		return connectorConfig{}, spanner.ToSpannerError(status.Errorf(codes.InvalidArgument, "invalid connection string: %s", dsn))
	}
	matches := make(map[string]string)
	for i, name := range dsnRegExp.SubexpNames() {
		if i != 0 && name != "" {
			matches[name] = match[i]
		}
	}
	paramsString := matches["PARAMSGROUP"]
	params, err := extractConnectorParams(paramsString)
	if err != nil {
		return connectorConfig{}, err
	}

	return connectorConfig{
		host:     matches["HOSTGROUP"],
		project:  matches["PROJECTGROUP"],
		instance: matches["INSTANCEGROUP"],
		database: matches["DATABASEGROUP"],
		params:   params,
	}, nil
}

func extractConnectorParams(paramsString string) (map[string]string, error) {
	params := make(map[string]string)
	if paramsString == "" {
		return params, nil
	}
	keyValuePairs := strings.Split(paramsString, ";")
	for _, keyValueString := range keyValuePairs {
		if keyValueString == "" {
			// Ignore empty parameter entries in the string, for example if
			// the connection string contains a trailing ';'.
			continue
		}
		keyValue := strings.SplitN(keyValueString, "=", 2)
		if keyValue == nil || len(keyValue) != 2 {
			return nil, spanner.ToSpannerError(status.Errorf(codes.InvalidArgument, "invalid connection property: %s", keyValueString))
		}
		params[strings.ToLower(keyValue[0])] = keyValue[1]
	}
	return params, nil
}

type connector struct {
	driver          *Driver
	dsn             string
	connectorConfig connectorConfig

	closerMu sync.RWMutex
	closed   bool

	// spannerClientConfig represents the optional advanced configuration to be used
	// by the Google Cloud Spanner client.
	spannerClientConfig spanner.ClientConfig

	// options represent the optional Google Cloud client options
	// to be passed to the underlying client.
	options []option.ClientOption

	// retryAbortsInternally determines whether Aborted errors will automatically be
	// retried internally (when possible), or whether all aborted errors will be
	// propagated to the caller. This option is enabled by default.
	retryAbortsInternally bool

	clientMu       sync.Mutex
	client         *spanner.Client
	clientErr      error
	adminClient    *adminapi.DatabaseAdminClient
	adminClientErr error
	connCount      int32
}

func newConnector(d *Driver, dsn string) (*connector, error) {
	d.mu.Lock()
	defer d.mu.Unlock()
	if d.connectors == nil {
		d.connectors = make(map[string]*connector)
	}
	if c, ok := d.connectors[dsn]; ok {
		return c, nil
	}

	connectorConfig, err := extractConnectorConfig(dsn)
	if err != nil {
		return nil, err
	}
	opts := make([]option.ClientOption, 0)
	if connectorConfig.host != "" {
		opts = append(opts, option.WithEndpoint(connectorConfig.host))
	}
	if strval, ok := connectorConfig.params["credentials"]; ok {
		opts = append(opts, option.WithCredentialsFile(strval))
	}
	if strval, ok := connectorConfig.params["credentialsjson"]; ok {
		opts = append(opts, option.WithCredentialsJSON([]byte(strval)))
	}
	config := spanner.ClientConfig{
		SessionPoolConfig: spanner.DefaultSessionPoolConfig,
	}
	if strval, ok := connectorConfig.params["useplaintext"]; ok {
		if val, err := strconv.ParseBool(strval); err == nil && val {
			opts = append(opts,
				option.WithGRPCDialOption(grpc.WithTransportCredentials(insecure.NewCredentials())),
				option.WithoutAuthentication())
			// TODO: Add connection string property for disabling native metrics.
			config.DisableNativeMetrics = true
		}
	}
	retryAbortsInternally := true
	if strval, ok := connectorConfig.params["retryabortsinternally"]; ok {
		if val, err := strconv.ParseBool(strval); err == nil && !val {
			retryAbortsInternally = false
		}
	}
	if strval, ok := connectorConfig.params["minsessions"]; ok {
		if val, err := strconv.ParseUint(strval, 10, 64); err == nil {
			config.MinOpened = val
		}
	}
	if strval, ok := connectorConfig.params["maxsessions"]; ok {
		if val, err := strconv.ParseUint(strval, 10, 64); err == nil {
			config.MaxOpened = val
		}
	}
	if strval, ok := connectorConfig.params["numchannels"]; ok {
		if val, err := strconv.Atoi(strval); err == nil && val > 0 {
			opts = append(opts, option.WithGRPCConnectionPool(val))
		}
	}
	if strval, ok := connectorConfig.params["rpcpriority"]; ok {
		var priority spannerpb.RequestOptions_Priority
		switch strings.ToUpper(strval) {
		case "LOW":
			priority = spannerpb.RequestOptions_PRIORITY_LOW
		case "MEDIUM":
			priority = spannerpb.RequestOptions_PRIORITY_MEDIUM
		case "HIGH":
			priority = spannerpb.RequestOptions_PRIORITY_HIGH
		default:
			priority = spannerpb.RequestOptions_PRIORITY_UNSPECIFIED
		}
		config.ReadOptions.Priority = priority
		config.TransactionOptions.CommitPriority = priority
		config.QueryOptions.Priority = priority
	}
	if strval, ok := connectorConfig.params["optimizerversion"]; ok {
		if config.QueryOptions.Options == nil {
			config.QueryOptions.Options = &spannerpb.ExecuteSqlRequest_QueryOptions{}
		}
		config.QueryOptions.Options.OptimizerVersion = strval
	}
	if strval, ok := connectorConfig.params["optimizerstatisticspackage"]; ok {
		if config.QueryOptions.Options == nil {
			config.QueryOptions.Options = &spannerpb.ExecuteSqlRequest_QueryOptions{}
		}
		config.QueryOptions.Options.OptimizerStatisticsPackage = strval
	}
	if strval, ok := connectorConfig.params["databaserole"]; ok {
		config.DatabaseRole = strval
	}
	if strval, ok := connectorConfig.params["disableroutetoleader"]; ok {
		if val, err := strconv.ParseBool(strval); err == nil {
			config.DisableRouteToLeader = val
		}
	}
	if strval, ok := connectorConfig.params["enableendtoendtracing"]; ok {
		if val, err := strconv.ParseBool(strval); err == nil {
			config.EnableEndToEndTracing = val
		}
	}
	if strval, ok := connectorConfig.params["disablenativemetrics"]; ok {
		if val, err := strconv.ParseBool(strval); err == nil {
			config.DisableNativeMetrics = val
		}
	}
	config.UserAgent = userAgent

	c := &connector{
		driver:                d,
		dsn:                   dsn,
		connectorConfig:       connectorConfig,
		spannerClientConfig:   config,
		options:               opts,
		retryAbortsInternally: retryAbortsInternally,
	}
	d.connectors[dsn] = c
	return c, nil
}

func (c *connector) Connect(ctx context.Context) (driver.Conn, error) {
	c.closerMu.RLock()
	defer c.closerMu.RUnlock()
	if c.closed {
		return nil, fmt.Errorf("connector has been closed")
	}
	return openDriverConn(ctx, c)
}

func openDriverConn(ctx context.Context, c *connector) (driver.Conn, error) {
	opts := append(c.options, option.WithUserAgent(userAgent))
	databaseName := fmt.Sprintf(
		"projects/%s/instances/%s/databases/%s",
		c.connectorConfig.project,
		c.connectorConfig.instance,
		c.connectorConfig.database)

	if err := c.increaseConnCount(ctx, databaseName, opts); err != nil {
		return nil, err
	}

	return &conn{
		connector:                    c,
		client:                       c.client,
		adminClient:                  c.adminClient,
		database:                     databaseName,
		retryAborts:                  c.retryAbortsInternally,
		execSingleQuery:              queryInSingleUse,
		execSingleQueryTransactional: queryInNewRWTransaction,
		execSingleDMLTransactional:   execInNewRWTransaction,
		execSingleDMLPartitioned:     execAsPartitionedDML,
	}, nil
}

// increaseConnCount initializes the client and increases the number of connections that are active.
func (c *connector) increaseConnCount(ctx context.Context, databaseName string, opts []option.ClientOption) error {
	c.clientMu.Lock()
	defer c.clientMu.Unlock()

	if c.clientErr != nil {
		return c.clientErr
	}
	if c.adminClientErr != nil {
		return c.adminClientErr
	}

	if c.client == nil {
		c.client, c.clientErr = spanner.NewClientWithConfig(ctx, databaseName, c.spannerClientConfig, opts...)
		if c.clientErr != nil {
			return c.clientErr
		}

		c.adminClient, c.adminClientErr = adminapi.NewDatabaseAdminClient(ctx, opts...)
		if c.adminClientErr != nil {
			c.client = nil
			c.client.Close()
			c.adminClient = nil
			return c.adminClientErr
		}
	}

	c.connCount++
	return nil
}

// decreaseConnCount decreases the number of connections that are active and closes the underlying clients if it was the
// last connection.
func (c *connector) decreaseConnCount() error {
	c.clientMu.Lock()
	defer c.clientMu.Unlock()

	c.connCount--
	if c.connCount > 0 {
		return nil
	}

	return c.closeClients()
}

func (c *connector) Driver() driver.Driver {
	return c.driver
}

func (c *connector) Close() error {
	c.closerMu.Lock()
	c.closed = true
	c.closerMu.Unlock()

	c.driver.mu.Lock()
	delete(c.driver.connectors, c.dsn)
	c.driver.mu.Unlock()

	c.clientMu.Lock()
	defer c.clientMu.Unlock()
	return c.closeClients()
}

// Closes the underlying clients.
func (c *connector) closeClients() (err error) {
	if c.client != nil {
		c.client.Close()
		c.client = nil
	}
	if c.adminClient != nil {
		err = c.adminClient.Close()
		c.adminClient = nil
	}
	return err
}

// RunTransaction runs the given function in a transaction on the given database.
// If the connection is a connection to a Spanner database, the transaction will
// automatically be retried if the transaction is aborted by Spanner. Any other
// errors will be propagated to the caller and the transaction will be rolled
// back. The transaction will be committed if the supplied function did not
// return an error.
//
// If the connection is to a non-Spanner database, no retries will be attempted,
// and any error that occurs during the transaction will be propagated to the
// caller.
//
// The application should *NOT* call tx.Commit() or tx.Rollback(). This is done
// automatically by this function, depending on whether the transaction function
// returned an error or not.
//
// This function will never return ErrAbortedDueToConcurrentModification.
func RunTransaction(ctx context.Context, db *sql.DB, opts *sql.TxOptions, f func(ctx context.Context, tx *sql.Tx) error) error {
	return runTransactionWithOptions(ctx, db, opts, f, nil)
}

// RunTransactionWithOptions runs the given function in a transaction on the given database.
// If the connection is a connection to a Spanner database, the transaction will
// automatically be retried if the transaction is aborted by Spanner. Any other
// errors will be propagated to the caller and the transaction will be rolled
// back. The transaction will be committed if the supplied function did not
// return an error.
//
// If the connection is to a non-Spanner database, no retries will be attempted,
// and any error that occurs during the transaction will be propagated to the
// caller.
//
// The application should *NOT* call tx.Commit() or tx.Rollback(). This is done
// automatically by this function, depending on whether the transaction function
// returned an error or not.
//
// The given spanner.TransactionOptions will be used for the transaction.
//
// This function will never return ErrAbortedDueToConcurrentModification.
func RunTransactionWithOptions(ctx context.Context, db *sql.DB, opts *sql.TxOptions, f func(ctx context.Context, tx *sql.Tx) error, spannerOptions spanner.TransactionOptions) error {
	return runTransactionWithOptions(ctx, db, opts, f, &spannerOptions)
}

func runTransactionWithOptions(ctx context.Context, db *sql.DB, opts *sql.TxOptions, f func(ctx context.Context, tx *sql.Tx) error, spannerOptions *spanner.TransactionOptions) error {
	// Get a connection from the pool that we can use to run a transaction.
	// Getting a connection here already makes sure that we can reserve this
	// connection exclusively for the duration of this method. That again
	// allows us to temporarily change the state of the connection (e.g. set
	// the retryAborts flag to false).
	conn, err := db.Conn(ctx)
	if err != nil {
		return err
	}
	defer func() {
		_ = conn.Close()
	}()

	// We don't need to keep track of a running checksum for retries when using
	// this method, so we disable internal retries.
	// Retries will instead be handled by the loop below.
	origRetryAborts := false
	var spannerConn SpannerConn
	if err := conn.Raw(func(driverConn any) error {
		var ok bool
		spannerConn, ok = driverConn.(SpannerConn)
		if !ok {
			// It is not a Spanner connection, so just ignore and continue without any special handling.
			return nil
		}
		spannerConn.withTransactionOptions(spannerOptions)
		origRetryAborts = spannerConn.RetryAbortsInternally()
		return spannerConn.SetRetryAbortsInternally(false)
	}); err != nil {
		return err
	}
	// Reset the flag for internal retries after the transaction (if applicable).
	if origRetryAborts {
		defer func() {
			_ = spannerConn.SetRetryAbortsInternally(origRetryAborts)
		}()
	}

	tx, err := conn.BeginTx(ctx, opts)
	if err != nil {
		return err
	}
	for {
		err = f(ctx, tx)
		errDuringCommit := false
		if err == nil {
			err = tx.Commit()
			if err == nil {
				return nil
			}
			errDuringCommit = true
		}
		// Rollback and return the error if:
		// 1. The connection is not a Spanner connection.
		// 2. Or the error code is not Aborted.
		if spannerConn == nil || spanner.ErrCode(err) != codes.Aborted {
			// We don't really need to call Rollback here if the error happened
			// during the Commit. However, the SQL package treats this as a no-op
			// and just returns an ErrTxDone if we do, so this is simpler than
			// keeping track of where the error happened.
			_ = tx.Rollback()
			return err
		}

		// The transaction was aborted by Spanner.
		// Back off and retry the entire transaction.
		if delay, ok := spanner.ExtractRetryDelay(err); ok {
			err = gax.Sleep(ctx, delay)
			if err != nil {
				// We need to 'roll back' the transaction here to tell the sql
				// package that there is no active transaction on the connection
				// anymore. It does not actually roll back the transaction, as it
				// has already been aborted by Spanner.
				_ = tx.Rollback()
				return err
			}
		}

		// Reset the transaction after it was aborted.
		err = spannerConn.resetTransactionForRetry(ctx, errDuringCommit)
		if err != nil {
			_ = tx.Rollback()
			return err
		}
		// This does not actually start a new transaction, instead it
		// continues with the previous transaction that was already reset.
		// We need to do this, because the sql package registers the
		// transaction as 'done' when Commit has been called, also if the
		// commit fails.
		if errDuringCommit {
			tx, err = conn.BeginTx(ctx, opts)
			if err != nil {
				return err
			}
		}
	}
}

// SpannerConn is the public interface for the raw Spanner connection for the
// sql driver. This interface can be used with the db.Conn().Raw() method.
type SpannerConn interface {
	// StartBatchDDL starts a DDL batch on the connection. After calling this
	// method all subsequent DDL statements will be cached locally. Calling
	// RunBatch will send all cached DDL statements to Spanner as one batch.
	// Use DDL batching to speed up the execution of multiple DDL statements.
	// Note that a DDL batch is not atomic. It is possible that some DDL
	// statements are executed successfully and some not.
	// See https://cloud.google.com/spanner/docs/schema-updates#order_of_execution_of_statements_in_batches
	// for more information on how Cloud Spanner handles DDL batches.
	StartBatchDDL() error
	// StartBatchDML starts a DML batch on the connection. After calling this
	// method all subsequent DML statements will be cached locally. Calling
	// RunBatch will send all cached DML statements to Spanner as one batch.
	// Use DML batching to speed up the execution of multiple DML statements.
	// DML batches can be executed both outside of a transaction and during
	// a read/write transaction. If a DML batch is executed outside an active
	// transaction, the batch will be applied atomically to the database if
	// successful and rolled back if one or more of the statements fail.
	// If a DML batch is executed as part of a transaction, the error will
	// be returned to the application, and the application can decide whether
	// to commit or rollback the transaction.
	StartBatchDML() error
	// RunBatch sends all batched DDL or DML statements to Spanner. This is a
	// no-op if no statements have been batched or if there is no active batch.
	RunBatch(ctx context.Context) error
	// AbortBatch aborts the current DDL or DML batch and discards all batched
	// statements.
	AbortBatch() error
	// InDDLBatch returns true if the connection is currently in a DDL batch.
	InDDLBatch() bool
	// InDMLBatch returns true if the connection is currently in a DML batch.
	InDMLBatch() bool
	// GetBatchedStatements returns a copy of the statements that are currently
	// buffered to be executed as a DML or DDL batch. It returns an empty slice
	// if no batch is active, or if there are no statements buffered.
	GetBatchedStatements() []spanner.Statement

	// RetryAbortsInternally returns true if the connection automatically
	// retries all aborted transactions.
	RetryAbortsInternally() bool
	// SetRetryAbortsInternally enables/disables the automatic retry of aborted
	// transactions. If disabled, any aborted error from a transaction will be
	// propagated to the application.
	SetRetryAbortsInternally(retry bool) error

	// AutocommitDMLMode returns the current mode that is used for DML
	// statements outside a transaction. The default is Transactional.
	AutocommitDMLMode() AutocommitDMLMode
	// SetAutocommitDMLMode sets the mode to use for DML statements that are
	// executed outside transactions. The default is Transactional. Change to
	// PartitionedNonAtomic to use Partitioned DML instead of Transactional DML.
	// See https://cloud.google.com/spanner/docs/dml-partitioned for more
	// information on Partitioned DML.
	SetAutocommitDMLMode(mode AutocommitDMLMode) error

	// ReadOnlyStaleness returns the current staleness that is used for
	// queries in autocommit mode, and for read-only transactions.
	ReadOnlyStaleness() spanner.TimestampBound
	// SetReadOnlyStaleness sets the staleness to use for queries in autocommit
	// mode and for read-only transaction.
	SetReadOnlyStaleness(staleness spanner.TimestampBound) error

	// TransactionTag returns the transaction tag that will be applied to the next
	// read/write transaction on this connection. The transaction tag that is set
	// on the connection is cleared when a read/write transaction is started.
	TransactionTag() string
	// SetTransactionTag sets the transaction tag that should be applied to the
	// next read/write transaction on this connection. The tag is cleared when a
	// read/write transaction is started.
	SetTransactionTag(transactionTag string) error

	// ExcludeTxnFromChangeStreams returns true if the next transaction should be excluded from change streams with the
	// DDL option `allow_txn_exclusion=true`.
	ExcludeTxnFromChangeStreams() bool
	// SetExcludeTxnFromChangeStreams sets whether the next transaction should be excluded from change streams with the
	// DDL option `allow_txn_exclusion=true`.
	SetExcludeTxnFromChangeStreams(excludeTxnFromChangeStreams bool) error

	// Apply writes an array of mutations to the database. This method may only be called while the connection
	// is outside a transaction. Use BufferWrite to write mutations in a transaction.
	// See also spanner.Client#Apply
	Apply(ctx context.Context, ms []*spanner.Mutation, opts ...spanner.ApplyOption) (commitTimestamp time.Time, err error)

	// BufferWrite writes an array of mutations to the current transaction. This method may only be called while the
	// connection is in a read/write transaction. Use Apply to write mutations outside a transaction.
	// See also spanner.ReadWriteTransaction#BufferWrite
	BufferWrite(ms []*spanner.Mutation) error

	// CommitTimestamp returns the commit timestamp of the last implicit or explicit read/write transaction that
	// was executed on the connection, or an error if the connection has not executed a read/write transaction
	// that committed successfully. The timestamp is in the local timezone.
	CommitTimestamp() (commitTimestamp time.Time, err error)

	// UnderlyingClient returns the underlying Spanner client for the database.
	// The client cannot be used to access the current transaction or batch on
	// this connection. Executing a transaction or batch using the client that is
	// returned, does not affect this connection.
	// Note that multiple connections share the same Spanner client. Calling
	// this function on different connections to the same database, can
	// return the same Spanner client.
	UnderlyingClient() (client *spanner.Client, err error)

	// resetTransactionForRetry resets the current transaction after it has
	// been aborted by Spanner. Calling this function on a transaction that
	// has not been aborted is not supported and will cause an error to be
	// returned.
	resetTransactionForRetry(ctx context.Context, errDuringCommit bool) error

	// setTransactionOptions sets the TransactionOptions that should be used
	// for this transaction.
	withTransactionOptions(options *spanner.TransactionOptions)
}

var _ SpannerConn = &conn{}

type conn struct {
	connector     *connector
	closed        bool
	client        *spanner.Client
	adminClient   *adminapi.DatabaseAdminClient
	tx            contextTransaction
	prevTx        contextTransaction
	resetForRetry bool
	commitTs      *time.Time
	database      string
	retryAborts   bool

<<<<<<< HEAD
	execSingleQuery            func(ctx context.Context, c *spanner.Client, statement spanner.Statement, bound spanner.TimestampBound, options spanner.QueryOptions) *spanner.RowIterator
	execSingleDMLTransactional func(ctx context.Context, c *spanner.Client, statement spanner.Statement, transactionOptions spanner.TransactionOptions, queryOptions spanner.QueryOptions) (int64, time.Time, error)
	execSingleDMLPartitioned   func(ctx context.Context, c *spanner.Client, statement spanner.Statement, options spanner.QueryOptions) (int64, error)
=======
	execSingleQuery              func(ctx context.Context, c *spanner.Client, statement spanner.Statement, bound spanner.TimestampBound) *spanner.RowIterator
	execSingleQueryTransactional func(ctx context.Context, c *spanner.Client, statement spanner.Statement, transactionOptions spanner.TransactionOptions) (rowIterator, time.Time, error)
	execSingleDMLTransactional   func(ctx context.Context, c *spanner.Client, statement spanner.Statement, transactionOptions spanner.TransactionOptions) (int64, time.Time, error)
	execSingleDMLPartitioned     func(ctx context.Context, c *spanner.Client, statement spanner.Statement, options spanner.QueryOptions) (int64, error)
>>>>>>> ae36d4ce

	// batch is the currently active DDL or DML batch on this connection.
	batch *batch

	// autocommitDMLMode determines the type of DML to use when a single DML
	// statement is executed on a connection. The default is Transactional, but
	// it can also be set to PartitionedNonAtomic to execute the statement as
	// Partitioned DML.
	autocommitDMLMode AutocommitDMLMode
	// readOnlyStaleness is used for queries in autocommit mode and for read-only transactions.
	readOnlyStaleness spanner.TimestampBound
<<<<<<< HEAD

	// excludeTxnFromChangeStreams is used to exclude the next transaction from change streams with the DDL option
	// `allow_txn_exclusion=true`
	excludeTxnFromChangeStreams bool

	// transactionTag is applied to the next read/write transaction on this connection.
	transactionTag string
	// options is applied to the next statement that is executed on this connection.
	options spanner.QueryOptions

	// txOptions is applied to the next read/write transaction on this connection.
	// This value overrides all other transaction options that have been set on
	// this connection (e.g. a transactionTag).
	txOptions *spanner.TransactionOptions
=======
	// excludeTxnFromChangeStreams is used to exclude the next transaction from change streams with the DDL option
	// `allow_txn_exclusion=true`
	excludeTxnFromChangeStreams bool
	// execOptions are applied to the next statement that is executed on this connection.
	// It can only be set by passing it in as an argument to ExecContext or QueryContext
	// and is cleared after each execution.
	execOptions ExecOptions
>>>>>>> ae36d4ce
}

type batchType int

const (
	ddl batchType = iota
	dml
)

type batch struct {
	tp         batchType
	statements []spanner.Statement
	options    spanner.QueryOptions
}

// AutocommitDMLMode indicates whether a single DML statement should be executed
// in a normal atomic transaction or as a Partitioned DML statement.
// See https://cloud.google.com/spanner/docs/dml-partitioned for more information.
type AutocommitDMLMode int

func (mode AutocommitDMLMode) String() string {
	switch mode {
	case Transactional:
		return "Transactional"
	case PartitionedNonAtomic:
		return "Partitioned_Non_Atomic"
	}
	return ""
}

const (
	Transactional AutocommitDMLMode = iota
	PartitionedNonAtomic
)

func (c *conn) UnderlyingClient() (*spanner.Client, error) {
	return c.client, nil
}

func (c *conn) CommitTimestamp() (time.Time, error) {
	if c.commitTs == nil {
		return time.Time{}, spanner.ToSpannerError(status.Error(codes.FailedPrecondition, "this connection has not executed a read/write transaction that committed successfully"))
	}
	return *c.commitTs, nil
}

func (c *conn) RetryAbortsInternally() bool {
	return c.retryAborts
}

func (c *conn) SetRetryAbortsInternally(retry bool) error {
	_, err := c.setRetryAbortsInternally(retry)
	return err
}

func (c *conn) setRetryAbortsInternally(retry bool) (driver.Result, error) {
	if c.inTransaction() {
		return nil, spanner.ToSpannerError(status.Error(codes.FailedPrecondition, "cannot change retry mode while a transaction is active"))
	}
	c.retryAborts = retry
	return driver.ResultNoRows, nil
}

func (c *conn) AutocommitDMLMode() AutocommitDMLMode {
	return c.autocommitDMLMode
}

func (c *conn) SetAutocommitDMLMode(mode AutocommitDMLMode) error {
	_, err := c.setAutocommitDMLMode(mode)
	return err
}

func (c *conn) setAutocommitDMLMode(mode AutocommitDMLMode) (driver.Result, error) {
	c.autocommitDMLMode = mode
	return driver.ResultNoRows, nil
}

func (c *conn) ReadOnlyStaleness() spanner.TimestampBound {
	return c.readOnlyStaleness
}

func (c *conn) SetReadOnlyStaleness(staleness spanner.TimestampBound) error {
	_, err := c.setReadOnlyStaleness(staleness)
	return err
}

func (c *conn) setReadOnlyStaleness(staleness spanner.TimestampBound) (driver.Result, error) {
	c.readOnlyStaleness = staleness
	return driver.ResultNoRows, nil
}

func (c *conn) ExcludeTxnFromChangeStreams() bool {
	return c.excludeTxnFromChangeStreams
}

func (c *conn) SetExcludeTxnFromChangeStreams(excludeTxnFromChangeStreams bool) error {
	_, err := c.setExcludeTxnFromChangeStreams(excludeTxnFromChangeStreams)
	return err
}

func (c *conn) setExcludeTxnFromChangeStreams(excludeTxnFromChangeStreams bool) (driver.Result, error) {
	if c.inTransaction() {
		return nil, spanner.ToSpannerError(status.Error(codes.FailedPrecondition, "cannot set ExcludeTxnFromChangeStreams while a transaction is active"))
	}
	c.excludeTxnFromChangeStreams = excludeTxnFromChangeStreams
	return driver.ResultNoRows, nil
}

func (c *conn) TransactionTag() string {
	return c.transactionTag
}

func (c *conn) SetTransactionTag(transactionTag string) error {
	_, err := c.setTransactionTag(transactionTag)
	return err
}

func (c *conn) setTransactionTag(transactionTag string) (driver.Result, error) {
	if c.inTransaction() {
		return nil, spanner.ToSpannerError(status.Error(codes.FailedPrecondition, "cannot set transaction tag while a transaction is active"))
	}
	c.transactionTag = transactionTag
	return driver.ResultNoRows, nil
}

func (c *conn) StatementTag() string {
	return c.options.RequestTag
}

func (c *conn) SetStatementTag(statementTag string) error {
	_, err := c.setStatementTag(statementTag)
	return err
}

func (c *conn) setStatementTag(statementTag string) (driver.Result, error) {
	c.options.RequestTag = statementTag
	return driver.ResultNoRows, nil
}

func (c *conn) StartBatchDDL() error {
	_, err := c.startBatchDDL()
	return err
}

func (c *conn) StartBatchDML() error {
	_, err := c.startBatchDML()
	return err
}

func (c *conn) RunBatch(ctx context.Context) error {
	_, err := c.runBatch(ctx)
	return err
}

func (c *conn) AbortBatch() error {
	_, err := c.abortBatch()
	return err
}

func (c *conn) InDDLBatch() bool {
	return c.batch != nil && c.batch.tp == ddl
}

func (c *conn) InDMLBatch() bool {
	return (c.batch != nil && c.batch.tp == dml) || (c.inReadWriteTransaction() && c.tx.(*readWriteTransaction).batch != nil)
}

func (c *conn) GetBatchedStatements() []spanner.Statement {
	if c.batch == nil || c.batch.statements == nil {
		return []spanner.Statement{}
	}
	return slices.Clone(c.batch.statements)
}

func (c *conn) inBatch() bool {
	return c.InDDLBatch() || c.InDMLBatch()
}

func (c *conn) startBatchDDL() (driver.Result, error) {
	if c.batch != nil {
		return nil, spanner.ToSpannerError(status.Errorf(codes.FailedPrecondition, "This connection already has an active batch."))
	}
	if c.inTransaction() {
		return nil, spanner.ToSpannerError(status.Errorf(codes.FailedPrecondition, "This connection has an active transaction. DDL batches in transactions are not supported."))
	}
	c.batch = &batch{tp: ddl}
	return driver.ResultNoRows, nil
}

func (c *conn) startBatchDML() (driver.Result, error) {
	if c.inTransaction() {
		return c.tx.StartBatchDML(c.createQueryOptions())
	}

	if c.batch != nil {
		return nil, spanner.ToSpannerError(status.Errorf(codes.FailedPrecondition, "This connection already has an active batch."))
	}
	if c.inReadOnlyTransaction() {
		return nil, spanner.ToSpannerError(status.Errorf(codes.FailedPrecondition, "This connection has an active read-only transaction. Read-only transactions cannot execute DML batches."))
	}
	c.batch = &batch{tp: dml, options: c.createQueryOptions()}
	return driver.ResultNoRows, nil
}

func (c *conn) runBatch(ctx context.Context) (driver.Result, error) {
	if c.inTransaction() {
		return c.tx.RunBatch(ctx)
	}

	if c.batch == nil {
		return nil, spanner.ToSpannerError(status.Errorf(codes.FailedPrecondition, "This connection does not have an active batch"))
	}
	switch c.batch.tp {
	case ddl:
		return c.runDDLBatch(ctx)
	case dml:
		return c.runDMLBatch(ctx)
	default:
		return nil, spanner.ToSpannerError(status.Errorf(codes.InvalidArgument, "Unknown batch type: %d", c.batch.tp))
	}
}

func (c *conn) runDDLBatch(ctx context.Context) (driver.Result, error) {
	statements := c.batch.statements
	c.batch = nil
	return c.execDDL(ctx, statements...)
}

func (c *conn) runDMLBatch(ctx context.Context) (driver.Result, error) {
	statements := c.batch.statements
	options := c.batch.options
	c.batch = nil
	return c.execBatchDML(ctx, statements, options)
}

func (c *conn) abortBatch() (driver.Result, error) {
	if c.inTransaction() {
		return c.tx.AbortBatch()
	}

	c.batch = nil
	return driver.ResultNoRows, nil
}

func (c *conn) execDDL(ctx context.Context, statements ...spanner.Statement) (driver.Result, error) {
	if c.batch != nil && c.batch.tp == dml {
		return nil, spanner.ToSpannerError(status.Error(codes.FailedPrecondition, "This connection has an active DML batch"))
	}
	if c.batch != nil && c.batch.tp == ddl {
		c.batch.statements = append(c.batch.statements, statements...)
		return driver.ResultNoRows, nil
	}

	if len(statements) > 0 {
		ddlStatements := make([]string, len(statements))
		for i, s := range statements {
			ddlStatements[i] = s.SQL
		}
		op, err := c.adminClient.UpdateDatabaseDdl(ctx, &adminpb.UpdateDatabaseDdlRequest{
			Database:   c.database,
			Statements: ddlStatements,
		})
		if err != nil {
			return nil, err
		}
		if err := op.Wait(ctx); err != nil {
			return nil, err
		}
	}
	return driver.ResultNoRows, nil
}

func (c *conn) execBatchDML(ctx context.Context, statements []spanner.Statement, options spanner.QueryOptions) (driver.Result, error) {
	if len(statements) == 0 {
		return &result{}, nil
	}

	var affected []int64
	var err error
	if c.inTransaction() {
		tx, ok := c.tx.(*readWriteTransaction)
		if !ok {
			return nil, status.Errorf(codes.FailedPrecondition, "connection is in a transaction that is not a read/write transaction")
		}
		affected, err = tx.rwTx.BatchUpdateWithOptions(ctx, statements, options)
	} else {
		_, err = c.client.ReadWriteTransactionWithOptions(ctx, func(ctx context.Context, transaction *spanner.ReadWriteTransaction) error {
			affected, err = transaction.BatchUpdateWithOptions(ctx, statements, options)
			return err
		}, c.createTransactionOptions())
	}
	return &result{rowsAffected: sum(affected)}, err
}

func sum(affected []int64) int64 {
	sum := int64(0)
	for _, c := range affected {
		sum += c
	}
	return sum
}

func (c *conn) Apply(ctx context.Context, ms []*spanner.Mutation, opts ...spanner.ApplyOption) (commitTimestamp time.Time, err error) {
	if c.inTransaction() {
		return time.Time{}, spanner.ToSpannerError(
			status.Error(
				codes.FailedPrecondition,
				"Apply may not be called while the connection is in a transaction. Use BufferWrite to write mutations in a transaction."))
	}
	return c.client.Apply(ctx, ms, opts...)
}

func (c *conn) BufferWrite(ms []*spanner.Mutation) error {
	if !c.inTransaction() {
		return spanner.ToSpannerError(
			status.Error(
				codes.FailedPrecondition,
				"BufferWrite may not be called while the connection is not in a transaction. Use Apply to write mutations outside a transaction."))
	}
	return c.tx.BufferWrite(ms)
}

// Ping implements the driver.Pinger interface.
// returns ErrBadConn if the connection is no longer valid.
func (c *conn) Ping(ctx context.Context) error {
	if c.closed {
		return driver.ErrBadConn
	}
	rows, err := c.QueryContext(ctx, "SELECT 1", []driver.NamedValue{})
	if err != nil {
		return driver.ErrBadConn
	}
	defer rows.Close()
	values := make([]driver.Value, 1)
	if err := rows.Next(values); err != nil {
		return driver.ErrBadConn
	}
	if values[0] != int64(1) {
		return driver.ErrBadConn
	}
	return nil
}

// ResetSession implements the driver.SessionResetter interface.
// returns ErrBadConn if the connection is no longer valid.
func (c *conn) ResetSession(_ context.Context) error {
	if c.closed {
		return driver.ErrBadConn
	}
	if c.inTransaction() {
		if err := c.tx.Rollback(); err != nil {
			return driver.ErrBadConn
		}
	}
	c.commitTs = nil
	c.batch = nil
	c.retryAborts = true
	c.autocommitDMLMode = Transactional
	c.readOnlyStaleness = spanner.TimestampBound{}
	return nil
}

// IsValid implements the driver.Validator interface.
func (c *conn) IsValid() bool {
	return !c.closed
}

// checkIsValidType returns true for types that do not need extra conversion
// for spanner.
func checkIsValidType(v driver.Value) bool {
	switch v.(type) {
	default:
		return false
	case nil:
	case sql.NullInt64:
	case sql.NullTime:
	case sql.NullString:
	case sql.NullFloat64:
	case sql.NullBool:
	case sql.NullInt32:
	case string:
	case spanner.NullString:
	case []string:
	case []spanner.NullString:
	case *string:
	case []*string:
	case []byte:
	case [][]byte:
	case uint:
	case []uint:
	case *uint:
	case []*uint:
	case *[]uint:
	case int:
	case []int:
	case *int:
	case []*int:
	case *[]int:
	case int64:
	case []int64:
	case spanner.NullInt64:
	case []spanner.NullInt64:
	case *int64:
	case []*int64:
	case uint64:
	case []uint64:
	case *uint64:
	case []*uint64:
	case bool:
	case []bool:
	case spanner.NullBool:
	case []spanner.NullBool:
	case *bool:
	case []*bool:
	case float32:
	case []float32:
	case spanner.NullFloat32:
	case []spanner.NullFloat32:
	case *float32:
	case []*float32:
	case float64:
	case []float64:
	case spanner.NullFloat64:
	case []spanner.NullFloat64:
	case *float64:
	case []*float64:
	case big.Rat:
	case []big.Rat:
	case spanner.NullNumeric:
	case []spanner.NullNumeric:
	case *big.Rat:
	case []*big.Rat:
	case time.Time:
	case []time.Time:
	case spanner.NullTime:
	case []spanner.NullTime:
	case *time.Time:
	case []*time.Time:
	case civil.Date:
	case []civil.Date:
	case spanner.NullDate:
	case []spanner.NullDate:
	case *civil.Date:
	case []*civil.Date:
	case spanner.NullJSON:
	case []spanner.NullJSON:
	case spanner.GenericColumnValue:
	}
	return true
}

func (c *conn) CheckNamedValue(value *driver.NamedValue) error {
	if value == nil {
		return nil
	}
<<<<<<< HEAD
	options, ok := value.Value.(spanner.QueryOptions)
	if ok {
		c.options = options
		return driver.ErrRemoveArgument
	}
=======

	if execOptions, ok := value.Value.(ExecOptions); ok {
		c.execOptions = execOptions
		return driver.ErrRemoveArgument
	}

>>>>>>> ae36d4ce
	if checkIsValidType(value.Value) {
		return nil
	}

	// Convert the value using the default sql driver. This uses driver.Valuer,
	// if implemented, and falls back to reflection. If the converted value is
	// a supported spanner type, use it. Otherwise, ignore any errors and
	// continue checking other supported spanner specific types.
	if v, err := driver.DefaultParameterConverter.ConvertValue(value.Value); err == nil {
		if checkIsValidType(v) {
			value.Value = v
			return nil
		}
	}

	// google-cloud-go/spanner knows how to deal with these
	if isStructOrArrayOfStructValue(value.Value) || isAnArrayOfProtoColumn(value.Value) {
		return nil
	}

	return spanner.ToSpannerError(status.Errorf(codes.InvalidArgument, "unsupported value type: %T", value.Value))
}

func (c *conn) Prepare(query string) (driver.Stmt, error) {
	return c.PrepareContext(context.Background(), query)
}

func (c *conn) PrepareContext(ctx context.Context, query string) (driver.Stmt, error) {
	parsedSQL, args, err := parseParameters(query)
	if err != nil {
		return nil, err
	}
	return &stmt{conn: c, query: parsedSQL, numArgs: len(args)}, nil
}

func (c *conn) QueryContext(ctx context.Context, query string, args []driver.NamedValue) (driver.Rows, error) {
	execOptions := c.options()

	// Execute client side statement if it is one.
	clientStmt, err := parseClientSideStatement(c, query)
	if err != nil {
		return nil, err
	}
	if clientStmt != nil {
		return clientStmt.QueryContext(ctx, args)
	}
	// Clear the commit timestamp of this connection before we execute the query.
	c.commitTs = nil

	stmt, err := prepareSpannerStmt(query, args)
	options := c.createQueryOptions()
	if err != nil {
		return nil, err
	}
	var iter rowIterator
	if c.tx == nil {
<<<<<<< HEAD
		iter = &readOnlyRowIterator{c.execSingleQuery(ctx, c.client, stmt, c.readOnlyStaleness, options)}
=======
		statementType := detectStatementType(query)
		if statementType == statementTypeDml {
			// Use a read/write transaction to execute the statement.
			var commitTs time.Time
			iter, commitTs, err = c.execSingleQueryTransactional(ctx, c.client, stmt, c.createTransactionOptions())
			if err != nil {
				return nil, err
			}
			c.commitTs = &commitTs
		} else {
			// The statement was either detected as being a query, or potentially not recognized at all.
			// In that case, just default to using a single-use read-only transaction and let Spanner
			// return an error if the statement is not suited for that type of transaction.
			iter = &readOnlyRowIterator{c.execSingleQuery(ctx, c.client, stmt, c.readOnlyStaleness)}
		}
>>>>>>> ae36d4ce
	} else {
		iter = c.tx.Query(ctx, stmt, options)
	}
	return &rows{it: iter, decodeOption: execOptions.DecodeOption}, nil
}

func (c *conn) ExecContext(ctx context.Context, query string, args []driver.NamedValue) (driver.Result, error) {
	// Make sure options are reset after calling this method.
	_ = c.options()

	// Execute client side statement if it is one.
	stmt, err := parseClientSideStatement(c, query)
	if err != nil {
		return nil, err
	}
	if stmt != nil {
		return stmt.ExecContext(ctx, args)
	}
	// Clear the commit timestamp of this connection before we execute the statement.
	c.commitTs = nil

	statementType := detectStatementType(query)
	// Use admin API if DDL statement is provided.
	if statementType == statementTypeDdl {
		// Spanner does not support DDL in transactions, and although it is technically possible to execute DDL
		// statements while a transaction is active, we return an error to avoid any confusion whether the DDL
		// statement is executed as part of the active transaction or not.
		if c.inTransaction() {
			return nil, spanner.ToSpannerError(status.Errorf(codes.FailedPrecondition, "cannot execute DDL as part of a transaction"))
		}
		return c.execDDL(ctx, spanner.NewStatement(query))
	}

	ss, err := prepareSpannerStmt(query, args)
	if err != nil {
		return nil, err
	}

	var rowsAffected int64
	var commitTs time.Time
	if c.tx == nil {
		if c.InDMLBatch() {
			c.batch.statements = append(c.batch.statements, ss)
		} else {
			if c.autocommitDMLMode == Transactional {
				rowsAffected, commitTs, err = c.execSingleDMLTransactional(ctx, c.client, ss, c.createTransactionOptions(), c.createQueryOptions())
				if err == nil {
					c.commitTs = &commitTs
				}
			} else if c.autocommitDMLMode == PartitionedNonAtomic {
				rowsAffected, err = c.execSingleDMLPartitioned(ctx, c.client, ss, c.createPartitionedDmlQueryOptions())
			} else {
				return nil, status.Errorf(codes.FailedPrecondition, "connection in invalid state for DML statements: %s", c.autocommitDMLMode.String())
			}
		}
	} else {
		rowsAffected, err = c.tx.ExecContext(ctx, ss, c.createQueryOptions())
	}
	if err != nil {
		return nil, err
	}
	return &result{rowsAffected: rowsAffected}, nil
}

// options returns and resets the ExecOptions for the next statement.
func (c *conn) options() ExecOptions {
	defer func() { c.execOptions = ExecOptions{} }()
	return c.execOptions
}

func (c *conn) Close() error {
	return c.connector.decreaseConnCount()
}

func noTransaction() error {
	return status.Errorf(codes.FailedPrecondition, "connection does not have a transaction")
}

func (c *conn) resetTransactionForRetry(ctx context.Context, errDuringCommit bool) error {
	if errDuringCommit {
		if c.prevTx == nil {
			return noTransaction()
		}
		c.tx = c.prevTx
		c.resetForRetry = true
	} else if c.tx == nil {
		return noTransaction()
	}
	return c.tx.resetForRetry(ctx)
}

func (c *conn) withTransactionOptions(options *spanner.TransactionOptions) {
	c.txOptions = options
}

type spannerIsolationLevel sql.IsolationLevel

const (
	levelNone spannerIsolationLevel = iota
	levelDisableRetryAborts
)

// WithDisableRetryAborts returns a specific Spanner isolation level that contains
// both the given standard isolation level and a custom Spanner isolation level that
// disables internal retries for aborted transactions for a single transaction.
func WithDisableRetryAborts(level sql.IsolationLevel) sql.IsolationLevel {
	return sql.IsolationLevel(levelDisableRetryAborts)<<8 + level
}

func (c *conn) Begin() (driver.Tx, error) {
	return c.BeginTx(context.Background(), driver.TxOptions{})
}

func (c *conn) BeginTx(ctx context.Context, opts driver.TxOptions) (driver.Tx, error) {
	if c.resetForRetry {
		c.resetForRetry = false
		return c.tx, nil
	}
	if c.inTransaction() {
		return nil, spanner.ToSpannerError(status.Errorf(codes.FailedPrecondition, "already in a transaction"))
	}
	if c.inBatch() {
		return nil, status.Error(codes.FailedPrecondition, "This connection has an active batch. Run or abort the batch before starting a new transaction.")
	}
	disableRetryAborts := false
	sil := opts.Isolation >> 8
	opts.Isolation = opts.Isolation - sil
	if sil > 0 {
		switch spannerIsolationLevel(sil) {
		case levelDisableRetryAborts:
			disableRetryAborts = true
		}
	}

	if opts.ReadOnly {
		ro := c.client.ReadOnlyTransaction().WithTimestampBound(c.readOnlyStaleness)
		c.tx = &readOnlyTransaction{
			roTx: ro,
			close: func() {
				c.tx = nil
			},
		}
		return c.tx, nil
	}

	options := c.createTransactionOptions()
	tx, err := spanner.NewReadWriteStmtBasedTransactionWithOptions(ctx, c.client, options)
	if err != nil {
		return nil, err
	}
	c.tx = &readWriteTransaction{
		ctx:    ctx,
		client: c.client,
		rwTx:   tx,
		close: func(commitTs *time.Time, commitErr error) {
			c.prevTx = c.tx
			c.tx = nil
			if commitErr == nil {
				c.commitTs = commitTs
			}
		},
		retryAborts: c.retryAborts && !disableRetryAborts,
	}
	c.commitTs = nil
	return c.tx, nil
}

func (c *conn) inTransaction() bool {
	return c.tx != nil
}

func (c *conn) inReadOnlyTransaction() bool {
	if c.tx != nil {
		_, ok := c.tx.(*readOnlyTransaction)
		return ok
	}
	return false
}

func (c *conn) inReadWriteTransaction() bool {
	if c.tx != nil {
		_, ok := c.tx.(*readWriteTransaction)
		return ok
	}
	return false
}

func queryInSingleUse(ctx context.Context, c *spanner.Client, statement spanner.Statement, tb spanner.TimestampBound, options spanner.QueryOptions) *spanner.RowIterator {
	return c.Single().WithTimestampBound(tb).QueryWithOptions(ctx, statement, options)
}

<<<<<<< HEAD
func execInNewRWTransaction(ctx context.Context, c *spanner.Client, statement spanner.Statement, transactionOptions spanner.TransactionOptions, queryOptions spanner.QueryOptions) (int64, time.Time, error) {
=======
type wrappedRowIterator struct {
	*spanner.RowIterator

	noRows   bool
	firstRow *spanner.Row
}

func (ri *wrappedRowIterator) Next() (*spanner.Row, error) {
	if ri.noRows {
		return nil, iterator.Done
	}
	if ri.firstRow != nil {
		defer func() { ri.firstRow = nil }()
		return ri.firstRow, nil
	}
	return ri.RowIterator.Next()
}

func (ri *wrappedRowIterator) Stop() {
	ri.RowIterator.Stop()
}

func (ri *wrappedRowIterator) Metadata() *spannerpb.ResultSetMetadata {
	return ri.RowIterator.Metadata
}

func queryInNewRWTransaction(ctx context.Context, c *spanner.Client, statement spanner.Statement, options spanner.TransactionOptions) (rowIterator, time.Time, error) {
	var result *wrappedRowIterator
	fn := func(ctx context.Context, tx *spanner.ReadWriteTransaction) error {
		it := tx.Query(ctx, statement)
		row, err := it.Next()
		if err == iterator.Done {
			result = &wrappedRowIterator{
				RowIterator: it,
				noRows:      true,
			}
		} else if err != nil {
			it.Stop()
			return err
		} else {
			result = &wrappedRowIterator{
				RowIterator: it,
				firstRow:    row,
			}
		}
		return nil
	}
	resp, err := c.ReadWriteTransactionWithOptions(ctx, fn, options)
	if err != nil {
		return nil, time.Time{}, err
	}
	return result, resp.CommitTs, nil
}

func execInNewRWTransaction(ctx context.Context, c *spanner.Client, statement spanner.Statement, options spanner.TransactionOptions) (int64, time.Time, error) {
>>>>>>> ae36d4ce
	var rowsAffected int64
	fn := func(ctx context.Context, tx *spanner.ReadWriteTransaction) error {
		count, err := tx.UpdateWithOptions(ctx, statement, queryOptions)
		rowsAffected = count
		return err
	}
	resp, err := c.ReadWriteTransactionWithOptions(ctx, fn, transactionOptions)
	if err != nil {
		return 0, time.Time{}, err
	}
	return rowsAffected, resp.CommitTs, nil
}

func execAsPartitionedDML(ctx context.Context, c *spanner.Client, statement spanner.Statement, options spanner.QueryOptions) (int64, error) {
	return c.PartitionedUpdateWithOptions(ctx, statement, options)
}

func (c *conn) createQueryOptions() spanner.QueryOptions {
	defer func() {
		c.options = spanner.QueryOptions{}
	}()
	return c.options
}

func (c *conn) createTransactionOptions() spanner.TransactionOptions {
	defer func() {
		c.excludeTxnFromChangeStreams = false
		c.transactionTag = ""
		c.txOptions = nil
	}()
	if c.txOptions != nil {
		return *c.txOptions
	}
	return spanner.TransactionOptions{
		ExcludeTxnFromChangeStreams: c.excludeTxnFromChangeStreams,
		TransactionTag:              c.transactionTag,
	}
}

func (c *conn) createPartitionedDmlQueryOptions() spanner.QueryOptions {
	defer func() {
		c.excludeTxnFromChangeStreams = false
		c.options = spanner.QueryOptions{}
	}()
	c.options.ExcludeTxnFromChangeStreams = c.excludeTxnFromChangeStreams
	return c.options
}

/* The following is the same implementation as in google-cloud-go/spanner */

func isStructOrArrayOfStructValue(v interface{}) bool {
	typ := reflect.TypeOf(v)
	if typ.Kind() == reflect.Slice {
		typ = typ.Elem()
	}
	if typ.Kind() == reflect.Ptr {
		typ = typ.Elem()
	}
	return typ.Kind() == reflect.Struct
}

func isAnArrayOfProtoColumn(v interface{}) bool {
	typ := reflect.TypeOf(v)
	if typ.Kind() == reflect.Ptr {
		typ = typ.Elem()
	}
	if typ.Kind() == reflect.Slice {
		typ = typ.Elem()
	}
	return typ.Implements(protoMsgReflectType) || typ.Implements(protoEnumReflectType)
}

var (
	protoMsgReflectType  = reflect.TypeOf((*proto.Message)(nil)).Elem()
	protoEnumReflectType = reflect.TypeOf((*protoreflect.Enum)(nil)).Elem()
)<|MERGE_RESOLUTION|>--- conflicted
+++ resolved
@@ -85,6 +85,12 @@
 type ExecOptions struct {
 	// DecodeOption indicates how the returned rows should be decoded.
 	DecodeOption DecodeOption
+
+	// TransactionOptions are the transaction options that will be used for
+	// the transaction that is started by the statement.
+	TransactionOptions spanner.TransactionOptions
+	// QueryOptions are the query options that will be used for the statement.
+	QueryOptions spanner.QueryOptions
 }
 
 type DecodeOption int
@@ -453,7 +459,7 @@
 //
 // This function will never return ErrAbortedDueToConcurrentModification.
 func RunTransaction(ctx context.Context, db *sql.DB, opts *sql.TxOptions, f func(ctx context.Context, tx *sql.Tx) error) error {
-	return runTransactionWithOptions(ctx, db, opts, f, nil)
+	return runTransactionWithOptions(ctx, db, opts, f, spanner.TransactionOptions{})
 }
 
 // RunTransactionWithOptions runs the given function in a transaction on the given database.
@@ -475,10 +481,10 @@
 //
 // This function will never return ErrAbortedDueToConcurrentModification.
 func RunTransactionWithOptions(ctx context.Context, db *sql.DB, opts *sql.TxOptions, f func(ctx context.Context, tx *sql.Tx) error, spannerOptions spanner.TransactionOptions) error {
-	return runTransactionWithOptions(ctx, db, opts, f, &spannerOptions)
-}
-
-func runTransactionWithOptions(ctx context.Context, db *sql.DB, opts *sql.TxOptions, f func(ctx context.Context, tx *sql.Tx) error, spannerOptions *spanner.TransactionOptions) error {
+	return runTransactionWithOptions(ctx, db, opts, f, spannerOptions)
+}
+
+func runTransactionWithOptions(ctx context.Context, db *sql.DB, opts *sql.TxOptions, f func(ctx context.Context, tx *sql.Tx) error, spannerOptions spanner.TransactionOptions) error {
 	// Get a connection from the pool that we can use to run a transaction.
 	// Getting a connection here already makes sure that we can reserve this
 	// connection exclusively for the duration of this method. That again
@@ -689,7 +695,7 @@
 
 	// setTransactionOptions sets the TransactionOptions that should be used
 	// for this transaction.
-	withTransactionOptions(options *spanner.TransactionOptions)
+	withTransactionOptions(options spanner.TransactionOptions)
 }
 
 var _ SpannerConn = &conn{}
@@ -706,16 +712,10 @@
 	database      string
 	retryAborts   bool
 
-<<<<<<< HEAD
-	execSingleQuery            func(ctx context.Context, c *spanner.Client, statement spanner.Statement, bound spanner.TimestampBound, options spanner.QueryOptions) *spanner.RowIterator
-	execSingleDMLTransactional func(ctx context.Context, c *spanner.Client, statement spanner.Statement, transactionOptions spanner.TransactionOptions, queryOptions spanner.QueryOptions) (int64, time.Time, error)
-	execSingleDMLPartitioned   func(ctx context.Context, c *spanner.Client, statement spanner.Statement, options spanner.QueryOptions) (int64, error)
-=======
-	execSingleQuery              func(ctx context.Context, c *spanner.Client, statement spanner.Statement, bound spanner.TimestampBound) *spanner.RowIterator
-	execSingleQueryTransactional func(ctx context.Context, c *spanner.Client, statement spanner.Statement, transactionOptions spanner.TransactionOptions) (rowIterator, time.Time, error)
-	execSingleDMLTransactional   func(ctx context.Context, c *spanner.Client, statement spanner.Statement, transactionOptions spanner.TransactionOptions) (int64, time.Time, error)
-	execSingleDMLPartitioned     func(ctx context.Context, c *spanner.Client, statement spanner.Statement, options spanner.QueryOptions) (int64, error)
->>>>>>> ae36d4ce
+	execSingleQuery              func(ctx context.Context, c *spanner.Client, statement spanner.Statement, bound spanner.TimestampBound, options ExecOptions) *spanner.RowIterator
+	execSingleQueryTransactional func(ctx context.Context, c *spanner.Client, statement spanner.Statement, options ExecOptions) (rowIterator, time.Time, error)
+	execSingleDMLTransactional   func(ctx context.Context, c *spanner.Client, statement spanner.Statement, options ExecOptions) (int64, time.Time, error)
+	execSingleDMLPartitioned     func(ctx context.Context, c *spanner.Client, statement spanner.Statement, options ExecOptions) (int64, error)
 
 	// batch is the currently active DDL or DML batch on this connection.
 	batch *batch
@@ -727,30 +727,11 @@
 	autocommitDMLMode AutocommitDMLMode
 	// readOnlyStaleness is used for queries in autocommit mode and for read-only transactions.
 	readOnlyStaleness spanner.TimestampBound
-<<<<<<< HEAD
-
-	// excludeTxnFromChangeStreams is used to exclude the next transaction from change streams with the DDL option
-	// `allow_txn_exclusion=true`
-	excludeTxnFromChangeStreams bool
-
-	// transactionTag is applied to the next read/write transaction on this connection.
-	transactionTag string
-	// options is applied to the next statement that is executed on this connection.
-	options spanner.QueryOptions
-
-	// txOptions is applied to the next read/write transaction on this connection.
-	// This value overrides all other transaction options that have been set on
-	// this connection (e.g. a transactionTag).
-	txOptions *spanner.TransactionOptions
-=======
-	// excludeTxnFromChangeStreams is used to exclude the next transaction from change streams with the DDL option
-	// `allow_txn_exclusion=true`
-	excludeTxnFromChangeStreams bool
+
 	// execOptions are applied to the next statement that is executed on this connection.
-	// It can only be set by passing it in as an argument to ExecContext or QueryContext
+	// It can be set by passing it in as an argument to ExecContext or QueryContext
 	// and is cleared after each execution.
 	execOptions ExecOptions
->>>>>>> ae36d4ce
 }
 
 type batchType int
@@ -763,7 +744,7 @@
 type batch struct {
 	tp         batchType
 	statements []spanner.Statement
-	options    spanner.QueryOptions
+	options    ExecOptions
 }
 
 // AutocommitDMLMode indicates whether a single DML statement should be executed
@@ -843,7 +824,7 @@
 }
 
 func (c *conn) ExcludeTxnFromChangeStreams() bool {
-	return c.excludeTxnFromChangeStreams
+	return c.execOptions.TransactionOptions.ExcludeTxnFromChangeStreams
 }
 
 func (c *conn) SetExcludeTxnFromChangeStreams(excludeTxnFromChangeStreams bool) error {
@@ -855,12 +836,12 @@
 	if c.inTransaction() {
 		return nil, spanner.ToSpannerError(status.Error(codes.FailedPrecondition, "cannot set ExcludeTxnFromChangeStreams while a transaction is active"))
 	}
-	c.excludeTxnFromChangeStreams = excludeTxnFromChangeStreams
+	c.execOptions.TransactionOptions.ExcludeTxnFromChangeStreams = excludeTxnFromChangeStreams
 	return driver.ResultNoRows, nil
 }
 
 func (c *conn) TransactionTag() string {
-	return c.transactionTag
+	return c.execOptions.TransactionOptions.TransactionTag
 }
 
 func (c *conn) SetTransactionTag(transactionTag string) error {
@@ -872,12 +853,12 @@
 	if c.inTransaction() {
 		return nil, spanner.ToSpannerError(status.Error(codes.FailedPrecondition, "cannot set transaction tag while a transaction is active"))
 	}
-	c.transactionTag = transactionTag
+	c.execOptions.TransactionOptions.TransactionTag = transactionTag
 	return driver.ResultNoRows, nil
 }
 
 func (c *conn) StatementTag() string {
-	return c.options.RequestTag
+	return c.execOptions.QueryOptions.RequestTag
 }
 
 func (c *conn) SetStatementTag(statementTag string) error {
@@ -886,7 +867,7 @@
 }
 
 func (c *conn) setStatementTag(statementTag string) (driver.Result, error) {
-	c.options.RequestTag = statementTag
+	c.execOptions.QueryOptions.RequestTag = statementTag
 	return driver.ResultNoRows, nil
 }
 
@@ -941,8 +922,10 @@
 }
 
 func (c *conn) startBatchDML() (driver.Result, error) {
+	execOptions := c.options()
+
 	if c.inTransaction() {
-		return c.tx.StartBatchDML(c.createQueryOptions())
+		return c.tx.StartBatchDML(execOptions.QueryOptions)
 	}
 
 	if c.batch != nil {
@@ -951,7 +934,7 @@
 	if c.inReadOnlyTransaction() {
 		return nil, spanner.ToSpannerError(status.Errorf(codes.FailedPrecondition, "This connection has an active read-only transaction. Read-only transactions cannot execute DML batches."))
 	}
-	c.batch = &batch{tp: dml, options: c.createQueryOptions()}
+	c.batch = &batch{tp: dml, options: execOptions}
 	return driver.ResultNoRows, nil
 }
 
@@ -1023,7 +1006,7 @@
 	return driver.ResultNoRows, nil
 }
 
-func (c *conn) execBatchDML(ctx context.Context, statements []spanner.Statement, options spanner.QueryOptions) (driver.Result, error) {
+func (c *conn) execBatchDML(ctx context.Context, statements []spanner.Statement, options ExecOptions) (driver.Result, error) {
 	if len(statements) == 0 {
 		return &result{}, nil
 	}
@@ -1035,12 +1018,12 @@
 		if !ok {
 			return nil, status.Errorf(codes.FailedPrecondition, "connection is in a transaction that is not a read/write transaction")
 		}
-		affected, err = tx.rwTx.BatchUpdateWithOptions(ctx, statements, options)
+		affected, err = tx.rwTx.BatchUpdateWithOptions(ctx, statements, options.QueryOptions)
 	} else {
 		_, err = c.client.ReadWriteTransactionWithOptions(ctx, func(ctx context.Context, transaction *spanner.ReadWriteTransaction) error {
-			affected, err = transaction.BatchUpdateWithOptions(ctx, statements, options)
+			affected, err = transaction.BatchUpdateWithOptions(ctx, statements, options.QueryOptions)
 			return err
-		}, c.createTransactionOptions())
+		}, options.TransactionOptions)
 	}
 	return &result{rowsAffected: sum(affected)}, err
 }
@@ -1206,20 +1189,12 @@
 	if value == nil {
 		return nil
 	}
-<<<<<<< HEAD
-	options, ok := value.Value.(spanner.QueryOptions)
-	if ok {
-		c.options = options
-		return driver.ErrRemoveArgument
-	}
-=======
 
 	if execOptions, ok := value.Value.(ExecOptions); ok {
 		c.execOptions = execOptions
 		return driver.ErrRemoveArgument
 	}
 
->>>>>>> ae36d4ce
 	if checkIsValidType(value.Value) {
 		return nil
 	}
@@ -1248,16 +1223,15 @@
 }
 
 func (c *conn) PrepareContext(ctx context.Context, query string) (driver.Stmt, error) {
+	execOptions := c.options()
 	parsedSQL, args, err := parseParameters(query)
 	if err != nil {
 		return nil, err
 	}
-	return &stmt{conn: c, query: parsedSQL, numArgs: len(args)}, nil
+	return &stmt{conn: c, query: parsedSQL, numArgs: len(args), execOptions: execOptions}, nil
 }
 
 func (c *conn) QueryContext(ctx context.Context, query string, args []driver.NamedValue) (driver.Rows, error) {
-	execOptions := c.options()
-
 	// Execute client side statement if it is one.
 	clientStmt, err := parseClientSideStatement(c, query)
 	if err != nil {
@@ -1266,24 +1240,22 @@
 	if clientStmt != nil {
 		return clientStmt.QueryContext(ctx, args)
 	}
+
+	execOptions := c.options()
 	// Clear the commit timestamp of this connection before we execute the query.
 	c.commitTs = nil
 
 	stmt, err := prepareSpannerStmt(query, args)
-	options := c.createQueryOptions()
 	if err != nil {
 		return nil, err
 	}
 	var iter rowIterator
 	if c.tx == nil {
-<<<<<<< HEAD
-		iter = &readOnlyRowIterator{c.execSingleQuery(ctx, c.client, stmt, c.readOnlyStaleness, options)}
-=======
 		statementType := detectStatementType(query)
 		if statementType == statementTypeDml {
 			// Use a read/write transaction to execute the statement.
 			var commitTs time.Time
-			iter, commitTs, err = c.execSingleQueryTransactional(ctx, c.client, stmt, c.createTransactionOptions())
+			iter, commitTs, err = c.execSingleQueryTransactional(ctx, c.client, stmt, execOptions)
 			if err != nil {
 				return nil, err
 			}
@@ -1292,19 +1264,15 @@
 			// The statement was either detected as being a query, or potentially not recognized at all.
 			// In that case, just default to using a single-use read-only transaction and let Spanner
 			// return an error if the statement is not suited for that type of transaction.
-			iter = &readOnlyRowIterator{c.execSingleQuery(ctx, c.client, stmt, c.readOnlyStaleness)}
-		}
->>>>>>> ae36d4ce
+			iter = &readOnlyRowIterator{c.execSingleQuery(ctx, c.client, stmt, c.readOnlyStaleness, execOptions)}
+		}
 	} else {
-		iter = c.tx.Query(ctx, stmt, options)
+		iter = c.tx.Query(ctx, stmt, execOptions.QueryOptions)
 	}
 	return &rows{it: iter, decodeOption: execOptions.DecodeOption}, nil
 }
 
 func (c *conn) ExecContext(ctx context.Context, query string, args []driver.NamedValue) (driver.Result, error) {
-	// Make sure options are reset after calling this method.
-	_ = c.options()
-
 	// Execute client side statement if it is one.
 	stmt, err := parseClientSideStatement(c, query)
 	if err != nil {
@@ -1313,6 +1281,8 @@
 	if stmt != nil {
 		return stmt.ExecContext(ctx, args)
 	}
+	execOptions := c.options()
+
 	// Clear the commit timestamp of this connection before we execute the statement.
 	c.commitTs = nil
 
@@ -1340,18 +1310,18 @@
 			c.batch.statements = append(c.batch.statements, ss)
 		} else {
 			if c.autocommitDMLMode == Transactional {
-				rowsAffected, commitTs, err = c.execSingleDMLTransactional(ctx, c.client, ss, c.createTransactionOptions(), c.createQueryOptions())
+				rowsAffected, commitTs, err = c.execSingleDMLTransactional(ctx, c.client, ss, execOptions)
 				if err == nil {
 					c.commitTs = &commitTs
 				}
 			} else if c.autocommitDMLMode == PartitionedNonAtomic {
-				rowsAffected, err = c.execSingleDMLPartitioned(ctx, c.client, ss, c.createPartitionedDmlQueryOptions())
+				rowsAffected, err = c.execSingleDMLPartitioned(ctx, c.client, ss, execOptions)
 			} else {
 				return nil, status.Errorf(codes.FailedPrecondition, "connection in invalid state for DML statements: %s", c.autocommitDMLMode.String())
 			}
 		}
 	} else {
-		rowsAffected, err = c.tx.ExecContext(ctx, ss, c.createQueryOptions())
+		rowsAffected, err = c.tx.ExecContext(ctx, ss, execOptions.QueryOptions)
 	}
 	if err != nil {
 		return nil, err
@@ -1386,8 +1356,8 @@
 	return c.tx.resetForRetry(ctx)
 }
 
-func (c *conn) withTransactionOptions(options *spanner.TransactionOptions) {
-	c.txOptions = options
+func (c *conn) withTransactionOptions(options spanner.TransactionOptions) {
+	c.execOptions.TransactionOptions = options
 }
 
 type spannerIsolationLevel sql.IsolationLevel
@@ -1419,6 +1389,8 @@
 	if c.inBatch() {
 		return nil, status.Error(codes.FailedPrecondition, "This connection has an active batch. Run or abort the batch before starting a new transaction.")
 	}
+
+	execOptions := c.options()
 	disableRetryAborts := false
 	sil := opts.Isolation >> 8
 	opts.Isolation = opts.Isolation - sil
@@ -1440,8 +1412,7 @@
 		return c.tx, nil
 	}
 
-	options := c.createTransactionOptions()
-	tx, err := spanner.NewReadWriteStmtBasedTransactionWithOptions(ctx, c.client, options)
+	tx, err := spanner.NewReadWriteStmtBasedTransactionWithOptions(ctx, c.client, execOptions.TransactionOptions)
 	if err != nil {
 		return nil, err
 	}
@@ -1482,13 +1453,10 @@
 	return false
 }
 
-func queryInSingleUse(ctx context.Context, c *spanner.Client, statement spanner.Statement, tb spanner.TimestampBound, options spanner.QueryOptions) *spanner.RowIterator {
-	return c.Single().WithTimestampBound(tb).QueryWithOptions(ctx, statement, options)
-}
-
-<<<<<<< HEAD
-func execInNewRWTransaction(ctx context.Context, c *spanner.Client, statement spanner.Statement, transactionOptions spanner.TransactionOptions, queryOptions spanner.QueryOptions) (int64, time.Time, error) {
-=======
+func queryInSingleUse(ctx context.Context, c *spanner.Client, statement spanner.Statement, tb spanner.TimestampBound, options ExecOptions) *spanner.RowIterator {
+	return c.Single().WithTimestampBound(tb).QueryWithOptions(ctx, statement, options.QueryOptions)
+}
+
 type wrappedRowIterator struct {
 	*spanner.RowIterator
 
@@ -1515,10 +1483,10 @@
 	return ri.RowIterator.Metadata
 }
 
-func queryInNewRWTransaction(ctx context.Context, c *spanner.Client, statement spanner.Statement, options spanner.TransactionOptions) (rowIterator, time.Time, error) {
+func queryInNewRWTransaction(ctx context.Context, c *spanner.Client, statement spanner.Statement, options ExecOptions) (rowIterator, time.Time, error) {
 	var result *wrappedRowIterator
 	fn := func(ctx context.Context, tx *spanner.ReadWriteTransaction) error {
-		it := tx.Query(ctx, statement)
+		it := tx.QueryWithOptions(ctx, statement, options.QueryOptions)
 		row, err := it.Next()
 		if err == iterator.Done {
 			result = &wrappedRowIterator{
@@ -1536,61 +1504,31 @@
 		}
 		return nil
 	}
-	resp, err := c.ReadWriteTransactionWithOptions(ctx, fn, options)
+	resp, err := c.ReadWriteTransactionWithOptions(ctx, fn, options.TransactionOptions)
 	if err != nil {
 		return nil, time.Time{}, err
 	}
 	return result, resp.CommitTs, nil
 }
 
-func execInNewRWTransaction(ctx context.Context, c *spanner.Client, statement spanner.Statement, options spanner.TransactionOptions) (int64, time.Time, error) {
->>>>>>> ae36d4ce
+func execInNewRWTransaction(ctx context.Context, c *spanner.Client, statement spanner.Statement, options ExecOptions) (int64, time.Time, error) {
 	var rowsAffected int64
 	fn := func(ctx context.Context, tx *spanner.ReadWriteTransaction) error {
-		count, err := tx.UpdateWithOptions(ctx, statement, queryOptions)
+		count, err := tx.UpdateWithOptions(ctx, statement, options.QueryOptions)
 		rowsAffected = count
 		return err
 	}
-	resp, err := c.ReadWriteTransactionWithOptions(ctx, fn, transactionOptions)
+	resp, err := c.ReadWriteTransactionWithOptions(ctx, fn, options.TransactionOptions)
 	if err != nil {
 		return 0, time.Time{}, err
 	}
 	return rowsAffected, resp.CommitTs, nil
 }
 
-func execAsPartitionedDML(ctx context.Context, c *spanner.Client, statement spanner.Statement, options spanner.QueryOptions) (int64, error) {
-	return c.PartitionedUpdateWithOptions(ctx, statement, options)
-}
-
-func (c *conn) createQueryOptions() spanner.QueryOptions {
-	defer func() {
-		c.options = spanner.QueryOptions{}
-	}()
-	return c.options
-}
-
-func (c *conn) createTransactionOptions() spanner.TransactionOptions {
-	defer func() {
-		c.excludeTxnFromChangeStreams = false
-		c.transactionTag = ""
-		c.txOptions = nil
-	}()
-	if c.txOptions != nil {
-		return *c.txOptions
-	}
-	return spanner.TransactionOptions{
-		ExcludeTxnFromChangeStreams: c.excludeTxnFromChangeStreams,
-		TransactionTag:              c.transactionTag,
-	}
-}
-
-func (c *conn) createPartitionedDmlQueryOptions() spanner.QueryOptions {
-	defer func() {
-		c.excludeTxnFromChangeStreams = false
-		c.options = spanner.QueryOptions{}
-	}()
-	c.options.ExcludeTxnFromChangeStreams = c.excludeTxnFromChangeStreams
-	return c.options
+func execAsPartitionedDML(ctx context.Context, c *spanner.Client, statement spanner.Statement, options ExecOptions) (int64, error) {
+	queryOptions := options.QueryOptions
+	queryOptions.ExcludeTxnFromChangeStreams = options.TransactionOptions.ExcludeTxnFromChangeStreams
+	return c.PartitionedUpdateWithOptions(ctx, statement, queryOptions)
 }
 
 /* The following is the same implementation as in google-cloud-go/spanner */
