// Copyright 2021 Google LLC
//
// Licensed under the Apache License, Version 2.0 (the "License");
// you may not use this file except in compliance with the License.
// You may obtain a copy of the License at
//
//     https://www.apache.org/licenses/LICENSE-2.0
//
// Unless required by applicable law or agreed to in writing, software
// distributed under the License is distributed on an "AS IS" BASIS,
// WITHOUT WARRANTIES OR CONDITIONS OF ANY KIND, either express or implied.
// See the License for the specific language governing permissions and
// limitations under the License.

package spannerdriver

import (
	"context"
	"database/sql"
	"database/sql/driver"
	"fmt"
	"math/big"
	"regexp"
	"strconv"
	"strings"
	"time"

	"cloud.google.com/go/civil"
	"cloud.google.com/go/spanner"
	adminapi "cloud.google.com/go/spanner/admin/database/apiv1"
	"google.golang.org/api/option"
	adminpb "google.golang.org/genproto/googleapis/spanner/admin/database/v1"
	"google.golang.org/grpc"
	"google.golang.org/grpc/codes"
	"google.golang.org/grpc/status"
)

const userAgent = "go-sql-spanner/0.1"

// dsnRegExpString describes the valid values for a dsn (connection name) for
// Google Cloud Spanner. The string consists of the following parts:
// 1. (Optional) Host: The host name and port number to connect to.
// 2. Database name: The database name to connect to in the format `projects/my-project/instances/my-instance/databases/my-database`
// 3. (Optional) Parameters: One or more parameters in the format `name=value`. Multiple entries are separated by `;`.
// Example: `localhost:9010/projects/test-project/instances/test-instance/databases/test-database;usePlainText=true`
var dsnRegExp = regexp.MustCompile("((?P<HOSTGROUP>[\\w.-]+(?:\\.[\\w\\.-]+)*[\\w\\-\\._~:/?#\\[\\]@!\\$&'\\(\\)\\*\\+,;=.]+)/)?projects/(?P<PROJECTGROUP>(([a-z]|[-.:]|[0-9])+|(DEFAULT_PROJECT_ID)))(/instances/(?P<INSTANCEGROUP>([a-z]|[-]|[0-9])+)(/databases/(?P<DATABASEGROUP>([a-z]|[-]|[_]|[0-9])+))?)?(([\\?|;])(?P<PARAMSGROUP>.*))?")

var _ driver.DriverContext = &Driver{}

func init() {
	sql.Register("spanner", &Driver{})
}

// Driver represents a Google Cloud Spanner database/sql driver.
type Driver struct {
}

// Open opens a connection to a Google Cloud Spanner database.
// Use fully qualified string:
//
// Example: projects/$PROJECT/instances/$INSTANCE/databases/$DATABASE
func (d *Driver) Open(name string) (driver.Conn, error) {
	c, err := newConnector(d, name)
	if err != nil {
		return nil, err
	}
	return openDriverConn(context.Background(), c)
}

func (d *Driver) OpenConnector(name string) (driver.Connector, error) {
	return newConnector(d, name)
}

type connectorConfig struct {
	host     string
	project  string
	instance string
	database string
	params   map[string]string
}

func extractConnectorConfig(dsn string) (connectorConfig, error) {
	match := dsnRegExp.FindStringSubmatch(dsn)
	matches := make(map[string]string)
	for i, name := range dsnRegExp.SubexpNames() {
		if i != 0 && name != "" {
			matches[name] = match[i]
		}
	}
	paramsString := matches["PARAMSGROUP"]
	params, err := extractConnectorParams(paramsString)
	if err != nil {
		return connectorConfig{}, err
	}

	return connectorConfig{
		host:     matches["HOSTGROUP"],
		project:  matches["PROJECTGROUP"],
		instance: matches["INSTANCEGROUP"],
		database: matches["DATABASEGROUP"],
		params:   params,
	}, nil
}

func extractConnectorParams(paramsString string) (map[string]string, error) {
	params := make(map[string]string)
	if paramsString == "" {
		return params, nil
	}
	keyValuePairs := strings.Split(paramsString, ";")
	for _, keyValueString := range keyValuePairs {
		if keyValueString == "" {
			// Ignore empty parameter entries in the string, for example if
			// the connection string contains a trailing ';'.
			continue
		}
		keyValue := strings.SplitN(keyValueString, "=", 2)
		if keyValue == nil || len(keyValue) != 2 {
			return nil, spanner.ToSpannerError(status.Errorf(codes.InvalidArgument, "invalid connection property: %s", keyValueString))
		}
		params[strings.ToLower(keyValue[0])] = keyValue[1]
	}
	return params, nil
}

type connector struct {
	driver          *Driver
	connectorConfig connectorConfig

	// spannerClientConfig represents the optional advanced configuration to be used
	// by the Google Cloud Spanner client.
	spannerClientConfig spanner.ClientConfig

	// options represent the optional Google Cloud client options
	// to be passed to the underlying client.
	options []option.ClientOption

	// retryAbortsInternally determines whether Aborted errors will automatically be
	// retried internally (when possible), or whether all aborted errors will be
	// propagated to the caller. This option is enabled by default.
	retryAbortsInternally bool
}

func newConnector(d *Driver, dsn string) (*connector, error) {
	connectorConfig, err := extractConnectorConfig(dsn)
	if err != nil {
		return nil, err
	}
	opts := make([]option.ClientOption, 0)
	if connectorConfig.host != "" {
		opts = append(opts, option.WithEndpoint(connectorConfig.host))
	}
	if strval, ok := connectorConfig.params["useplaintext"]; ok {
		if val, err := strconv.ParseBool(strval); err == nil && val {
			opts = append(opts, option.WithGRPCDialOption(grpc.WithInsecure()), option.WithoutAuthentication())
		}
	}
	retryAbortsInternally := true
	if strval, ok := connectorConfig.params["retryabortsinternally"]; ok {
		if val, err := strconv.ParseBool(strval); err == nil && !val {
			retryAbortsInternally = false
		}
	}
	config := spanner.ClientConfig{
		SessionPoolConfig: spanner.DefaultSessionPoolConfig,
	}
	return &connector{
		driver:                d,
		connectorConfig:       connectorConfig,
		spannerClientConfig:   config,
		options:               opts,
		retryAbortsInternally: retryAbortsInternally,
	}, nil
}

func (c *connector) Connect(ctx context.Context) (driver.Conn, error) {
	return openDriverConn(ctx, c)
}

func openDriverConn(ctx context.Context, c *connector) (driver.Conn, error) {
	opts := append(c.options, option.WithUserAgent(userAgent))
	databaseName := fmt.Sprintf(
		"projects/%s/instances/%s/databases/%s",
		c.connectorConfig.project,
		c.connectorConfig.instance,
		c.connectorConfig.database)
	client, err := spanner.NewClientWithConfig(ctx, databaseName, c.spannerClientConfig, opts...)
	if err != nil {
		return nil, err
	}

	adminClient, err := adminapi.NewDatabaseAdminClient(ctx, opts...)
	if err != nil {
		return nil, err
	}
	return &conn{
		client:                     client,
		adminClient:                adminClient,
		database:                   databaseName,
		retryAborts:                c.retryAbortsInternally,
		execSingleQuery:            queryInSingleUse,
		execSingleDmlTransactional: execInNewRWTransaction,
		execSingleDmlPartitioned:   execAsPartitionedDml,
	}, nil
}

func (c *connector) Driver() driver.Driver {
	return &Driver{}
}

<<<<<<< HEAD
// SpannerConn is the public interface for the raw Spanner connection for the
// sql driver. This interface can be used with the db.Conn().Raw() method.
type SpannerConn interface {
	// StartBatchDdl starts a DDL batch on the connection. After calling this
	// method all subsequent DDL statements will be cached locally. Calling
	// RunBatch will send all cached DDL statements to Spanner as one batch.
	// Use DDL batching to speed up the execution of multiple DDL statements.
	// Note that a DDL batch is not atomic. It is possible that some DDL
	// statements are executed successfully and some not.
	// See https://cloud.google.com/spanner/docs/schema-updates#order_of_execution_of_statements_in_batches
	// for more information on how Cloud Spanner handles DDL batches.
	StartBatchDdl() error
	// StartBatchDml starts a DML batch on the connection. After calling this
	// method all subsequent DML statements will be cached locally. Calling
	// RunBatch will send all cached DML statements to Spanner as one batch.
	// Use DML batching to speed up the execution of multiple DML statements.
	// DML batches can be executed both outside of a transaction and during
	// a read/write transaction. If a DML batch is executed outside an active
	// transaction, the batch will be applied atomically to the database if
	// successful and rolled back if one or more of the statements fail.
	// If a DML batch is executed as part of a transaction, the error will
	// be returned to the application, and the application can decide whether
	// to commit or rollback the transaction.
	StartBatchDml() error
	// RunBatch sends all batched DDL or DML statements to Spanner. This is a
	// no-op if no statements have been batched or if there is no active batch.
	RunBatch(ctx context.Context) error
	// AbortBatch aborts the current DDL or DML batch and discards all batched
	// statements.
	AbortBatch() error
	// InDdlBatch returns true if the connection is currently in a DDL batch.
	InDdlBatch() bool
	// InDmlBatch returns true if the connection is currently in a DML batch.
	InDmlBatch() bool

	// RetryAbortsInternally returns true if the connection automatically
	// retries all aborted transactions.
	RetryAbortsInternally() bool
	// SetRetryAbortsInternally enables/disables the automatic retry of aborted
	// transactions. If disabled, any aborted error from a transaction will be
	// propagated to the application.
	SetRetryAbortsInternally(retry bool) error

	// AutocommitDmlMode returns the current mode that is used for DML
	// statements outside a transaction. The default is Transactional.
	AutocommitDmlMode() AutocommitDmlMode
	// SetAutocommitDmlMode sets the mode to use for DML statements that are
	// executed outside transactions. The default is Transactional. Change to
	// PartitionedNonAtomic to use Partitioned DML instead of Transactional DML.
	// See https://cloud.google.com/spanner/docs/dml-partitioned for more
	// information on Partitioned DML.
	SetAutocommitDmlMode(mode AutocommitDmlMode) error
=======
type SpannerConn interface {
	// Apply writes an array of mutations to the database. This method may only be called while the connection
	// is outside a transaction. Use BufferWrite to write mutations in a transaction.
	// See also spanner.Client#Apply
	Apply(ctx context.Context, ms []*spanner.Mutation, opts ...spanner.ApplyOption) (commitTimestamp time.Time, err error)

	// BufferWrite writes an array of mutations to the current transaction. This method may only be called while the
	// connection is in a read/write transaction. Use Apply to write mutations outside a transaction.
	// See also spanner.ReadWriteTransaction#BufferWrite
	BufferWrite(ms []*spanner.Mutation) error
>>>>>>> 2d698b75
}

type conn struct {
	closed      bool
	client      *spanner.Client
	adminClient *adminapi.DatabaseAdminClient
	tx          contextTransaction
	database    string
	retryAborts bool

	execSingleQuery            func(ctx context.Context, c *spanner.Client, statement spanner.Statement) *spanner.RowIterator
	execSingleDmlTransactional func(ctx context.Context, c *spanner.Client, statement spanner.Statement) (int64, error)
	execSingleDmlPartitioned   func(ctx context.Context, c *spanner.Client, statement spanner.Statement) (int64, error)

	// batch is the currently active DDL or DML batch on this connection.
	batch *batch

	// autocommitDmlMode determines the type of DML to use when a single DML
	// statement is executed on a connection. The default is Transactional, but
	// it can also be set to PartitionedNonAtomic to execute the statement as
	// Partitioned DML.
	autocommitDmlMode AutocommitDmlMode
}

type batchType int

const (
	ddl batchType = iota
	dml
)

type batch struct {
	tp         batchType
	statements []spanner.Statement
}

// AutocommitDmlMode indicates whether a single DML statement should be executed
// in a normal atomic transaction or as a Partitioned DML statement.
// See https://cloud.google.com/spanner/docs/dml-partitioned for more information.
type AutocommitDmlMode int

func (mode AutocommitDmlMode) String() string {
	switch mode {
	case Transactional:
		return "Transactional"
	case PartitionedNonAtomic:
		return "Partitioned_Non_Atomic"
	}
	return ""
}

const (
	Transactional AutocommitDmlMode = iota
	PartitionedNonAtomic
)

func (c *conn) RetryAbortsInternally() bool {
	return c.retryAborts
}

func (c *conn) SetRetryAbortsInternally(retry bool) error {
	_, err := c.setRetryAbortsInternally(retry)
	return err
}

func (c *conn) setRetryAbortsInternally(retry bool) (driver.Result, error) {
	if c.inTransaction() {
		return nil, spanner.ToSpannerError(status.Error(codes.FailedPrecondition, "cannot change retry mode while a transaction is active"))
	}
	c.retryAborts = retry
	return driver.ResultNoRows, nil
}

func (c *conn) AutocommitDmlMode() AutocommitDmlMode {
	return c.autocommitDmlMode
}

func (c *conn) SetAutocommitDmlMode(mode AutocommitDmlMode) error {
	_, err := c.setAutocommitDmlMode(mode)
	return err
}

func (c *conn) setAutocommitDmlMode(mode AutocommitDmlMode) (driver.Result, error) {
	c.autocommitDmlMode = mode
	return driver.ResultNoRows, nil
}

func (c *conn) StartBatchDdl() error {
	_, err := c.startBatchDdl()
	return err
}

func (c *conn) StartBatchDml() error {
	_, err := c.startBatchDml()
	return err
}

func (c *conn) RunBatch(ctx context.Context) error {
	_, err := c.runBatch(ctx)
	return err
}

func (c *conn) AbortBatch() error {
	_, err := c.abortBatch()
	return err
}

func (c *conn) InDdlBatch() bool {
	return c.batch != nil && c.batch.tp == ddl
}

func (c *conn) InDmlBatch() bool {
	return (c.batch != nil && c.batch.tp == dml) || (c.inReadWriteTransaction() && c.tx.(*readWriteTransaction).batch != nil)
}

func (c *conn) inBatch() bool {
	return c.InDdlBatch() || c.InDmlBatch()
}

func (c *conn) startBatchDdl() (driver.Result, error) {
	if c.batch != nil {
		return nil, spanner.ToSpannerError(status.Errorf(codes.FailedPrecondition, "This connection already has an active batch."))
	}
	if c.inTransaction() {
		return nil, spanner.ToSpannerError(status.Errorf(codes.FailedPrecondition, "This connection has an active transaction. DDL batches in transactions are not supported."))
	}
	c.batch = &batch{tp: ddl}
	return driver.ResultNoRows, nil
}

func (c *conn) startBatchDml() (driver.Result, error) {
	if c.inTransaction() {
		return c.tx.StartBatchDml()
	}

	if c.batch != nil {
		return nil, spanner.ToSpannerError(status.Errorf(codes.FailedPrecondition, "This connection already has an active batch."))
	}
	if c.inReadOnlyTransaction() {
		return nil, spanner.ToSpannerError(status.Errorf(codes.FailedPrecondition, "This connection has an active read-only transaction. Read-only transactions cannot execute DML batches."))
	}
	c.batch = &batch{tp: dml}
	return driver.ResultNoRows, nil
}

func (c *conn) runBatch(ctx context.Context) (driver.Result, error) {
	if c.inTransaction() {
		return c.tx.RunBatch(ctx)
	}

	if c.batch == nil {
		return nil, spanner.ToSpannerError(status.Errorf(codes.FailedPrecondition, "This connection does not have an active batch"))
	}
	switch c.batch.tp {
	case ddl:
		return c.runDdlBatch(ctx)
	case dml:
		return c.runDmlBatch(ctx)
	default:
		return nil, spanner.ToSpannerError(status.Errorf(codes.InvalidArgument, "Unknown batch type: %d", c.batch.tp))
	}
}

func (c *conn) runDdlBatch(ctx context.Context) (driver.Result, error) {
	statements := c.batch.statements
	c.batch = nil
	return c.execDdl(ctx, statements...)
}

func (c *conn) runDmlBatch(ctx context.Context) (driver.Result, error) {
	statements := c.batch.statements
	c.batch = nil
	return c.execBatchDml(ctx, statements)
}

func (c *conn) abortBatch() (driver.Result, error) {
	if c.inTransaction() {
		return c.tx.AbortBatch()
	}

	c.batch = nil
	return driver.ResultNoRows, nil
}

func (c *conn) execDdl(ctx context.Context, statements ...spanner.Statement) (driver.Result, error) {
	if c.batch != nil && c.batch.tp == dml {
		return nil, spanner.ToSpannerError(status.Error(codes.FailedPrecondition, "This connection has an active DML batch"))
	}
	if c.batch != nil && c.batch.tp == ddl {
		c.batch.statements = append(c.batch.statements, statements...)
		return driver.ResultNoRows, nil
	}

	if len(statements) > 0 {
		ddlStatements := make([]string, len(statements))
		for i, s := range statements {
			ddlStatements[i] = s.SQL
		}
		op, err := c.adminClient.UpdateDatabaseDdl(ctx, &adminpb.UpdateDatabaseDdlRequest{
			Database:   c.database,
			Statements: ddlStatements,
		})
		if err != nil {
			return nil, err
		}
		if err := op.Wait(ctx); err != nil {
			return nil, err
		}
	}
	return driver.ResultNoRows, nil
}

func (c *conn) execBatchDml(ctx context.Context, statements []spanner.Statement) (driver.Result, error) {
	if len(statements) == 0 {
		return &result{}, nil
	}

	var affected []int64
	var err error
	if c.inTransaction() {
		tx, ok := c.tx.(*readWriteTransaction)
		if !ok {
			return nil, status.Errorf(codes.FailedPrecondition, "connection is in a transaction that is not a read/write transaction")
		}
		affected, err = tx.rwTx.BatchUpdate(ctx, statements)
	} else {
		_, err = c.client.ReadWriteTransaction(ctx, func(ctx context.Context, transaction *spanner.ReadWriteTransaction) error {
			affected, err = transaction.BatchUpdate(ctx, statements)
			return err
		})
	}
	return &result{rowsAffected: sum(affected)}, err
}

func sum(affected []int64) int64 {
	sum := int64(0)
	for _, c := range affected {
		sum += c
	}
	return sum
}

func (c *conn) Apply(ctx context.Context, ms []*spanner.Mutation, opts ...spanner.ApplyOption) (commitTimestamp time.Time, err error) {
	if c.inTransaction() {
		return time.Time{}, spanner.ToSpannerError(
			status.Error(
				codes.FailedPrecondition,
				"Apply may not be called while the connection is in a transaction. Use BufferWrite to write mutations in a transaction."))
	}
	return c.client.Apply(ctx, ms, opts...)
}

func (c *conn) BufferWrite(ms []*spanner.Mutation) error {
	if !c.inTransaction() {
		return spanner.ToSpannerError(
			status.Error(
				codes.FailedPrecondition,
				"BufferWrite may not be called while the connection is not in a transaction. Use Apply to write mutations outside a transaction."))
	}
	return c.tx.BufferWrite(ms)
}

// Ping implements the driver.Pinger interface.
// returns ErrBadConn if the connection is no longer valid.
func (c *conn) Ping(ctx context.Context) error {
	if c.closed {
		return driver.ErrBadConn
	}
	rows, err := c.QueryContext(ctx, "SELECT 1", []driver.NamedValue{})
	if err != nil {
		return driver.ErrBadConn
	}
	defer rows.Close()
	values := make([]driver.Value, 1)
	if err := rows.Next(values); err != nil {
		return driver.ErrBadConn
	}
	if values[0] != int64(1) {
		return driver.ErrBadConn
	}
	return nil
}

// ResetSession implements the driver.SessionResetter interface.
// returns ErrBadConn if the connection is no longer valid.
func (c *conn) ResetSession(_ context.Context) error {
	if c.closed {
		return driver.ErrBadConn
	}
	if c.inTransaction() {
		if err := c.tx.Rollback(); err != nil {
			return driver.ErrBadConn
		}
	}
	c.batch = nil
	c.retryAborts = true
	c.autocommitDmlMode = Transactional
	return nil
}

// IsValid implements the driver.Validator interface.
func (c *conn) IsValid() bool {
	return !c.closed
}

func (c *conn) CheckNamedValue(value *driver.NamedValue) error {
	if value == nil {
		return nil
	}
	switch t := value.Value.(type) {
	default:
		// Default is to fail, unless it is one of the following supported types.
		return spanner.ToSpannerError(status.Errorf(codes.InvalidArgument, "unsupported value type: %v", t))
	case nil:
	case sql.NullInt64:
	case sql.NullTime:
	case sql.NullString:
	case sql.NullFloat64:
	case sql.NullBool:
	case sql.NullInt32:
	case string:
	case spanner.NullString:
	case []string:
	case []spanner.NullString:
	case *string:
	case []*string:
	case []byte:
	case [][]byte:
	case int:
	case []int:
	case int64:
	case []int64:
	case spanner.NullInt64:
	case []spanner.NullInt64:
	case *int64:
	case []*int64:
	case bool:
	case []bool:
	case spanner.NullBool:
	case []spanner.NullBool:
	case *bool:
	case []*bool:
	case float64:
	case []float64:
	case spanner.NullFloat64:
	case []spanner.NullFloat64:
	case *float64:
	case []*float64:
	case big.Rat:
	case []big.Rat:
	case spanner.NullNumeric:
	case []spanner.NullNumeric:
	case *big.Rat:
	case []*big.Rat:
	case time.Time:
	case []time.Time:
	case spanner.NullTime:
	case []spanner.NullTime:
	case *time.Time:
	case []*time.Time:
	case civil.Date:
	case []civil.Date:
	case spanner.NullDate:
	case []spanner.NullDate:
	case *civil.Date:
	case []*civil.Date:
	case spanner.NullJSON:
	case []spanner.NullJSON:
	case spanner.GenericColumnValue:
	}
	return nil
}

func (c *conn) Prepare(query string) (driver.Stmt, error) {
	return c.PrepareContext(context.Background(), query)
}

func (c *conn) PrepareContext(ctx context.Context, query string) (driver.Stmt, error) {
	args, err := parseNamedParameters(query)
	if err != nil {
		return nil, err
	}
	return &stmt{conn: c, query: query, numArgs: len(args)}, nil
}

func (c *conn) QueryContext(ctx context.Context, query string, args []driver.NamedValue) (driver.Rows, error) {
	// Execute client side statement if it is one.
	clientStmt, err := parseClientSideStatement(c, query)
	if err != nil {
		return nil, err
	}
	if clientStmt != nil {
		return clientStmt.QueryContext(ctx, args)
	}

	stmt, err := prepareSpannerStmt(query, args)
	if err != nil {
		return nil, err
	}
	var iter rowIterator
	if c.tx == nil {
		iter = &readOnlyRowIterator{c.execSingleQuery(ctx, c.client, stmt)}
	} else {
		iter = c.tx.Query(ctx, stmt)
	}
	return &rows{it: iter}, nil
}

func (c *conn) ExecContext(ctx context.Context, query string, args []driver.NamedValue) (driver.Result, error) {
	// Execute client side statement if it is one.
	stmt, err := parseClientSideStatement(c, query)
	if err != nil {
		return nil, err
	}
	if stmt != nil {
		return stmt.ExecContext(ctx, args)
	}

	// Use admin API if DDL statement is provided.
	isDdl, err := isDdl(query)
	if err != nil {
		return nil, err
	}
	if isDdl {
		// Spanner does not support DDL in transactions, and although it is technically possible to execute DDL
		// statements while a transaction is active, we return an error to avoid any confusion whether the DDL
		// statement is executed as part of the active transaction or not.
		if c.inTransaction() {
			return nil, spanner.ToSpannerError(status.Errorf(codes.FailedPrecondition, "cannot execute DDL as part of a transaction"))
		}
		return c.execDdl(ctx, spanner.NewStatement(query))
	}

	ss, err := prepareSpannerStmt(query, args)
	if err != nil {
		return nil, err
	}

	var rowsAffected int64
	if c.tx == nil {
		if c.InDmlBatch() {
			c.batch.statements = append(c.batch.statements, ss)
		} else {
			if c.autocommitDmlMode == Transactional {
				rowsAffected, err = c.execSingleDmlTransactional(ctx, c.client, ss)
			} else if c.autocommitDmlMode == PartitionedNonAtomic {
				rowsAffected, err = c.execSingleDmlPartitioned(ctx, c.client, ss)
			} else {
				return nil, status.Errorf(codes.FailedPrecondition, "connection in invalid state for DML statements: %s", c.autocommitDmlMode.String())
			}
		}
	} else {
		rowsAffected, err = c.tx.ExecContext(ctx, ss)
	}
	if err != nil {
		return nil, err
	}
	return &result{rowsAffected: rowsAffected}, nil
}

func (c *conn) Close() error {
	c.client.Close()
	return nil
}

func (c *conn) Begin() (driver.Tx, error) {
	return c.BeginTx(context.Background(), driver.TxOptions{})
}

func (c *conn) BeginTx(ctx context.Context, opts driver.TxOptions) (driver.Tx, error) {
	if c.inTransaction() {
		return nil, spanner.ToSpannerError(status.Errorf(codes.FailedPrecondition, "already in a transaction"))
	}
	if c.inBatch() {
		return nil, status.Error(codes.FailedPrecondition, "This connection has an active batch. Run or abort the batch before starting a new transaction.")
	}

	if opts.ReadOnly {
		ro := c.client.ReadOnlyTransaction().WithTimestampBound(spanner.StrongRead())
		c.tx = &readOnlyTransaction{
			roTx: ro,
			close: func() {
				c.tx = nil
			},
		}
		return c.tx, nil
	}

	tx, err := spanner.NewReadWriteStmtBasedTransaction(ctx, c.client)
	if err != nil {
		return nil, err
	}
	c.tx = &readWriteTransaction{
		ctx:    ctx,
		client: c.client,
		rwTx:   tx,
		close: func() {
			c.tx = nil
		},
		retryAborts: c.retryAborts,
	}
	return c.tx, nil
}

func (c *conn) inTransaction() bool {
	return c.tx != nil
}

func (c *conn) inReadOnlyTransaction() bool {
	if c.tx != nil {
		_, ok := c.tx.(*readOnlyTransaction)
		return ok
	}
	return false
}

func (c *conn) inReadWriteTransaction() bool {
	if c.tx != nil {
		_, ok := c.tx.(*readWriteTransaction)
		return ok
	}
	return false
}

func queryInSingleUse(ctx context.Context, c *spanner.Client, statement spanner.Statement) *spanner.RowIterator {
	return c.Single().Query(ctx, statement)
}

func execInNewRWTransaction(ctx context.Context, c *spanner.Client, statement spanner.Statement) (int64, error) {
	var rowsAffected int64
	fn := func(ctx context.Context, tx *spanner.ReadWriteTransaction) error {
		count, err := tx.Update(ctx, statement)
		rowsAffected = count
		return err
	}
	_, err := c.ReadWriteTransaction(ctx, fn)
	if err != nil {
		return 0, err
	}
	return rowsAffected, nil
}

func execAsPartitionedDml(ctx context.Context, c *spanner.Client, statement spanner.Statement) (int64, error) {
	return c.PartitionedUpdate(ctx, statement)
}<|MERGE_RESOLUTION|>--- conflicted
+++ resolved
@@ -208,7 +208,6 @@
 	return &Driver{}
 }
 
-<<<<<<< HEAD
 // SpannerConn is the public interface for the raw Spanner connection for the
 // sql driver. This interface can be used with the db.Conn().Raw() method.
 type SpannerConn interface {
@@ -261,8 +260,7 @@
 	// See https://cloud.google.com/spanner/docs/dml-partitioned for more
 	// information on Partitioned DML.
 	SetAutocommitDmlMode(mode AutocommitDmlMode) error
-=======
-type SpannerConn interface {
+
 	// Apply writes an array of mutations to the database. This method may only be called while the connection
 	// is outside a transaction. Use BufferWrite to write mutations in a transaction.
 	// See also spanner.Client#Apply
@@ -272,7 +270,6 @@
 	// connection is in a read/write transaction. Use Apply to write mutations outside a transaction.
 	// See also spanner.ReadWriteTransaction#BufferWrite
 	BufferWrite(ms []*spanner.Mutation) error
->>>>>>> 2d698b75
 }
 
 type conn struct {
