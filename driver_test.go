// Copyright 2021 Google LLC
//
// Licensed under the Apache License, Version 2.0 (the "License");
// you may not use this file except in compliance with the License.
// You may obtain a copy of the License at
//
//     https://www.apache.org/licenses/LICENSE-2.0
//
// Unless required by applicable law or agreed to in writing, software
// distributed under the License is distributed on an "AS IS" BASIS,
// WITHOUT WARRANTIES OR CONDITIONS OF ANY KIND, either express or implied.
// See the License for the specific language governing permissions and
// limitations under the License.

package spannerdriver

import (
	"context"
	"database/sql/driver"
<<<<<<< HEAD
	"reflect"
=======
	"net"
>>>>>>> 5cb6fc63
	"testing"
	"time"

	"cloud.google.com/go/spanner"
	"cloud.google.com/go/spanner/apiv1/spannerpb"
	"github.com/google/go-cmp/cmp"
	"github.com/google/go-cmp/cmp/cmpopts"
	"google.golang.org/grpc/codes"
)

func TestExtractDnsParts(t *testing.T) {
	tests := []struct {
		input               string
		wantConnectorConfig connectorConfig
		wantSpannerConfig   spanner.ClientConfig
		wantErr             bool
	}{
		{
			input: "projects/p/instances/i/databases/d",
			wantConnectorConfig: connectorConfig{
				project:  "p",
				instance: "i",
				database: "d",
				params:   map[string]string{},
			},
			wantSpannerConfig: spanner.ClientConfig{
				SessionPoolConfig: spanner.DefaultSessionPoolConfig,
				UserAgent:         userAgent,
			},
		},
		{
			input: "projects/DEFAULT_PROJECT_ID/instances/test-instance/databases/test-database",
			wantConnectorConfig: connectorConfig{
				project:  "DEFAULT_PROJECT_ID",
				instance: "test-instance",
				database: "test-database",
				params:   map[string]string{},
			},
			wantSpannerConfig: spanner.ClientConfig{
				SessionPoolConfig: spanner.DefaultSessionPoolConfig,
				UserAgent:         userAgent,
			},
		},
		{
			input: "localhost:9010/projects/p/instances/i/databases/d",
			wantConnectorConfig: connectorConfig{
				host:     "localhost:9010",
				project:  "p",
				instance: "i",
				database: "d",
				params:   map[string]string{},
			},
			wantSpannerConfig: spanner.ClientConfig{
				SessionPoolConfig: spanner.DefaultSessionPoolConfig,
				UserAgent:         userAgent,
			},
		},
		{
			input: "spanner.googleapis.com/projects/p/instances/i/databases/d",
			wantConnectorConfig: connectorConfig{
				host:     "spanner.googleapis.com",
				project:  "p",
				instance: "i",
				database: "d",
				params:   map[string]string{},
			},
			wantSpannerConfig: spanner.ClientConfig{
				SessionPoolConfig: spanner.DefaultSessionPoolConfig,
				UserAgent:         userAgent,
			},
		},
		{
			input: "spanner.googleapis.com/projects/p/instances/i/databases/d?usePlainText=true",
			wantConnectorConfig: connectorConfig{
				host:     "spanner.googleapis.com",
				project:  "p",
				instance: "i",
				database: "d",
				params: map[string]string{
					"useplaintext": "true",
				},
			},
			wantSpannerConfig: spanner.ClientConfig{
				SessionPoolConfig:    spanner.DefaultSessionPoolConfig,
				UserAgent:            userAgent,
				DisableNativeMetrics: true,
			},
		},
		{
			input: "spanner.googleapis.com/projects/p/instances/i/databases/d;credentials=/path/to/credentials.json",
			wantConnectorConfig: connectorConfig{
				host:     "spanner.googleapis.com",
				project:  "p",
				instance: "i",
				database: "d",
				params: map[string]string{
					"credentials": "/path/to/credentials.json",
				},
			},
			wantSpannerConfig: spanner.ClientConfig{
				SessionPoolConfig: spanner.DefaultSessionPoolConfig,
				UserAgent:         userAgent,
			},
		},
		{
			input: "spanner.googleapis.com/projects/p/instances/i/databases/d?credentials=/path/to/credentials.json;readonly=true",
			wantConnectorConfig: connectorConfig{
				host:     "spanner.googleapis.com",
				project:  "p",
				instance: "i",
				database: "d",
				params: map[string]string{
					"credentials": "/path/to/credentials.json",
					"readonly":    "true",
				},
			},
			wantSpannerConfig: spanner.ClientConfig{
				SessionPoolConfig: spanner.DefaultSessionPoolConfig,
				UserAgent:         userAgent,
			},
		},
		{
			input: "spanner.googleapis.com/projects/p/instances/i/databases/d?usePlainText=true;",
			wantConnectorConfig: connectorConfig{
				host:     "spanner.googleapis.com",
				project:  "p",
				instance: "i",
				database: "d",
				params: map[string]string{
					"useplaintext": "true",
				},
			},
			wantSpannerConfig: spanner.ClientConfig{
				SessionPoolConfig:    spanner.DefaultSessionPoolConfig,
				UserAgent:            userAgent,
				DisableNativeMetrics: true,
			},
		},
		{
			input: "spanner.googleapis.com/projects/p/instances/i/databases/d?minSessions=200;maxSessions=1000;numChannels=10;disableRouteToLeader=true;enableEndToEndTracing=true;rpcPriority=Medium;optimizerVersion=1;optimizerStatisticsPackage=latest;databaseRole=child",
			wantConnectorConfig: connectorConfig{
				host:     "spanner.googleapis.com",
				project:  "p",
				instance: "i",
				database: "d",
				params: map[string]string{
					"minsessions":                "200",
					"maxsessions":                "1000",
					"numchannels":                "10",
					"disableroutetoleader":       "true",
					"enableendtoendtracing":      "true",
					"rpcpriority":                "Medium",
					"optimizerversion":           "1",
					"optimizerstatisticspackage": "latest",
					"databaserole":               "child",
				},
			},
			wantSpannerConfig: spanner.ClientConfig{
				SessionPoolConfig: spanner.SessionPoolConfig{
					MinOpened:                         200,
					MaxOpened:                         1000,
					WriteSessions:                     0.2,
					HealthCheckInterval:               spanner.DefaultSessionPoolConfig.HealthCheckInterval,
					HealthCheckWorkers:                spanner.DefaultSessionPoolConfig.HealthCheckWorkers,
					MaxBurst:                          spanner.DefaultSessionPoolConfig.MaxBurst,
					MaxIdle:                           spanner.DefaultSessionPoolConfig.MaxIdle,
					TrackSessionHandles:               spanner.DefaultSessionPoolConfig.TrackSessionHandles,
					InactiveTransactionRemovalOptions: spanner.DefaultSessionPoolConfig.InactiveTransactionRemovalOptions,
				},
				NumChannels:           10,
				UserAgent:             userAgent,
				DisableRouteToLeader:  true,
				EnableEndToEndTracing: true,
				QueryOptions:          spanner.QueryOptions{Priority: spannerpb.RequestOptions_PRIORITY_MEDIUM, Options: &spannerpb.ExecuteSqlRequest_QueryOptions{OptimizerVersion: "1", OptimizerStatisticsPackage: "latest"}},
				ReadOptions:           spanner.ReadOptions{Priority: spannerpb.RequestOptions_PRIORITY_MEDIUM},
				TransactionOptions:    spanner.TransactionOptions{CommitPriority: spannerpb.RequestOptions_PRIORITY_MEDIUM},
				DatabaseRole:          "child",
			},
		},
		{
			// intentional error case
			input:   "project/p/instances/i/databases/d",
			wantErr: true,
		},
	}
	for _, tc := range tests {
		t.Run(tc.input, func(t *testing.T) {
			config, err := extractConnectorConfig(tc.input)
			if err != nil {
				if tc.wantErr {
					return
				}
				t.Errorf("extract failed for %q: %v", tc.input, err)
			} else {
				if tc.wantErr {
					t.Error("did not encounter expected error")
				}
				if !cmp.Equal(config, tc.wantConnectorConfig, cmp.AllowUnexported(connectorConfig{})) {
					t.Errorf("connector config mismatch for %q\ngot: %v\nwant %v", tc.input, config, tc.wantConnectorConfig)
				}
				conn, err := newConnector(&Driver{connectors: make(map[string]*connector)}, tc.input)
				if err != nil {
					t.Errorf("failed to get connector for %q: %v", tc.input, err)
				}
				if !cmp.Equal(conn.spannerClientConfig, tc.wantSpannerConfig, cmpopts.IgnoreUnexported(spanner.ClientConfig{}, spanner.SessionPoolConfig{}, spanner.InactiveTransactionRemovalOptions{}, spannerpb.ExecuteSqlRequest_QueryOptions{})) {
					t.Errorf("connector Spanner client config mismatch for %q\n Got: %v\nWant: %v", tc.input, conn.spannerClientConfig, tc.wantSpannerConfig)
				}
			}
		})
	}

}

func TestConnection_Reset(t *testing.T) {
	txClosed := false
	c := conn{
		readOnlyStaleness: spanner.ExactStaleness(time.Second),
		batch:             &batch{tp: dml},
		commitTs:          &time.Time{},
		tx: &readOnlyTransaction{
			close: func() {
				txClosed = true
			},
		},
	}

	if err := c.ResetSession(context.Background()); err != nil {
		t.Fatalf("failed to reset session: %v", err)
	}
	if !cmp.Equal(c.readOnlyStaleness, spanner.TimestampBound{}, cmp.AllowUnexported(spanner.TimestampBound{})) {
		t.Error("failed to reset read-only staleness")
	}
	if c.inBatch() {
		t.Error("failed to clear batch")
	}
	if c.commitTs != nil {
		t.Errorf("failed to clear commit timestamp")
	}
	if !txClosed {
		t.Error("failed to close transaction")
	}
}

func TestConnection_NoNestedTransactions(t *testing.T) {
	c := conn{
		tx: &readOnlyTransaction{},
	}
	_, err := c.BeginTx(context.Background(), driver.TxOptions{})
	if err == nil {
		t.Errorf("unexpected nil error for BeginTx call")
	}
}

func TestConn_AbortBatch(t *testing.T) {
	c := &conn{}
	if err := c.StartBatchDDL(); err != nil {
		t.Fatalf("failed to start DDL batch: %v", err)
	}
	if !c.InDDLBatch() {
		t.Fatal("connection did not start DDL batch")
	}
	if err := c.AbortBatch(); err != nil {
		t.Fatalf("failed to abort DDL batch: %v", err)
	}
	if c.InDDLBatch() {
		t.Fatal("connection did not abort DDL batch")
	}

	if err := c.StartBatchDML(); err != nil {
		t.Fatalf("failed to start DML batch: %v", err)
	}
	if !c.InDMLBatch() {
		t.Fatal("connection did not start DML batch")
	}
	if err := c.AbortBatch(); err != nil {
		t.Fatalf("failed to abort DML batch: %v", err)
	}
	if c.InDMLBatch() {
		t.Fatal("connection did not abort DML batch")
	}
}

func TestConn_StartBatchDdl(t *testing.T) {
	for _, test := range []struct {
		name    string
		c       *conn
		wantErr bool
	}{
		{"Default", &conn{}, false},
		{"In DDL batch", &conn{batch: &batch{tp: ddl}}, true},
		{"In DML batch", &conn{batch: &batch{tp: dml}}, true},
		{"In read/write transaction", &conn{tx: &readWriteTransaction{}}, true},
		{"In read-only transaction", &conn{tx: &readOnlyTransaction{}}, true},
		{"In read/write transaction with a DML batch", &conn{tx: &readWriteTransaction{batch: &batch{tp: dml}}}, true},
	} {
		err := test.c.StartBatchDDL()
		if test.wantErr {
			if err == nil {
				t.Fatalf("%s: no error returned for StartDdlBatch: %v", test.name, err)
			}
		} else {
			if err != nil {
				t.Fatalf("%s: failed to start DDL batch: %v", test.name, err)
			}
			if !test.c.InDDLBatch() {
				t.Fatalf("%s: connection did not start DDL batch", test.name)
			}
		}
	}
}

func TestConn_StartBatchDml(t *testing.T) {
	for _, test := range []struct {
		name    string
		c       *conn
		wantErr bool
	}{
		{"Default", &conn{}, false},
		{"In DDL batch", &conn{batch: &batch{tp: ddl}}, true},
		{"In DML batch", &conn{batch: &batch{tp: dml}}, true},
		{"In read/write transaction", &conn{tx: &readWriteTransaction{}}, false},
		{"In read-only transaction", &conn{tx: &readOnlyTransaction{}}, true},
		{"In read/write transaction with a DML batch", &conn{tx: &readWriteTransaction{batch: &batch{tp: dml}}}, true},
	} {
		err := test.c.StartBatchDML()
		if test.wantErr {
			if err == nil {
				t.Fatalf("%s: no error returned for StartDmlBatch: %v", test.name, err)
			}
		} else {
			if err != nil {
				t.Fatalf("%s: failed to start DML batch: %v", test.name, err)
			}
			if !test.c.InDMLBatch() {
				t.Fatalf("%s: connection did not start DML batch", test.name)
			}
		}
	}
}

func TestConn_NonDdlStatementsInDdlBatch(t *testing.T) {
	c := &conn{
		batch: &batch{tp: ddl},
		execSingleQuery: func(ctx context.Context, c *spanner.Client, statement spanner.Statement, tb spanner.TimestampBound) *spanner.RowIterator {
			return &spanner.RowIterator{}
		},
		execSingleDMLTransactional: func(ctx context.Context, c *spanner.Client, statement spanner.Statement, options spanner.TransactionOptions) (int64, time.Time, error) {
			return 0, time.Time{}, nil
		},
		execSingleDMLPartitioned: func(ctx context.Context, c *spanner.Client, statement spanner.Statement, options spanner.QueryOptions) (int64, error) {
			return 0, nil
		},
	}
	ctx := context.Background()

	// Starting a transaction while in a DDL batch is not allowed.
	if _, err := c.BeginTx(ctx, driver.TxOptions{}); err == nil {
		t.Fatal("missing error for BeginTx")
	}
	// Starting a DML batch while in a DDL batch is not allowed.
	if err := c.StartBatchDML(); err == nil {
		t.Fatalf("missing error for StartBatchDML")
	}

	// Executing a single DML or query during a DDL batch is allowed.
	if _, err := c.ExecContext(ctx, "INSERT INTO Foo (Id, Value) VALUES (1, 'One')", []driver.NamedValue{}); err != nil {
		t.Fatalf("executing DML statement failed: %v", err)
	}
	if _, err := c.QueryContext(ctx, "SELECT * FROM Foo", []driver.NamedValue{}); err != nil {
		t.Fatalf("executing query failed: %v", err)
	}
}

func TestConn_NonDmlStatementsInDmlBatch(t *testing.T) {
	c := &conn{
		batch: &batch{tp: dml},
		execSingleQuery: func(ctx context.Context, c *spanner.Client, statement spanner.Statement, tb spanner.TimestampBound) *spanner.RowIterator {
			return &spanner.RowIterator{}
		},
		execSingleDMLTransactional: func(ctx context.Context, c *spanner.Client, statement spanner.Statement, options spanner.TransactionOptions) (int64, time.Time, error) {
			return 0, time.Time{}, nil
		},
		execSingleDMLPartitioned: func(ctx context.Context, c *spanner.Client, statement spanner.Statement, options spanner.QueryOptions) (int64, error) {
			return 0, nil
		},
	}
	ctx := context.Background()

	// Starting a transaction while in a DML batch is not allowed.
	if _, err := c.BeginTx(ctx, driver.TxOptions{}); err == nil {
		t.Fatal("missing error for BeginTx")
	}
	// Starting a DDL batch while in a DML batch is not allowed.
	if err := c.StartBatchDDL(); err == nil {
		t.Fatal("missing error for StartBatchDDL")
	}
	// Executing a single DDL statement during a DML batch is not allowed.
	if _, err := c.ExecContext(ctx, "CREATE TABLE Foo", []driver.NamedValue{}); err == nil {
		t.Fatal("missing error for DDL statement")
	}

	// Executing a single query during a DML batch is allowed.
	if _, err := c.QueryContext(ctx, "SELECT * FROM Foo", []driver.NamedValue{}); err != nil {
		t.Fatalf("executing query failed: %v", err)
	}
}

func TestConn_GetBatchedStatements(t *testing.T) {
	t.Parallel()

	ctx := context.Background()
	c := &conn{}
	if !reflect.DeepEqual(c.GetBatchedStatements(), []spanner.Statement{}) {
		t.Fatal("conn should return an empty slice when no batch is active")
	}
	if err := c.StartBatchDDL(); err != nil {
		t.Fatal(err)
	}
	if !reflect.DeepEqual(c.GetBatchedStatements(), []spanner.Statement{}) {
		t.Fatal("conn should return an empty slice when a batch contains no statements")
	}
	if _, err := c.ExecContext(ctx, "create table table1", []driver.NamedValue{}); err != nil {
		t.Fatal(err)
	}
	if _, err := c.ExecContext(ctx, "create table table2", []driver.NamedValue{}); err != nil {
		t.Fatal(err)
	}
	batchedStatements := c.GetBatchedStatements()
	if !reflect.DeepEqual([]spanner.Statement{
		{SQL: "create table table1", Params: map[string]interface{}{}},
		{SQL: "create table table2", Params: map[string]interface{}{}},
	}, batchedStatements) {
		t.Errorf("unexpected batched statements: %v", batchedStatements)
	}

	// Changing the returned slice does not change the batched statements.
	batchedStatements[0] = spanner.Statement{SQL: "drop table table1"}
	batchedStatements2 := c.GetBatchedStatements()
	if !reflect.DeepEqual([]spanner.Statement{
		{SQL: "create table table1", Params: map[string]interface{}{}},
		{SQL: "create table table2", Params: map[string]interface{}{}},
	}, batchedStatements2) {
		t.Errorf("unexpected batched statements: %v", batchedStatements2)
	}

	if err := c.AbortBatch(); err != nil {
		t.Fatal(err)
	}
	if !reflect.DeepEqual(c.GetBatchedStatements(), []spanner.Statement{}) {
		t.Fatal("conn should return an empty slice when no batch is active")
	}
}

func TestConn_GetCommitTimestampAfterAutocommitDml(t *testing.T) {
	want := time.Now()
	c := &conn{
		execSingleQuery: func(ctx context.Context, c *spanner.Client, statement spanner.Statement, tb spanner.TimestampBound) *spanner.RowIterator {
			return &spanner.RowIterator{}
		},
		execSingleDMLTransactional: func(ctx context.Context, c *spanner.Client, statement spanner.Statement, options spanner.TransactionOptions) (int64, time.Time, error) {
			return 0, want, nil
		},
		execSingleDMLPartitioned: func(ctx context.Context, c *spanner.Client, statement spanner.Statement, options spanner.QueryOptions) (int64, error) {
			return 0, nil
		},
	}
	ctx := context.Background()
	if _, err := c.ExecContext(ctx, "UPDATE FOO SET BAR=1 WHERE TRUE", []driver.NamedValue{}); err != nil {
		t.Fatalf("failed to execute DML statement: %v", err)
	}
	got, err := c.CommitTimestamp()
	if err != nil {
		t.Fatalf("failed to get commit timestamp: %v", err)
	}
	if !cmp.Equal(want, got) {
		t.Fatalf("commit timestamp mismatch\n Got: %v\nWant: %v", got, want)
	}
}

func TestConn_GetCommitTimestampAfterAutocommitQuery(t *testing.T) {
	c := &conn{
		execSingleQuery: func(ctx context.Context, c *spanner.Client, statement spanner.Statement, tb spanner.TimestampBound) *spanner.RowIterator {
			return &spanner.RowIterator{}
		},
		execSingleDMLTransactional: func(ctx context.Context, c *spanner.Client, statement spanner.Statement, options spanner.TransactionOptions) (int64, time.Time, error) {
			return 0, time.Time{}, nil
		},
		execSingleDMLPartitioned: func(ctx context.Context, c *spanner.Client, statement spanner.Statement, options spanner.QueryOptions) (int64, error) {
			return 0, nil
		},
	}
	ctx := context.Background()
	if _, err := c.QueryContext(ctx, "SELECT * FROM Foo", []driver.NamedValue{}); err != nil {
		t.Fatalf("failed to execute query: %v", err)
	}
	_, err := c.CommitTimestamp()
	if g, w := spanner.ErrCode(err), codes.FailedPrecondition; g != w {
		t.Fatalf("error code mismatch\n Got: %v\nWant: %v", g, w)
	}
}

func TestConn_CheckNamedValue(t *testing.T) {
	c := &conn{}

	type Person struct {
		Name string
		Age  int64
	}

	var testNil *ValuerNil

	tests := []struct {
		in   any
		want any
	}{
		// basic types should stay unchanged
		{in: int64(256), want: int64(256)},
		// driver.Valuer types should call .Value func
		{in: &ValuerPerson{Name: "hello", Age: 123}, want: "hello"},
		// structs should be sent to spanner
		{in: &Person{Name: "hello", Age: 123}, want: &Person{Name: "hello", Age: 123}},
		// nil pointer of type that implements driver.Valuer via value receiver should use nil
		{in: testNil, want: nil},
		// net.IP reflects to []byte. Allow model structs to have fields with
		// types that reflect to types supported by spanner.
		{in: net.IPv6loopback, want: []byte(net.IPv6loopback)},
		// Similarly, time.Duration is just an int64.
		{in: time.Duration(1), want: int64(time.Duration(1))},
	}

	for _, test := range tests {
		value := &driver.NamedValue{
			Ordinal: 1,
			Value:   test.in,
		}

		err := c.CheckNamedValue(value)
		if err != nil {
			t.Errorf("expected no error, got: %v", err)
			continue
		}

		if diff := cmp.Diff(test.want, value.Value); diff != "" {
			t.Errorf("wrong result, got %#v expected %#v:\n%v", value.Value, test.want, diff)
		}
	}
}

// ValuerPerson implements driver.Valuer
type ValuerPerson struct {
	Name string
	Age  int64
}

// Value implements conversion func for database.
func (p *ValuerPerson) Value() (driver.Value, error) {
	return p.Name, nil
}

// ValuerNil implements driver.Valuer
type ValuerNil struct {
	Name string
}

// Value implements conversion func for database. It explicitly implements driver.Valuer via a value receiver to
// test the driver for its ability to handle nil pointers to structs that implement driver.Valuer via value receivers
func (v ValuerNil) Value() (driver.Value, error) {
	return v.Name, nil
}<|MERGE_RESOLUTION|>--- conflicted
+++ resolved
@@ -17,11 +17,8 @@
 import (
 	"context"
 	"database/sql/driver"
-<<<<<<< HEAD
+	"net"
 	"reflect"
-=======
-	"net"
->>>>>>> 5cb6fc63
 	"testing"
 	"time"
 
