--- conflicted
+++ resolved
@@ -21,17 +21,6 @@
 	"os"
 	"reflect"
 	"testing"
-<<<<<<< HEAD
-)
-
-var (
-	dsn string
-)
-
-type Connector struct {
-	ctx    context.Context
-	client *spanner.Client
-=======
 
 	// API/lib packages not imported by driver.
 	adminapi "cloud.google.com/go/spanner/admin/database/apiv1"
@@ -48,43 +37,30 @@
 	ctx         context.Context
 	client      *spanner.Client
 	adminClient *adminapi.DatabaseAdminClient
->>>>>>> bc8a3d73
 }
 
 func NewConnector() (*Connector, error) {
 
 	ctx := context.Background()
 
-<<<<<<< HEAD
-=======
 	adminClient, err := CreateAdminClient(ctx)
 	if err != nil {
 		return nil, err
 	}
 
->>>>>>> bc8a3d73
 	dataClient, err := spanner.NewClient(ctx, dsn)
 	if err != nil {
 		return nil, err
 	}
 
 	conn := &Connector{
-<<<<<<< HEAD
-		ctx:    ctx,
-		client: dataClient,
-=======
 		ctx:         ctx,
 		client:      dataClient,
 		adminClient: adminClient,
->>>>>>> bc8a3d73
 	}
 	return conn, nil
 }
 
-<<<<<<< HEAD
-func (c *Connector) Close() {
-	c.client.Close()
-=======
 func CreateAdminClient(ctx context.Context) (*adminapi.DatabaseAdminClient, error) {
 
 	var adminClient *adminapi.DatabaseAdminClient
@@ -113,7 +89,6 @@
 func (c *Connector) Close() {
 	c.client.Close()
 	c.adminClient.Close()
->>>>>>> bc8a3d73
 }
 
 func init() {
@@ -136,8 +111,6 @@
 	dsn = "projects/" + projectId + "/instances/" + instanceId + "/databases/" + databaseId
 }
 
-<<<<<<< HEAD
-=======
 // Executes DDL statements.
 func executeDdlApi(conn *Connector, ddls []string) error {
 
@@ -154,7 +127,6 @@
 	return nil
 }
 
->>>>>>> bc8a3d73
 // Executes DML using the client library.
 func ExecuteDMLClientLib(dml []string) error {
 
@@ -186,37 +158,6 @@
 
 func TestQueryContext(t *testing.T) {
 
-<<<<<<< HEAD
-	// Open db.
-	ctx := context.Background()
-	db, err := sql.Open("spanner", dsn)
-	if err != nil {
-		t.Fatal(err)
-	}
-	defer db.Close()
-
-	// Set up test table.
-	_, err = db.ExecContext(ctx, `CREATE TABLE TestQueryContext (
-		A   STRING(1024),
-		B  STRING(1024),
-		C   STRING(1024)
-	)	 PRIMARY KEY (A)`)
-	if err != nil {
-		t.Fatal(err)
-	}
-
-	conn, err := NewConnector()
-	if err != nil {
-		t.Fatal(err)
-	}
-	defer conn.Close()
-
-	err = ExecuteDMLClientLib([]string{`INSERT INTO TestQueryContext (A, B, C) 
-		VALUES ("a1", "b1", "c1"), ("a2", "b2", "c2") , ("a3", "b3", "c3") `})
-	if err != nil {
-		t.Fatal(err)
-	}
-=======
 	// Set up test table.
 	conn, err := NewConnector()
 	if err != nil {
@@ -246,7 +187,6 @@
 		t.Fatal(err)
 	}
 	defer db.Close()
->>>>>>> bc8a3d73
 
 	type testQueryContextRow struct {
 		A, B, C string
@@ -283,8 +223,6 @@
 			want: []testQueryContextRow{
 				{A: "a1", B: "b1", C: "c1"},
 			},
-<<<<<<< HEAD
-=======
 		},
 		{
 			name:  "select subset of tuples",
@@ -315,38 +253,6 @@
 			name:           "query non existent table",
 			wantErrorClose: true,
 			input:          "SELECT * FROM NonExistent",
-			want:           []testQueryContextRow{},
->>>>>>> bc8a3d73
-		},
-		{
-			name:  "select subset of tuples",
-			input: "SELECT * FROM TestQueryContext WHERE A = \"a1\" OR A = \"a2\"",
-			want: []testQueryContextRow{
-				{A: "a1", B: "b1", C: "c1"},
-				{A: "a2", B: "b2", C: "c2"},
-			},
-		},
-		{
-			name:  "select subset of tuples with !=",
-			input: "SELECT * FROM TestQueryContext WHERE A != \"a3\"",
-			want: []testQueryContextRow{
-				{A: "a1", B: "b1", C: "c1"},
-				{A: "a2", B: "b2", C: "c2"},
-			},
-		},
-		{
-			name:  "select entire table",
-			input: "SELECT * FROM TestQueryContext ORDER BY A",
-			want: []testQueryContextRow{
-				{A: "a1", B: "b1", C: "c1"},
-				{A: "a2", B: "b2", C: "c2"},
-				{A: "a3", B: "b3", C: "c3"},
-			},
-		},
-		{
-			name:           "query non existent table",
-			wantErrorClose: true,
-			input:          "SELECT * FROM TestQueryContexta",
 			want:           []testQueryContextRow{},
 		},
 	}
@@ -390,60 +296,9 @@
 
 	}
 
-<<<<<<< HEAD
-	// Drop table.
-	_, err = db.ExecContext(ctx, `DROP TABLE TestQueryContext`)
-	if err != nil {
-		t.Error(err)
-	}
-}
-
-func TestDdl(t *testing.T) {
-
-=======
-	// Run tests
-	for _, tc := range tests {
-
-		rows, err := db.QueryContext(ctx, tc.input)
-		if (err != nil) && (!tc.wantErrorQuery) {
-			t.Errorf("%s: unexpected query error: %v", tc.name, err)
-		}
-		if (err == nil) && (tc.wantErrorQuery) {
-			t.Errorf("%s: expected query error but error was %v", tc.name, err)
-		}
-
-		got := []testQueryContextRow{}
-		for rows.Next() {
-			var curr testQueryContextRow
-			err := rows.Scan(&curr.A, &curr.B, &curr.C)
-			if (err != nil) && (!tc.wantErrorScan) {
-				t.Errorf("%s: unexpected query error: %v", tc.name, err)
-			}
-			if (err == nil) && (tc.wantErrorScan) {
-				t.Errorf("%s: expected query error but error was %v", tc.name, err)
-			}
-
-			got = append(got, curr)
-		}
-
-		rows.Close()
-		err = rows.Err()
-		if (err != nil) && (!tc.wantErrorClose) {
-			t.Errorf("%s: unexpected query error: %v", tc.name, err)
-		}
-		if (err == nil) && (tc.wantErrorClose) {
-			t.Errorf("%s: expected query error but error was %v", tc.name, err)
-		}
-		if !reflect.DeepEqual(tc.want, got) {
-			t.Errorf("Test failed: %s. want: %v, got: %v", tc.name, tc.want, got)
-		}
-
-	}
-
 	// Drop table.
 	err = executeDdlApi(conn, []string{`DROP TABLE TestQueryContext`})
 	if err != nil {
 		t.Error(err)
 	}
->>>>>>> bc8a3d73
 }