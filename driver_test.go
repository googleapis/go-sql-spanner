--- conflicted
+++ resolved
@@ -488,16 +488,10 @@
 		connector: &connector{
 			connectorConfig: ConnectorConfig{},
 		},
-<<<<<<< HEAD
-		state:          createInitialConnectionState(connectionstate.TypeTransactional, map[string]connectionstate.ConnectionPropertyValue{}),
-		batch:          &batch{tp: BatchTypeDml},
-		commitResponse: &spanner.CommitResponse{},
-=======
 		state: createInitialConnectionState(connectionstate.TypeTransactional, map[string]connectionstate.ConnectionPropertyValue{
 			propertyCommitResponse.Key(): propertyCommitResponse.CreateTypedInitialValue(nil),
 		}),
-		batch: &batch{tp: dml},
->>>>>>> 8064e3d4
+		batch: &batch{tp: BatchTypeDml},
 		tx: &readOnlyTransaction{
 			logger: noopLogger,
 			close: func(_ txResult) {
