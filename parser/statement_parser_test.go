--- conflicted
+++ resolved
@@ -2701,7 +2701,6 @@
 	}
 }
 
-<<<<<<< HEAD
 func TestExtractSetStatementsFromHints(t *testing.T) {
 	t.Parallel()
 
@@ -2955,7 +2954,9 @@
 				}
 			}
 		})
-=======
+	}
+}
+
 func TestSplit(t *testing.T) {
 	t.Parallel()
 
@@ -3204,7 +3205,6 @@
 				})
 			}
 		}
->>>>>>> e10ee7d0
 	}
 }
 
