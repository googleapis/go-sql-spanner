--- conflicted
+++ resolved
@@ -795,14 +795,14 @@
 	return DmlTypeUnknown
 }
 
-<<<<<<< HEAD
 func (p *StatementParser) IsCreateDatabaseStatement(sql string) bool {
 	return isCreateDatabase(p, sql)
 }
 
 func (p *StatementParser) IsDropDatabaseStatement(sql string) bool {
 	return isDropDatabase(p, sql)
-=======
+}
+
 // Split splits a SQL string that potentially contains multiple statements separated by
 // semicolons into individual statements.
 //
@@ -873,5 +873,4 @@
 	// The last statement does not need to be terminated by a semicolon, so we add it here.
 	res = append(res, sql[startPos:])
 	return true, res, nil
->>>>>>> e7422f4f
 }