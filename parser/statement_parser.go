// Copyright 2025 Google LLC
//
// Licensed under the Apache License, Version 2.0 (the "License");
// you may not use this file except in compliance with the License.
// You may obtain a copy of the License at
//
//     https://www.apache.org/licenses/LICENSE-2.0
//
// Unless required by applicable law or agreed to in writing, software
// distributed under the License is distributed on an "AS IS" BASIS,
// WITHOUT WARRANTIES OR CONDITIONS OF ANY KIND, either express or implied.
// See the License for the specific language governing permissions and
// limitations under the License.

package parser

import (
	"fmt"
	"strconv"
	"strings"
	"sync"
	"unicode/utf8"

	"cloud.google.com/go/spanner"
	"cloud.google.com/go/spanner/admin/database/apiv1/databasepb"
	lru "github.com/hashicorp/golang-lru/v2"
	"google.golang.org/grpc/codes"
	"google.golang.org/grpc/status"
)

var ddlStatements = map[string]bool{"CREATE": true, "DROP": true, "ALTER": true, "ANALYZE": true, "GRANT": true, "REVOKE": true, "RENAME": true}
var selectStatements = map[string]bool{"SELECT": true, "WITH": true, "GRAPH": true, "FROM": true}
var insertStatements = map[string]bool{"INSERT": true}
var updateStatements = map[string]bool{"UPDATE": true}
var deleteStatements = map[string]bool{"DELETE": true}
var dmlStatements = union(insertStatements, union(updateStatements, deleteStatements))
var clientSideKeywords = map[string]bool{
	"SHOW":     true,
	"SET":      true,
	"RESET":    true,
	"START":    true,
	"RUN":      true,
	"ABORT":    true,
	"BEGIN":    true,
	"COMMIT":   true,
	"ROLLBACK": true,
	"CREATE":   true, // CREATE DATABASE is handled as a client-side statement
	"DROP":     true, // DROP DATABASE is handled as a client-side statement
}
var createStatements = map[string]bool{"CREATE": true}
var dropStatements = map[string]bool{"DROP": true}
var showStatements = map[string]bool{"SHOW": true}
var setStatements = map[string]bool{"SET": true}
var resetStatements = map[string]bool{"RESET": true}
var startStatements = map[string]bool{"START": true}
var runStatements = map[string]bool{"RUN": true}
var abortStatements = map[string]bool{"ABORT": true}
var beginStatements = map[string]bool{"BEGIN": true}
var commitStatements = map[string]bool{"COMMIT": true}
var rollbackStatements = map[string]bool{"ROLLBACK": true}

func union(m1 map[string]bool, m2 map[string]bool) map[string]bool {
	res := make(map[string]bool, len(m1)+len(m2))
	for k, v := range m1 {
		res[k] = v
	}
	for k, v := range m2 {
		res[k] = v
	}
	return res
}

type statementsCacheEntry struct {
	sql             string
	params          []string
	info            *StatementInfo
	parsedStatement ParsedStatement
}

var createParserLock sync.Mutex
var statementParsers = sync.Map{}

func getStatementParser(dialect databasepb.DatabaseDialect, cacheSize int) (*StatementParser, error) {
	key := fmt.Sprintf("%v-%v", dialect, cacheSize)
	if val, ok := statementParsers.Load(key); ok {
		return val.(*StatementParser), nil
	} else {
		// The statement parser map is thread-safe, so we don't need this lock for that,
		// but we take this lock to be sure that we only *create* one instance of
		// StatementParser per combination of dialect and cache size.
		createParserLock.Lock()
		defer createParserLock.Unlock()
		parser, err := NewStatementParser(dialect, cacheSize)
		if err != nil {
			return nil, err
		}
		statementParsers.Store(key, parser)
		return parser, nil
	}
}

// StatementParser is a simple, dialect-aware SQL statement parser for Spanner.
// It can be used to determine the type of SQL statement (e.g. DQL/DML/DDL), and
// extract further information from the statement, such as the query parameters.
//
// This is an internal type that can receive breaking changes without prior notice.
type StatementParser struct {
	Dialect         databasepb.DatabaseDialect
	useCache        bool
	statementsCache *lru.Cache[string, *statementsCacheEntry]
}

// NewStatementParser creates a new parser for the given SQL dialect and with the given
// cache size. Parsers can be shared among multiple database connections. The Spanner
// database/sql driver will only create one parser per database dialect and cache size combination.
//
// This is an internal function that can receive breaking changes without prior notice.
func NewStatementParser(dialect databasepb.DatabaseDialect, cacheSize int) (*StatementParser, error) {
	if cacheSize > 0 {
		cache, err := lru.New[string, *statementsCacheEntry](cacheSize)
		if err != nil {
			return nil, err
		}
		return &StatementParser{Dialect: dialect, statementsCache: cache, useCache: true}, nil
	}
	return &StatementParser{Dialect: dialect}, nil
}

// CacheSize returns the current size of the statement cache of this StatementParser.
func (p *StatementParser) CacheSize() int {
	if p.useCache {
		return p.statementsCache.Len()
	}
	return 0
}

// UseCache returns true if this StatementParser uses a cache.
func (p *StatementParser) UseCache() bool {
	return p.useCache
}

// supportsHashSingleLineComments returns true if the database dialect of this parser supports
// comments of the following form:
//
// # This is a single-line comment.
//
// GoogleSQL supports this type of comment.
// PostgreSQL does not support this type of comment.
func (p *StatementParser) supportsHashSingleLineComments() bool {
	return p.Dialect != databasepb.DatabaseDialect_POSTGRESQL
}

// supportsNestedComments returns true if the database dialect of this parser supports
// nested comments. Nested comments means that comments of this style are supported:
//
// /* This is a comment. /* This is a nested comment. */ This is still a comment. */
//
// GoogleSQL does not support nested comments.
// PostgreSQL supports nested comments.
func (p *StatementParser) supportsNestedComments() bool {
	return p.Dialect == databasepb.DatabaseDialect_POSTGRESQL
}

// identifierQuoteToken returns the token that is used for quoted identifiers.
// GoogleSQL uses ` (backtick) for quoted identifiers.
// PostgreSQL uses " (double quotes) for quoted identifiers.
func (p *StatementParser) identifierQuoteToken() byte {
	if p.Dialect == databasepb.DatabaseDialect_POSTGRESQL {
		return '"'
	}
	return '`'
}

// supportsBacktickQuotes returns true if the dialect supports backticks as a valid quote token.
// GoogleSQL supports backtick quotes for identifiers.
// PostgreSQL does not support backticks as a valid quote token.
func (p *StatementParser) supportsBacktickQuotes() bool {
	return p.Dialect != databasepb.DatabaseDialect_POSTGRESQL
}

// supportsDoubleQuotedStringLiterals returns true if the SQL dialect supports
// STRING literals starting with ".
func (p *StatementParser) supportsDoubleQuotedStringLiterals() bool {
	return p.Dialect != databasepb.DatabaseDialect_POSTGRESQL
}

// supportsTripleQuotedLiterals returns true if the dialect supports quoted strings and identifiers
// that start with three occurrences of the same quote token. Triple-quoted strings and identifiers
// are allowed to contain linefeeds and single occurrences of the quote token. Example:
//
// ”'This is a string, and it's allowed to use a single quote inside the string”'
//
// GoogleSQL supports triple-quoted literals.
// PostgreSQL does not support triple-quoted literals.
func (p *StatementParser) supportsTripleQuotedLiterals() bool {
	return p.Dialect != databasepb.DatabaseDialect_POSTGRESQL
}

// supportsDollarQuotedStrings returns true if the dialect supports strings that use double dollar signs
// to mark the start and end of a string. The two dollar signs can optionally contain a tag. Examples:
//
// $$ This is a dollar-quoted string without a tag $$
// $my_tag$ This is a dollar-quoted string with a tag $my_tag$
//
// GoogleSQL does not support dollar-quoted strings.
// PostgreSQL supports dollar-quoted strings.
func (p *StatementParser) supportsDollarQuotedStrings() bool {
	return p.Dialect == databasepb.DatabaseDialect_POSTGRESQL
}

// supportsBackslashEscape returns true if the dialect supports escaping a quote within a quoted
// literal by prefixing it with a backslash. Example:
// PostgreSQL: 'It\'s true' => This is invalid. The first part is the string 'It\', and the rest is invalid syntax.
// GoogleSQL: 'It\'s true' => This is the string "It's true".
func (p *StatementParser) supportsBackslashEscape() bool {
	return p.Dialect != databasepb.DatabaseDialect_POSTGRESQL
}

// supportsEscapeStrings returns true if the dialect supports enabling escaping using backslashes
// by prepending an e or E to the string. Example:
// e'It\'s a valid string' => This is the string "It's a valid string".
func (p *StatementParser) supportsEscapeStrings() bool {
	return p.Dialect == databasepb.DatabaseDialect_POSTGRESQL
}

// supportsEscapeQuoteWithQuote returns true if the dialect supports escaping a quote within a quoted
// literal by repeating the quote twice. Example (note that the way that two single quotes are written in the following
// examples is something that is enforced by gofmt):
// PostgreSQL: 'It”s true' => This is the string "It's true"
// GoogleSQL: 'It”s true' => These are two strings: "It" and "s true".
func (p *StatementParser) supportsEscapeQuoteWithQuote() bool {
	return p.Dialect == databasepb.DatabaseDialect_POSTGRESQL
}

// supportsLinefeedInString returns true if the dialect allows linefeeds in standard string literals.
func (p *StatementParser) supportsLinefeedInString() bool {
	return p.Dialect == databasepb.DatabaseDialect_POSTGRESQL
}

var googleSqlParamPrefixes = map[byte]bool{'@': true}
var postgresqlParamPrefixes = map[byte]bool{'$': true, '@': true}

func (p *StatementParser) paramPrefixes() map[byte]bool {
	if p.Dialect == databasepb.DatabaseDialect_POSTGRESQL {
		return postgresqlParamPrefixes
	}
	return googleSqlParamPrefixes
}

func (p *StatementParser) isValidParamsFirstChar(prefix, c byte) bool {
	if p.Dialect == databasepb.DatabaseDialect_POSTGRESQL && prefix == '$' {
		// PostgreSQL query parameters have the form $1, $2, ..., $10, ...
		return isLatinDigit(c)
	}
	// GoogleSQL query parameters have the form @name or @_name123
	return isLatinLetter(c) || c == '_'
}

func (p *StatementParser) isValidParamsChar(prefix, c byte) bool {
	if p.Dialect == databasepb.DatabaseDialect_POSTGRESQL && prefix == '$' {
		// PostgreSQL query parameters have the form $1, $2, ..., $10, ...
		return isLatinDigit(c)
	}
	// GoogleSQL query parameters have the form @name or @_name123
	return isLatinLetter(c) || isLatinDigit(c) || c == '_'
}

func (p *StatementParser) positionalParameterToNamed(positionalParameterIndex int) string {
	if p.Dialect == databasepb.DatabaseDialect_POSTGRESQL {
		return "$" + strconv.Itoa(positionalParameterIndex)
	}
	return "@p" + strconv.Itoa(positionalParameterIndex)
}

// ParseParameters returns the parameters in the given sql string, if the input
// sql contains positional parameters it returns the converted sql string with
// all positional parameters replaced with named parameters.
// The sql string must be a valid Cloud Spanner sql statement. It may contain
// comments and (string) literals without any restrictions. That is, string
// literals containing for example an email address ('test@test.com') will be
// recognized as a string literal and not returned as a named parameter.
func (p *StatementParser) ParseParameters(sql string) (string, []string, error) {
	return p.findParams(sql)
}

// Skips all whitespaces from the given position and returns the
// position of the next non-whitespace character or len(sql) if
// the string does not contain any whitespaces after pos.
func (p *StatementParser) skipWhitespacesAndComments(sql []byte, pos int) int {
	for pos < len(sql) {
		c := sql[pos]
		if isMultibyte(c) {
			break
		}
		if c == '-' && len(sql) > pos+1 && sql[pos+1] == '-' {
			// This is a single line comment starting with '--'.
			pos = p.skipSingleLineComment(sql, pos+2)
		} else if p.supportsHashSingleLineComments() && c == '#' {
			// This is a single line comment starting with '#'.
			pos = p.skipSingleLineComment(sql, pos+1)
		} else if c == '/' && len(sql) > pos+1 && sql[pos+1] == '*' {
			// This is a multi line comment starting with '/*'.
			pos = p.skipMultiLineComment(sql, pos)
		} else if !isSpace(c) {
			break
		} else {
			pos++
		}
	}
	return pos
}

// Skips the next character, quoted literal, quoted identifier or comment in
// the given sql string from the given position and returns the position of the
// next character.
func (p *StatementParser) skip(sql []byte, pos int) (int, error) {
	if pos >= len(sql) {
		return pos, nil
	}
	c := sql[pos]
	if isMultibyte(c) {
		_, size := utf8.DecodeRune(sql[pos:])
		pos += size
		return pos, nil
	}

	if c == '\'' || c == '"' || (c == '`' && p.supportsBacktickQuotes()) {
		// This is a quoted string or quoted identifier.
		pos, _, err := p.skipQuoted(sql, pos, c)
		return pos, err
	} else if c == '-' && len(sql) > pos+1 && sql[pos+1] == '-' {
		// This is a single line comment starting with '--'.
		return p.skipSingleLineComment(sql, pos+2), nil
	} else if p.supportsHashSingleLineComments() && c == '#' {
		// This is a single line comment starting with '#'.
		return p.skipSingleLineComment(sql, pos+1), nil
	} else if c == '/' && len(sql) > pos+1 && sql[pos+1] == '*' {
		// This is a multi line comment starting with '/*'.
		return p.skipMultiLineComment(sql, pos), nil
	} else if c == '$' && p.supportsDollarQuotedStrings() {
		return p.skipDollarQuotedString(sql, pos)
	}
	return pos + 1, nil
}

func (p *StatementParser) skipDollarQuotedString(sql []byte, pos int) (int, error) {
	sp := &simpleParser{sql: sql, pos: pos, statementParser: p}
	tag, ok := sp.eatDollarTag()
	if !ok {
		// Not a valid dollar tag, so only skip the current character.
		return pos + 1, nil
	}
	if _, ok = sp.eatDollarQuotedString(tag); ok {
		return sp.pos, nil
	}
	return 0, spanner.ToSpannerError(status.Errorf(codes.InvalidArgument, "SQL statement contains an unclosed literal: %s", string(sql)))
}

func (p *StatementParser) skipSingleLineComment(sql []byte, pos int) int {
	for pos < len(sql) {
		c := sql[pos]
		if isMultibyte(c) {
			_, size := utf8.DecodeRune(sql[pos:])
			pos += size
			continue
		}
		if c == '\n' {
			break
		}
		pos++
	}
	return min(pos+1, len(sql))
}

func (p *StatementParser) skipMultiLineComment(sql []byte, pos int) int {
	// Skip '/*'.
	pos = pos + 2
	level := 1
	// Search for '*/' sequences. Depending on whether the dialect supports nested comments or not,
	// the comment is considered terminated at either the first occurrence of '*/', or when we have
	// seen as many '*/' as there have been occurrences of '/*'.
	for pos < len(sql) {
		if isMultibyte(sql[pos]) {
			_, size := utf8.DecodeRune(sql[pos:])
			pos += size
			continue
		}
		if sql[pos] == '*' && len(sql) > pos+1 && sql[pos+1] == '/' {
			if p.supportsNestedComments() {
				level--
				if level == 0 {
					return pos + 2
				}
			} else {
				return pos + 2
			}
		} else if p.supportsNestedComments() {
			if sql[pos] == '/' && len(sql) > pos+1 && sql[pos+1] == '*' {
				level++
			}
		}
		pos++
	}
	return pos
}

// skipQuoted skips a quoted string at the given position in the sql string and
// returns the new position, the quote length, or an error if the quoted string
// could not be read.
// The quote length is either 1 for normal quoted strings, and 3 for triple-quoted string.
func (p *StatementParser) skipQuoted(sql []byte, pos int, quote byte) (int, int, error) {
	isEscapeString := false
<<<<<<< HEAD
	if !p.supportsBackslashEscape() && pos > 0 {
=======
	if p.supportsEscapeStrings() && pos > 0 {
>>>>>>> 2e97f4c8
		// TODO: Also implement support for the standard_conforming_strings property in PostgreSQL.
		//       See https://www.postgresql.org/docs/current/runtime-config-compatible.html#GUC-STANDARD-CONFORMING-STRINGS
		// Check if it is an escape-string. This enables the use of a backslash to start an escape sequence, even if
		// the dialect normally does not support that. Escape strings start with an e or E, e.g. "e'It\'s valid'".
		// The second part of the check is to verify that the e or E is not part of a keyword, e.g. WHERE.
		// The following is valid SQL, but does not designate an escape-string:
		// SELECT * FROM my_table WHERE'test'=col1;
		isEscapeString = (sql[pos-1] == 'e' || sql[pos-1] == 'E') && (pos == 1 || !isLatinLetter(sql[pos-2]))
	}
	isTripleQuoted := p.supportsTripleQuotedLiterals() && len(sql) > pos+2 && sql[pos+1] == quote && sql[pos+2] == quote
	if isTripleQuoted && (isMultibyte(sql[pos+1]) || isMultibyte(sql[pos+2])) {
		isTripleQuoted = false
	}
	var quoteLength int
	if isTripleQuoted {
		quoteLength = 3
	} else {
		quoteLength = 1
	}
	pos += quoteLength
	for pos < len(sql) {
		c := sql[pos]
		if isMultibyte(c) {
			_, size := utf8.DecodeRune(sql[pos:])
			pos += size
			continue
		}
		if c == quote {
			if isTripleQuoted {
				// Check if this is the end of the triple-quoted string.
				if len(sql) > pos+2 && sql[pos+1] == quote && sql[pos+2] == quote {
					return pos + 3, quoteLength, nil
				}
			} else {
				if p.supportsEscapeQuoteWithQuote() && len(sql) > pos+1 && sql[pos+1] == quote {
					pos += 2
					continue
				}
				// This was the end quote.
				return pos + 1, quoteLength, nil
			}
		} else if (p.supportsBackslashEscape() || isEscapeString) && len(sql) > pos+1 && c == '\\' && sql[pos+1] == quote {
			// This is an escaped quote (e.g. 'foo\'bar').
			// Note that in raw strings, the \ officially does not start an
			// escape sequence, but the result is still the same, as in a raw
			// string 'both characters are preserved'.
			pos += 1
		} else if !p.supportsLinefeedInString() && !isTripleQuoted && c == '\n' {
			break
		}
		pos++
	}
	return 0, 0, spanner.ToSpannerError(status.Errorf(codes.InvalidArgument, "SQL statement contains an unclosed literal: %s", string(sql)))
}

// findParams finds all query parameters in the given SQL string.
// The SQL string may contain comments and statement hints.
func (p *StatementParser) findParams(sql string) (string, []string, error) {
	if !p.useCache {
		return p.calculateFindParamsResult(sql)
	}
	if val, ok := p.statementsCache.Get(sql); ok {
		return val.sql, val.params, nil
	} else {
		namedParamsSql, params, err := p.calculateFindParamsResult(sql)
		if err != nil {
			return "", nil, err
		}
		info := p.DetectStatementType(sql)
		cachedParams := make([]string, len(params))
		copy(cachedParams, params)
		p.statementsCache.Add(sql, &statementsCacheEntry{sql: namedParamsSql, params: cachedParams, info: info})
		return namedParamsSql, params, nil
	}
}

func (p *StatementParser) calculateFindParamsResult(sql string) (string, []string, error) {
	const positionalParamChar = '?'
	paramPrefixes := p.paramPrefixes()
	hasNamedParameter := false
	hasPositionalParameter := false
	numPotentialParams := strings.Count(sql, string(positionalParamChar))
	for prefix := range paramPrefixes {
		numPotentialParams += strings.Count(sql, string(prefix))
	}
	// Spanner does not support more than 950 query parameters in a query,
	// so we limit the number of parameters that we pre-allocate room for
	// here to that number. This prevents allocation of a large slice if
	// the SQL string happens to contain a string literal that contains
	// a lot of question marks.
	namedParams := make([]string, 0, min(numPotentialParams, 950))
	parsedSQL := strings.Builder{}
	parsedSQL.Grow(len(sql))
	positionalParameterIndex := 1
	parser := &simpleParser{sql: []byte(sql), statementParser: p}
	for parser.pos < len(parser.sql) {
		startPos := parser.pos
		parser.skipWhitespacesAndComments()
		parsedSQL.Write(parser.sql[startPos:parser.pos])
		if parser.pos >= len(parser.sql) {
			break
		}
		if parser.isMultibyte() {
			startPos = parser.pos
			parser.nextChar()
			parsedSQL.Write(parser.sql[startPos:parser.pos])
			continue
		}
		c := parser.sql[parser.pos]
		// We are not in a quoted string.
		// GoogleSQL: It's a parameter if it is an '@' followed by a letter or an underscore.
		// PostgreSQL: It's a parameter if it is a '$' followed by a digit.
		// See https://cloud.google.com/spanner/docs/lexical#identifiers for identifier rules.
		// Note that for PostgreSQL we support both styles of parameters (both $1 and @name).
		// The reason for this is that other PostgreSQL drivers for Go also do this.
		if _, ok := paramPrefixes[c]; ok && len(parser.sql) > parser.pos+1 && p.isValidParamsFirstChar(c, parser.sql[parser.pos+1]) {
			if hasPositionalParameter {
				return sql, nil, spanner.ToSpannerError(status.Errorf(codes.InvalidArgument, "statement must not contain both named and positional parameter: %s", sql))
			}
			paramPrefix := c
			paramNamePrefix := ""
			if paramPrefix == '$' {
				paramNamePrefix = "p"
			}
			parsedSQL.WriteByte(paramPrefix)
			parser.pos++
			startIndex := parser.pos
			for parser.pos < len(parser.sql) {
				if parser.isMultibyte() || !p.isValidParamsChar(paramPrefix, parser.sql[parser.pos]) {
					hasNamedParameter = true
					namedParams = append(namedParams, paramNamePrefix+string(parser.sql[startIndex:parser.pos]))
					parsedSQL.WriteByte(parser.sql[parser.pos])
					break
				}
				if parser.pos == len(parser.sql)-1 {
					hasNamedParameter = true
					namedParams = append(namedParams, paramNamePrefix+string(parser.sql[startIndex:]))
					parsedSQL.WriteByte(parser.sql[parser.pos])
					break
				}
				parsedSQL.WriteByte(parser.sql[parser.pos])
				parser.pos++
			}
		} else if c == positionalParamChar {
			if hasNamedParameter {
				return sql, nil, spanner.ToSpannerError(status.Errorf(codes.InvalidArgument, "statement must not contain both named and positional parameter: %s", sql))
			}
			hasPositionalParameter = true
			parsedSQL.WriteString(p.positionalParameterToNamed(positionalParameterIndex))
			namedParams = append(namedParams, "p"+strconv.Itoa(positionalParameterIndex))
			positionalParameterIndex++
			parser.pos++
		} else {
			startPos = parser.pos
			newPos, err := p.skip(parser.sql, parser.pos)
			if err != nil {
				return sql, nil, err
			}
			parsedSQL.Write(parser.sql[startPos:newPos])
			parser.pos = newPos
		}
	}
	if hasNamedParameter {
		return sql, namedParams, nil
	}
	return parsedSQL.String(), namedParams, nil
}

// ParseClientSideStatement returns the executableClientSideStatement that
// corresponds with the given query string, or nil if it is not a valid client
// side statement.
func (p *StatementParser) ParseClientSideStatement(query string) (ParsedStatement, error) {
	if p.useCache {
		if val, ok := p.statementsCache.Get(query); ok {
			if val.info.StatementType == StatementTypeClientSide {
				return val.parsedStatement, nil
			}
			return nil, nil
		}
	}
	// Determine whether it could be a valid client-side statement by looking at the first keyword.
	sp := &simpleParser{sql: []byte(query), statementParser: p}
	keyword := strings.ToUpper(sp.readKeyword())
	if _, ok := clientSideKeywords[keyword]; !ok {
		return nil, nil
	}

	if stmt, err := parseStatement(p, keyword, query); err != nil {
		return nil, err
	} else if stmt != nil {
		if p.useCache {
			cacheEntry := &statementsCacheEntry{
				sql:             query,
				parsedStatement: stmt,
				info: &StatementInfo{
					StatementType: StatementTypeClientSide,
				},
			}
			p.statementsCache.Add(query, cacheEntry)
		}
		return stmt, nil
	}
	return nil, nil
}

// isDDL returns true if the given sql string is a DDL statement.
// This function assumes that any comments and hints at the start
// of the sql string have been removed.
func (p *StatementParser) isDDL(query string) bool {
	info := p.DetectStatementType(query)
	return info.StatementType == StatementTypeDdl
}

func isDDLKeyword(keyword string) bool {
	return isStatementKeyword(keyword, ddlStatements)
}

// isDml returns true if the given sql string is a Dml statement.
// This function assumes that any comments and hints at the start
// of the sql string have been removed.
func (p *StatementParser) isDml(query string) bool {
	info := p.DetectStatementType(query)
	return info.StatementType == StatementTypeDml
}

func isDmlKeyword(keyword string) bool {
	return isStatementKeyword(keyword, dmlStatements)
}

// isQuery returns true if the given sql string is a SELECT statement.
// This function assumes that any comments and hints at the start
// of the sql string have been removed.
func (p *StatementParser) isQuery(query string) bool {
	info := p.DetectStatementType(query)
	return info.StatementType == StatementTypeQuery
}

func isCreateKeyword(keyword string) bool {
	return isStatementKeyword(keyword, createStatements)
}

func isDropKeyword(keyword string) bool {
	return isStatementKeyword(keyword, dropStatements)
}

func isQueryKeyword(keyword string) bool {
	return isStatementKeyword(keyword, selectStatements)
}

func isShowStatementKeyword(keyword string) bool {
	return isStatementKeyword(keyword, showStatements)
}

func isSetStatementKeyword(keyword string) bool {
	return isStatementKeyword(keyword, setStatements)
}

func isResetStatementKeyword(keyword string) bool {
	return isStatementKeyword(keyword, resetStatements)
}

func isStartStatementKeyword(keyword string) bool {
	return isStatementKeyword(keyword, startStatements)
}

func isRunStatementKeyword(keyword string) bool {
	return isStatementKeyword(keyword, runStatements)
}

func isAbortStatementKeyword(keyword string) bool {
	return isStatementKeyword(keyword, abortStatements)
}

func isBeginStatementKeyword(keyword string) bool {
	return isStatementKeyword(keyword, beginStatements)
}

func isCommitStatementKeyword(keyword string) bool {
	return isStatementKeyword(keyword, commitStatements)
}

func isRollbackStatementKeyword(keyword string) bool {
	return isStatementKeyword(keyword, rollbackStatements)
}

func isStatementKeyword(keyword string, keywords map[string]bool) bool {
	_, ok := keywords[keyword]
	return ok
}

// StatementType indicates the type of SQL statement.
type StatementType int

const (
	// StatementTypeUnknown indicates that the parser was not able to determine the
	// type of SQL statement. This could be an indication that the SQL string is invalid,
	// or that it uses a syntax that is not (yet) supported by the parser.
	StatementTypeUnknown StatementType = iota
	// StatementTypeQuery indicates that the statement is a query that will return rows from
	// Spanner, and that will not make any modifications to the database.
	StatementTypeQuery
	// StatementTypeDml indicates that the statement is a data modification language (DML)
	// statement that will make modifications to the data in the database. It may or may not
	// return rows, depending on whether it contains a THEN RETURN (GoogleSQL) or RETURNING
	// (PostgreSQL) clause.
	StatementTypeDml
	// StatementTypeDdl indicates that the statement is a data definition language (DDL)
	// statement that will modify the schema of the database. It will never return rows.
	StatementTypeDdl
	// StatementTypeClientSide indicates that the statement will be handled client-side in
	// the database/sql driver, and not be sent to Spanner. Examples of this includes SHOW
	// and SET statements.
	StatementTypeClientSide
)

func (st StatementType) String() string {
	switch st {
	case StatementTypeQuery:
		return "Query"
	case StatementTypeDml:
		return "DML"
	case StatementTypeDdl:
		return "DDL"
	case StatementTypeClientSide:
		return "ClientSide"
	case StatementTypeUnknown:
	default:
		return "Unknown"
	}
	return "Unknown"
}

// DmlType designates the type of modification that a DML statement will execute.
type DmlType int

const (
	DmlTypeUnknown DmlType = iota
	DmlTypeInsert
	DmlTypeUpdate
	DmlTypeDelete
)

// StatementInfo contains the type of SQL statement, and in case of a DML statement,
// the type of DML command.
type StatementInfo struct {
	StatementType StatementType
	DmlType       DmlType
}

// DetectStatementType returns the type of SQL statement based on the first
// keyword that is found in the SQL statement.
func (p *StatementParser) DetectStatementType(sql string) *StatementInfo {
	if !p.useCache {
		return p.calculateDetectStatementType(sql)
	}
	if val, ok := p.statementsCache.Get(sql); ok {
		return val.info
	} else {
		info := p.calculateDetectStatementType(sql)
		namedParamsSql, params, err := p.calculateFindParamsResult(sql)
		if err == nil {
			p.statementsCache.Add(sql, &statementsCacheEntry{sql: namedParamsSql, params: params, info: info})
		}
		return info
	}
}

func (p *StatementParser) calculateDetectStatementType(sql string) *StatementInfo {
	parser := &simpleParser{sql: []byte(sql), statementParser: p}
	_ = parser.skipStatementHint()
	keyword := strings.ToUpper(parser.readKeyword())
	if isQueryKeyword(keyword) {
		return &StatementInfo{StatementType: StatementTypeQuery}
	} else if isDmlKeyword(keyword) {
		return &StatementInfo{
			StatementType: StatementTypeDml,
			DmlType:       detectDmlKeyword(keyword),
		}
	} else if isDDLKeyword(keyword) {
		return &StatementInfo{StatementType: StatementTypeDdl}
	}
	return &StatementInfo{StatementType: StatementTypeUnknown}
}

func detectDmlKeyword(keyword string) DmlType {
	if isStatementKeyword(keyword, insertStatements) {
		return DmlTypeInsert
	} else if isStatementKeyword(keyword, updateStatements) {
		return DmlTypeUpdate
	} else if isStatementKeyword(keyword, deleteStatements) {
		return DmlTypeDelete
	}
	return DmlTypeUnknown
}<|MERGE_RESOLUTION|>--- conflicted
+++ resolved
@@ -410,11 +410,7 @@
 // The quote length is either 1 for normal quoted strings, and 3 for triple-quoted string.
 func (p *StatementParser) skipQuoted(sql []byte, pos int, quote byte) (int, int, error) {
 	isEscapeString := false
-<<<<<<< HEAD
-	if !p.supportsBackslashEscape() && pos > 0 {
-=======
 	if p.supportsEscapeStrings() && pos > 0 {
->>>>>>> 2e97f4c8
 		// TODO: Also implement support for the standard_conforming_strings property in PostgreSQL.
 		//       See https://www.postgresql.org/docs/current/runtime-config-compatible.html#GUC-STANDARD-CONFORMING-STRINGS
 		// Check if it is an escape-string. This enables the use of a backslash to start an escape sequence, even if
