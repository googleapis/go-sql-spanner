--- conflicted
+++ resolved
@@ -45,10 +45,6 @@
 	"COMMIT":   true,
 	"ROLLBACK": true,
 }
-<<<<<<< HEAD
-
-=======
->>>>>>> e09de0ba
 var showStatements = map[string]bool{"SHOW": true}
 var setStatements = map[string]bool{"SET": true}
 var resetStatements = map[string]bool{"RESET": true}
