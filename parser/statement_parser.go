// Copyright 2025 Google LLC
//
// Licensed under the Apache License, Version 2.0 (the "License");
// you may not use this file except in compliance with the License.
// You may obtain a copy of the License at
//
//     https://www.apache.org/licenses/LICENSE-2.0
//
// Unless required by applicable law or agreed to in writing, software
// distributed under the License is distributed on an "AS IS" BASIS,
// WITHOUT WARRANTIES OR CONDITIONS OF ANY KIND, either express or implied.
// See the License for the specific language governing permissions and
// limitations under the License.

package parser

import (
	"fmt"
	"strconv"
	"strings"
	"sync"
	"unicode/utf8"

	"cloud.google.com/go/spanner"
	"cloud.google.com/go/spanner/admin/database/apiv1/databasepb"
	lru "github.com/hashicorp/golang-lru/v2"
	"google.golang.org/grpc/codes"
	"google.golang.org/grpc/status"
)

var ddlStatements = map[string]bool{"CREATE": true, "DROP": true, "ALTER": true, "ANALYZE": true, "GRANT": true, "REVOKE": true, "RENAME": true}
var selectStatements = map[string]bool{"SELECT": true, "WITH": true, "GRAPH": true, "FROM": true}
var insertStatements = map[string]bool{"INSERT": true}
var updateStatements = map[string]bool{"UPDATE": true}
var deleteStatements = map[string]bool{"DELETE": true}
var dmlStatements = union(insertStatements, union(updateStatements, deleteStatements))
var clientSideKeywords = map[string]bool{
	"SHOW":     true,
	"SET":      true,
	"RESET":    true,
	"START":    true,
	"RUN":      true,
	"ABORT":    true,
	"BEGIN":    true,
	"COMMIT":   true,
	"ROLLBACK": true,
	"CREATE":   true, // CREATE DATABASE is handled as a client-side statement
	"DROP":     true, // DROP DATABASE is handled as a client-side statement
}
var createStatements = map[string]bool{"CREATE": true}
var dropStatements = map[string]bool{"DROP": true}
var showStatements = map[string]bool{"SHOW": true}
var setStatements = map[string]bool{"SET": true}
var resetStatements = map[string]bool{"RESET": true}
var startStatements = map[string]bool{"START": true}
var runStatements = map[string]bool{"RUN": true}
var abortStatements = map[string]bool{"ABORT": true}
var beginStatements = map[string]bool{"BEGIN": true}
var commitStatements = map[string]bool{"COMMIT": true}
var rollbackStatements = map[string]bool{"ROLLBACK": true}

func union(m1 map[string]bool, m2 map[string]bool) map[string]bool {
	res := make(map[string]bool, len(m1)+len(m2))
	for k, v := range m1 {
		res[k] = v
	}
	for k, v := range m2 {
		res[k] = v
	}
	return res
}

type statementsCacheEntry struct {
	sql             string
	params          []string
	info            *StatementInfo
	parsedStatement ParsedStatement
}

var createParserLock sync.Mutex
var statementParsers = sync.Map{}

func getStatementParser(dialect databasepb.DatabaseDialect, cacheSize int) (*StatementParser, error) {
	key := fmt.Sprintf("%v-%v", dialect, cacheSize)
	if val, ok := statementParsers.Load(key); ok {
		return val.(*StatementParser), nil
	} else {
		// The statement parser map is thread-safe, so we don't need this lock for that,
		// but we take this lock to be sure that we only *create* one instance of
		// StatementParser per combination of dialect and cache size.
		createParserLock.Lock()
		defer createParserLock.Unlock()
		parser, err := NewStatementParser(dialect, cacheSize)
		if err != nil {
			return nil, err
		}
		statementParsers.Store(key, parser)
		return parser, nil
	}
}

// StatementParser is a simple, dialect-aware SQL statement parser for Spanner.
// It can be used to determine the type of SQL statement (e.g. DQL/DML/DDL), and
// extract further information from the statement, such as the query parameters.
//
// This is an internal type that can receive breaking changes without prior notice.
type StatementParser struct {
	Dialect         databasepb.DatabaseDialect
	useCache        bool
	statementsCache *lru.Cache[string, *statementsCacheEntry]
}

// NewStatementParser creates a new parser for the given SQL dialect and with the given
// cache size. Parsers can be shared among multiple database connections. The Spanner
// database/sql driver will only create one parser per database dialect and cache size combination.
//
// This is an internal function that can receive breaking changes without prior notice.
func NewStatementParser(dialect databasepb.DatabaseDialect, cacheSize int) (*StatementParser, error) {
	if cacheSize > 0 {
		cache, err := lru.New[string, *statementsCacheEntry](cacheSize)
		if err != nil {
			return nil, err
		}
		return &StatementParser{Dialect: dialect, statementsCache: cache, useCache: true}, nil
	}
	return &StatementParser{Dialect: dialect}, nil
}

// CacheSize returns the current size of the statement cache of this StatementParser.
func (p *StatementParser) CacheSize() int {
	if p.useCache {
		return p.statementsCache.Len()
	}
	return 0
}

// UseCache returns true if this StatementParser uses a cache.
func (p *StatementParser) UseCache() bool {
	return p.useCache
}

// supportsHashSingleLineComments returns true if the database dialect of this parser supports
// comments of the following form:
//
// # This is a single-line comment.
//
// GoogleSQL supports this type of comment.
// PostgreSQL does not support this type of comment.
func (p *StatementParser) supportsHashSingleLineComments() bool {
	return p.Dialect != databasepb.DatabaseDialect_POSTGRESQL
}

// supportsNestedComments returns true if the database dialect of this parser supports
// nested comments. Nested comments means that comments of this style are supported:
//
// /* This is a comment. /* This is a nested comment. */ This is still a comment. */
//
// GoogleSQL does not support nested comments.
// PostgreSQL supports nested comments.
func (p *StatementParser) supportsNestedComments() bool {
	return p.Dialect == databasepb.DatabaseDialect_POSTGRESQL
}

// identifierQuoteToken returns the token that is used for quoted identifiers.
// GoogleSQL uses ` (backtick) for quoted identifiers.
// PostgreSQL uses " (double quotes) for quoted identifiers.
func (p *StatementParser) identifierQuoteToken() byte {
	if p.Dialect == databasepb.DatabaseDialect_POSTGRESQL {
		return '"'
	}
	return '`'
}

// supportsBacktickQuotes returns true if the dialect supports backticks as a valid quote token.
// GoogleSQL supports backtick quotes for identifiers.
// PostgreSQL does not support backticks as a valid quote token.
func (p *StatementParser) supportsBacktickQuotes() bool {
	return p.Dialect != databasepb.DatabaseDialect_POSTGRESQL
}

// supportsDoubleQuotedStringLiterals returns true if the SQL dialect supports
// STRING literals starting with ".
func (p *StatementParser) supportsDoubleQuotedStringLiterals() bool {
	return p.Dialect != databasepb.DatabaseDialect_POSTGRESQL
}

// supportsTripleQuotedLiterals returns true if the dialect supports quoted strings and identifiers
// that start with three occurrences of the same quote token. Triple-quoted strings and identifiers
// are allowed to contain linefeeds and single occurrences of the quote token. Example:
//
// ”'This is a string, and it's allowed to use a single quote inside the string”'
//
// GoogleSQL supports triple-quoted literals.
// PostgreSQL does not support triple-quoted literals.
func (p *StatementParser) supportsTripleQuotedLiterals() bool {
	return p.Dialect != databasepb.DatabaseDialect_POSTGRESQL
}

// supportsDollarQuotedStrings returns true if the dialect supports strings that use double dollar signs
// to mark the start and end of a string. The two dollar signs can optionally contain a tag. Examples:
//
// $$ This is a dollar-quoted string without a tag $$
// $my_tag$ This is a dollar-quoted string with a tag $my_tag$
//
// GoogleSQL does not support dollar-quoted strings.
// PostgreSQL supports dollar-quoted strings.
func (p *StatementParser) supportsDollarQuotedStrings() bool {
	return p.Dialect == databasepb.DatabaseDialect_POSTGRESQL
}

// supportsBackslashEscape returns true if the dialect supports escaping a quote within a quoted
// literal by prefixing it with a backslash. Example:
// PostgreSQL: 'It\'s true' => This is invalid. The first part is the string 'It\', and the rest is invalid syntax.
// GoogleSQL: 'It\'s true' => This is the string "It's true".
func (p *StatementParser) supportsBackslashEscape() bool {
	return p.Dialect != databasepb.DatabaseDialect_POSTGRESQL
}

// supportsEscapeStrings returns true if the dialect supports enabling escaping using backslashes
// by prepending an e or E to the string. Example:
// e'It\'s a valid string' => This is the string "It's a valid string".
func (p *StatementParser) supportsEscapeStrings() bool {
	return p.Dialect == databasepb.DatabaseDialect_POSTGRESQL
}

// supportsEscapeQuoteWithQuote returns true if the dialect supports escaping a quote within a quoted
// literal by repeating the quote twice. Example (note that the way that two single quotes are written in the following
// examples is something that is enforced by gofmt):
// PostgreSQL: 'It”s true' => This is the string "It's true"
// GoogleSQL: 'It”s true' => These are two strings: "It" and "s true".
func (p *StatementParser) supportsEscapeQuoteWithQuote() bool {
	return p.Dialect == databasepb.DatabaseDialect_POSTGRESQL
}

// supportsLinefeedInString returns true if the dialect allows linefeeds in standard string literals.
func (p *StatementParser) supportsLinefeedInString() bool {
	return p.Dialect == databasepb.DatabaseDialect_POSTGRESQL
}

var googleSqlParamPrefixes = map[byte]bool{'@': true}
var postgresqlParamPrefixes = map[byte]bool{'$': true, '@': true}

func (p *StatementParser) paramPrefixes() map[byte]bool {
	if p.Dialect == databasepb.DatabaseDialect_POSTGRESQL {
		return postgresqlParamPrefixes
	}
	return googleSqlParamPrefixes
}

func (p *StatementParser) isValidParamsFirstChar(prefix, c byte) bool {
	if p.Dialect == databasepb.DatabaseDialect_POSTGRESQL && prefix == '$' {
		// PostgreSQL query parameters have the form $1, $2, ..., $10, ...
		return isLatinDigit(c)
	}
	// GoogleSQL query parameters have the form @name or @_name123
	return isLatinLetter(c) || c == '_'
}

func (p *StatementParser) isValidParamsChar(prefix, c byte) bool {
	if p.Dialect == databasepb.DatabaseDialect_POSTGRESQL && prefix == '$' {
		// PostgreSQL query parameters have the form $1, $2, ..., $10, ...
		return isLatinDigit(c)
	}
	// GoogleSQL query parameters have the form @name or @_name123
	return isLatinLetter(c) || isLatinDigit(c) || c == '_'
}

func (p *StatementParser) positionalParameterToNamed(positionalParameterIndex int) string {
	if p.Dialect == databasepb.DatabaseDialect_POSTGRESQL {
		return "$" + strconv.Itoa(positionalParameterIndex)
	}
	return "@p" + strconv.Itoa(positionalParameterIndex)
}

// ParseParameters returns the parameters in the given sql string, if the input
// sql contains positional parameters it returns the converted sql string with
// all positional parameters replaced with named parameters.
// The sql string must be a valid Cloud Spanner sql statement. It may contain
// comments and (string) literals without any restrictions. That is, string
// literals containing for example an email address ('test@test.com') will be
// recognized as a string literal and not returned as a named parameter.
func (p *StatementParser) ParseParameters(sql string) (string, []string, error) {
	return p.findParams(sql)
}

// Skips all whitespaces from the given position and returns the
// position of the next non-whitespace character or len(sql) if
// the string does not contain any whitespaces after pos.
//
// PostgreSQL hints are encoded as comments in the following form:
// /*@ hint_key=hint_value[, hint_key2=hint_value2[,...]] */
// The skipPgHints argument indicates whether those comments should also be skipped or not.
func (p *StatementParser) skipWhitespacesAndComments(sql []byte, pos int, skipPgHints bool) int {
	for pos < len(sql) {
		c := sql[pos]
		if isMultibyte(c) {
			break
		}
		if c == '-' && len(sql) > pos+1 && sql[pos+1] == '-' {
			// This is a single line comment starting with '--'.
			pos = p.skipSingleLineComment(sql, pos+2)
		} else if p.supportsHashSingleLineComments() && c == '#' {
			// This is a single line comment starting with '#'.
			pos = p.skipSingleLineComment(sql, pos+1)
		} else if c == '/' && len(sql) > pos+1 && sql[pos+1] == '*' {
			// This is a multi line comment starting with '/*'.
			if !skipPgHints && len(sql) > pos+2 && sql[pos+2] == '@' {
				// This is a PostgreSQL hint, and we should not skip it.
				break
			}
			pos = p.skipMultiLineComment(sql, pos)
		} else if !isSpace(c) {
			break
		} else {
			pos++
		}
	}
	return pos
}

// Skips the next character, quoted literal, quoted identifier or comment in
// the given sql string from the given position and returns the position of the
// next character.
func (p *StatementParser) skip(sql []byte, pos int) (int, error) {
	if pos >= len(sql) {
		return pos, nil
	}
	c := sql[pos]
	if isMultibyte(c) {
		_, size := utf8.DecodeRune(sql[pos:])
		pos += size
		return pos, nil
	}

	if c == '\'' || c == '"' || (c == '`' && p.supportsBacktickQuotes()) {
		// This is a quoted string or quoted identifier.
		pos, _, err := p.skipQuoted(sql, pos, c)
		return pos, err
	} else if c == '-' && len(sql) > pos+1 && sql[pos+1] == '-' {
		// This is a single line comment starting with '--'.
		return p.skipSingleLineComment(sql, pos+2), nil
	} else if p.supportsHashSingleLineComments() && c == '#' {
		// This is a single line comment starting with '#'.
		return p.skipSingleLineComment(sql, pos+1), nil
	} else if c == '/' && len(sql) > pos+1 && sql[pos+1] == '*' {
		// This is a multi line comment starting with '/*'.
		return p.skipMultiLineComment(sql, pos), nil
	} else if c == '$' && p.supportsDollarQuotedStrings() {
		return p.skipDollarQuotedString(sql, pos)
	}
	return pos + 1, nil
}

func (p *StatementParser) skipDollarQuotedString(sql []byte, pos int) (int, error) {
	sp := &simpleParser{sql: sql, pos: pos, statementParser: p}
	tag, ok := sp.eatDollarTag()
	if !ok {
		// Not a valid dollar tag, so only skip the current character.
		return pos + 1, nil
	}
	if _, ok = sp.eatDollarQuotedString(tag); ok {
		return sp.pos, nil
	}
	return 0, spanner.ToSpannerError(status.Errorf(codes.InvalidArgument, "SQL statement contains an unclosed literal: %s", string(sql)))
}

func (p *StatementParser) skipSingleLineComment(sql []byte, pos int) int {
	for pos < len(sql) {
		c := sql[pos]
		if isMultibyte(c) {
			_, size := utf8.DecodeRune(sql[pos:])
			pos += size
			continue
		}
		if c == '\n' {
			break
		}
		pos++
	}
	return min(pos+1, len(sql))
}

func (p *StatementParser) skipMultiLineComment(sql []byte, pos int) int {
	// Skip '/*'.
	pos = pos + 2
	level := 1
	// Search for '*/' sequences. Depending on whether the dialect supports nested comments or not,
	// the comment is considered terminated at either the first occurrence of '*/', or when we have
	// seen as many '*/' as there have been occurrences of '/*'.
	for pos < len(sql) {
		if isMultibyte(sql[pos]) {
			_, size := utf8.DecodeRune(sql[pos:])
			pos += size
			continue
		}
		if sql[pos] == '*' && len(sql) > pos+1 && sql[pos+1] == '/' {
			if p.supportsNestedComments() {
				level--
				if level == 0 {
					return pos + 2
				}
			} else {
				return pos + 2
			}
		} else if p.supportsNestedComments() {
			if sql[pos] == '/' && len(sql) > pos+1 && sql[pos+1] == '*' {
				level++
			}
		}
		pos++
	}
	return pos
}

// skipQuoted skips a quoted string at the given position in the sql string and
// returns the new position, the quote length, or an error if the quoted string
// could not be read.
// The quote length is either 1 for normal quoted strings, and 3 for triple-quoted string.
func (p *StatementParser) skipQuoted(sql []byte, pos int, quote byte) (int, int, error) {
	isEscapeString := false
	if p.supportsEscapeStrings() && pos > 0 {
		// TODO: Also implement support for the standard_conforming_strings property in PostgreSQL.
		//       See https://www.postgresql.org/docs/current/runtime-config-compatible.html#GUC-STANDARD-CONFORMING-STRINGS
		// Check if it is an escape-string. This enables the use of a backslash to start an escape sequence, even if
		// the dialect normally does not support that. Escape strings start with an e or E, e.g. "e'It\'s valid'".
		// The second part of the check is to verify that the e or E is not part of a keyword, e.g. WHERE.
		// The following is valid SQL, but does not designate an escape-string:
		// SELECT * FROM my_table WHERE'test'=col1;
		isEscapeString = (sql[pos-1] == 'e' || sql[pos-1] == 'E') && (pos == 1 || !isLatinLetter(sql[pos-2]))
	}
	isTripleQuoted := p.supportsTripleQuotedLiterals() && len(sql) > pos+2 && sql[pos+1] == quote && sql[pos+2] == quote
	if isTripleQuoted && (isMultibyte(sql[pos+1]) || isMultibyte(sql[pos+2])) {
		isTripleQuoted = false
	}
	var quoteLength int
	if isTripleQuoted {
		quoteLength = 3
	} else {
		quoteLength = 1
	}
	pos += quoteLength
	for pos < len(sql) {
		c := sql[pos]
		if isMultibyte(c) {
			_, size := utf8.DecodeRune(sql[pos:])
			pos += size
			continue
		}
		if c == quote {
			if isTripleQuoted {
				// Check if this is the end of the triple-quoted string.
				if len(sql) > pos+2 && sql[pos+1] == quote && sql[pos+2] == quote {
					return pos + 3, quoteLength, nil
				}
			} else {
				if p.supportsEscapeQuoteWithQuote() && len(sql) > pos+1 && sql[pos+1] == quote {
					pos += 2
					continue
				}
				// This was the end quote.
				return pos + 1, quoteLength, nil
			}
		} else if (p.supportsBackslashEscape() || isEscapeString) && len(sql) > pos+1 && c == '\\' && sql[pos+1] == quote {
			// This is an escaped quote (e.g. 'foo\'bar').
			// Note that in raw strings, the \ officially does not start an
			// escape sequence, but the result is still the same, as in a raw
			// string 'both characters are preserved'.
			pos += 1
		} else if !p.supportsLinefeedInString() && !isTripleQuoted && c == '\n' {
			break
		}
		pos++
	}
	return 0, 0, spanner.ToSpannerError(status.Errorf(codes.InvalidArgument, "SQL statement contains an unclosed literal: %s", string(sql)))
}

// findParams finds all query parameters in the given SQL string.
// The SQL string may contain comments and statement hints.
func (p *StatementParser) findParams(sql string) (string, []string, error) {
	if !p.useCache {
		return p.calculateFindParamsResult(sql)
	}
	if val, ok := p.statementsCache.Get(sql); ok {
		return val.sql, val.params, nil
	} else {
		namedParamsSql, params, err := p.calculateFindParamsResult(sql)
		if err != nil {
			return "", nil, err
		}
		info := p.DetectStatementType(sql)
		cachedParams := make([]string, len(params))
		copy(cachedParams, params)
		p.statementsCache.Add(sql, &statementsCacheEntry{sql: namedParamsSql, params: cachedParams, info: info})
		return namedParamsSql, params, nil
	}
}

func (p *StatementParser) calculateFindParamsResult(sql string) (string, []string, error) {
	const positionalParamChar = '?'
	paramPrefixes := p.paramPrefixes()
	hasNamedParameter := false
	hasPositionalParameter := false
	numPotentialParams := strings.Count(sql, string(positionalParamChar))
	for prefix := range paramPrefixes {
		numPotentialParams += strings.Count(sql, string(prefix))
	}
	// Spanner does not support more than 950 query parameters in a query,
	// so we limit the number of parameters that we pre-allocate room for
	// here to that number. This prevents allocation of a large slice if
	// the SQL string happens to contain a string literal that contains
	// a lot of question marks.
	namedParams := make([]string, 0, min(numPotentialParams, 950))
	parsedSQL := strings.Builder{}
	parsedSQL.Grow(len(sql))
	positionalParameterIndex := 1
	parser := &simpleParser{sql: []byte(sql), statementParser: p}
	for parser.pos < len(parser.sql) {
		startPos := parser.pos
		parser.skipWhitespacesAndComments()
		parsedSQL.Write(parser.sql[startPos:parser.pos])
		if parser.pos >= len(parser.sql) {
			break
		}
		if parser.isMultibyte() {
			startPos = parser.pos
			parser.nextChar()
			parsedSQL.Write(parser.sql[startPos:parser.pos])
			continue
		}
		c := parser.sql[parser.pos]
		// We are not in a quoted string.
		// GoogleSQL: It's a parameter if it is an '@' followed by a letter or an underscore.
		// PostgreSQL: It's a parameter if it is a '$' followed by a digit.
		// See https://cloud.google.com/spanner/docs/lexical#identifiers for identifier rules.
		// Note that for PostgreSQL we support both styles of parameters (both $1 and @name).
		// The reason for this is that other PostgreSQL drivers for Go also do this.
		if _, ok := paramPrefixes[c]; ok && len(parser.sql) > parser.pos+1 && p.isValidParamsFirstChar(c, parser.sql[parser.pos+1]) {
			if hasPositionalParameter {
				return sql, nil, spanner.ToSpannerError(status.Errorf(codes.InvalidArgument, "statement must not contain both named and positional parameter: %s", sql))
			}
			paramPrefix := c
			paramNamePrefix := ""
			if paramPrefix == '$' {
				paramNamePrefix = "p"
			}
			parsedSQL.WriteByte(paramPrefix)
			parser.pos++
			startIndex := parser.pos
			for parser.pos < len(parser.sql) {
				if parser.isMultibyte() || !p.isValidParamsChar(paramPrefix, parser.sql[parser.pos]) {
					hasNamedParameter = true
					namedParams = append(namedParams, paramNamePrefix+string(parser.sql[startIndex:parser.pos]))
					parsedSQL.WriteByte(parser.sql[parser.pos])
					break
				}
				if parser.pos == len(parser.sql)-1 {
					hasNamedParameter = true
					namedParams = append(namedParams, paramNamePrefix+string(parser.sql[startIndex:]))
					parsedSQL.WriteByte(parser.sql[parser.pos])
					break
				}
				parsedSQL.WriteByte(parser.sql[parser.pos])
				parser.pos++
			}
		} else if c == positionalParamChar {
			if hasNamedParameter {
				return sql, nil, spanner.ToSpannerError(status.Errorf(codes.InvalidArgument, "statement must not contain both named and positional parameter: %s", sql))
			}
			hasPositionalParameter = true
			parsedSQL.WriteString(p.positionalParameterToNamed(positionalParameterIndex))
			namedParams = append(namedParams, "p"+strconv.Itoa(positionalParameterIndex))
			positionalParameterIndex++
			parser.pos++
		} else {
			startPos = parser.pos
			newPos, err := p.skip(parser.sql, parser.pos)
			if err != nil {
				return sql, nil, err
			}
			parsedSQL.Write(parser.sql[startPos:newPos])
			parser.pos = newPos
		}
	}
	if hasNamedParameter {
		return sql, namedParams, nil
	}
	return parsedSQL.String(), namedParams, nil
}

// ParseClientSideStatement returns the executableClientSideStatement that
// corresponds with the given query string, or nil if it is not a valid client
// side statement.
func (p *StatementParser) ParseClientSideStatement(query string) (ParsedStatement, error) {
	if p.useCache {
		if val, ok := p.statementsCache.Get(query); ok {
			if val.info.StatementType == StatementTypeClientSide {
				return val.parsedStatement, nil
			}
			return nil, nil
		}
	}
	// Determine whether it could be a valid client-side statement by looking at the first keyword.
	sp := &simpleParser{sql: []byte(query), statementParser: p}
	keyword := strings.ToUpper(sp.readKeyword())
	if _, ok := clientSideKeywords[keyword]; !ok {
		return nil, nil
	}

	if stmt, err := parseStatement(p, keyword, query); err != nil {
		return nil, err
	} else if stmt != nil {
		if p.useCache {
			cacheEntry := &statementsCacheEntry{
				sql:             query,
				parsedStatement: stmt,
				info: &StatementInfo{
					StatementType: StatementTypeClientSide,
				},
			}
			p.statementsCache.Add(query, cacheEntry)
		}
		return stmt, nil
	}
	return nil, nil
}

// isDDL returns true if the given sql string is a DDL statement.
// This function assumes that any comments and hints at the start
// of the sql string have been removed.
func (p *StatementParser) isDDL(query string) bool {
	info := p.DetectStatementType(query)
	return info.StatementType == StatementTypeDdl
}

func isDDLKeyword(keyword string) bool {
	return isStatementKeyword(keyword, ddlStatements)
}

// isDml returns true if the given sql string is a Dml statement.
// This function assumes that any comments and hints at the start
// of the sql string have been removed.
func (p *StatementParser) isDml(query string) bool {
	info := p.DetectStatementType(query)
	return info.StatementType == StatementTypeDml
}

func isDmlKeyword(keyword string) bool {
	return isStatementKeyword(keyword, dmlStatements)
}

// isQuery returns true if the given sql string is a SELECT statement.
// This function assumes that any comments and hints at the start
// of the sql string have been removed.
func (p *StatementParser) isQuery(query string) bool {
	info := p.DetectStatementType(query)
	return info.StatementType == StatementTypeQuery
}

func isCreateKeyword(keyword string) bool {
	return isStatementKeyword(keyword, createStatements)
}

func isDropKeyword(keyword string) bool {
	return isStatementKeyword(keyword, dropStatements)
}

func isQueryKeyword(keyword string) bool {
	return isStatementKeyword(keyword, selectStatements)
}

func isShowStatementKeyword(keyword string) bool {
	return isStatementKeyword(keyword, showStatements)
}

func isSetStatementKeyword(keyword string) bool {
	return isStatementKeyword(keyword, setStatements)
}

func isResetStatementKeyword(keyword string) bool {
	return isStatementKeyword(keyword, resetStatements)
}

func isStartStatementKeyword(keyword string) bool {
	return isStatementKeyword(keyword, startStatements)
}

func isRunStatementKeyword(keyword string) bool {
	return isStatementKeyword(keyword, runStatements)
}

func isAbortStatementKeyword(keyword string) bool {
	return isStatementKeyword(keyword, abortStatements)
}

func isBeginStatementKeyword(keyword string) bool {
	return isStatementKeyword(keyword, beginStatements)
}

func isCommitStatementKeyword(keyword string) bool {
	return isStatementKeyword(keyword, commitStatements)
}

func isRollbackStatementKeyword(keyword string) bool {
	return isStatementKeyword(keyword, rollbackStatements)
}

func isStatementKeyword(keyword string, keywords map[string]bool) bool {
	_, ok := keywords[keyword]
	return ok
}

// StatementType indicates the type of SQL statement.
type StatementType int

const (
	// StatementTypeUnknown indicates that the parser was not able to determine the
	// type of SQL statement. This could be an indication that the SQL string is invalid,
	// or that it uses a syntax that is not (yet) supported by the parser.
	StatementTypeUnknown StatementType = iota
	// StatementTypeQuery indicates that the statement is a query that will return rows from
	// Spanner, and that will not make any modifications to the database.
	StatementTypeQuery
	// StatementTypeDml indicates that the statement is a data modification language (DML)
	// statement that will make modifications to the data in the database. It may or may not
	// return rows, depending on whether it contains a THEN RETURN (GoogleSQL) or RETURNING
	// (PostgreSQL) clause.
	StatementTypeDml
	// StatementTypeDdl indicates that the statement is a data definition language (DDL)
	// statement that will modify the schema of the database. It will never return rows.
	StatementTypeDdl
	// StatementTypeClientSide indicates that the statement will be handled client-side in
	// the database/sql driver, and not be sent to Spanner. Examples of this includes SHOW
	// and SET statements.
	StatementTypeClientSide
)

// DmlType designates the type of modification that a DML statement will execute.
type DmlType int

const (
	DmlTypeUnknown DmlType = iota
	DmlTypeInsert
	DmlTypeUpdate
	DmlTypeDelete
)

// StatementInfo contains the type of SQL statement, and in case of a DML statement,
// the type of DML command.
type StatementInfo struct {
	StatementType StatementType
	DmlType       DmlType
}

// DetectStatementType returns the type of SQL statement based on the first
// keyword that is found in the SQL statement.
func (p *StatementParser) DetectStatementType(sql string) *StatementInfo {
	if !p.useCache {
		return p.calculateDetectStatementType(sql)
	}
	if val, ok := p.statementsCache.Get(sql); ok {
		return val.info
	} else {
		info := p.calculateDetectStatementType(sql)
		namedParamsSql, params, err := p.calculateFindParamsResult(sql)
		if err == nil {
			p.statementsCache.Add(sql, &statementsCacheEntry{sql: namedParamsSql, params: params, info: info})
		}
		return info
	}
}

func (p *StatementParser) calculateDetectStatementType(sql string) *StatementInfo {
	parser := &simpleParser{sql: []byte(sql), statementParser: p}
	_, _ = parser.skipStatementHint()
	keyword := strings.ToUpper(parser.readKeyword())
	if isQueryKeyword(keyword) {
		return &StatementInfo{StatementType: StatementTypeQuery}
	} else if isDmlKeyword(keyword) {
		return &StatementInfo{
			StatementType: StatementTypeDml,
			DmlType:       detectDmlKeyword(keyword),
		}
	} else if isDDLKeyword(keyword) {
		return &StatementInfo{StatementType: StatementTypeDdl}
	}
	return &StatementInfo{StatementType: StatementTypeUnknown}
}

func detectDmlKeyword(keyword string) DmlType {
	if isStatementKeyword(keyword, insertStatements) {
		return DmlTypeInsert
	} else if isStatementKeyword(keyword, updateStatements) {
		return DmlTypeUpdate
	} else if isStatementKeyword(keyword, deleteStatements) {
		return DmlTypeDelete
	}
	return DmlTypeUnknown
}

<<<<<<< HEAD
func (p *StatementParser) extractSetStatementsFromHints(sql string) (*ParsedSetStatement, error) {
	sp := &simpleParser{sql: []byte(sql), statementParser: p}
	if ok, startPos := sp.skipStatementHint(); ok {
		// Mark the start and end of the statement hint and extract the values in the hint.
		endPos := sp.pos
		sp.pos = startPos
		if p.Dialect == databasepb.DatabaseDialect_POSTGRESQL {
			// eatTokensOnly will only look for the following character sequence: '/*@'
			// It will not interpret it as a comment.
			sp.eatTokensOnly(postgreSqlStatementHintPrefix)
		} else {
			sp.eatTokens(googleSqlStatementHintPrefix)
		}
		// The default is that the hint ends with a single '}'.
		endIndex := endPos - 1
		if p.Dialect == databasepb.DatabaseDialect_POSTGRESQL {
			// The hint ends with '*/'
			endIndex = endPos - 2
		}
		if endIndex > sp.pos && endIndex < len(sql) {
			return p.extractConnectionVariables(sql[sp.pos:endIndex])
		}
	}
	return nil, nil
}

func (p *StatementParser) extractConnectionVariables(sql string) (*ParsedSetStatement, error) {
	sp := &simpleParser{sql: []byte(sql), statementParser: p}
	statement := &ParsedSetStatement{
		Identifiers: make([]Identifier, 0, 2),
		Literals:    make([]Literal, 0, 2),
	}
	for {
		if !sp.hasMoreTokens() {
			break
		}
		identifier, err := sp.eatIdentifier()
		if err != nil {
			return nil, err
		}
		if !sp.eatToken('=') {
			return nil, status.Errorf(codes.InvalidArgument, "missing '=' token after %s in hint", identifier)
		}
		literal, err := sp.eatLiteral()
		if err != nil {
			return nil, err
		}
		statement.Identifiers = append(statement.Identifiers, identifier)
		statement.Literals = append(statement.Literals, literal)
		if !sp.eatToken(',') {
			break
		}
	}
	if sp.hasMoreTokens() {
		return nil, status.Errorf(codes.InvalidArgument, "unexpected tokens: %s", string(sp.sql[sp.pos:]))
	}
	return statement, nil
=======
// Split splits a SQL string that potentially contains multiple statements separated by
// semicolons into individual statements.
//
// Returns false if the SQL string only contains a single statement (including when the SQL string
// contains a single statement that is terminated by a semicolon). Whitespaces and comments after
// the last semicolon in the SQL string are ignored.
//
// Returns true and a slice containing the individual statements if the SQL string contains more
// than one statement. The slice always contains more than one element.
func (p *StatementParser) Split(sql string) (bool, []string, error) {
	return p.split(sql, ';')
}

func (p *StatementParser) split(sql string, sep byte) (bool, []string, error) {
	// Return early if the string does not contain the separator.
	firstIndex := strings.IndexByte(sql, sep)
	if firstIndex == -1 {
		return false, nil, nil
	}
	tokens := []byte(sql)
	// Also return early if it is a single statement that is just terminated by a semicolon.
	if firstIndex == len(tokens)-1 {
		return false, nil, nil
	}

	res := make([]string, 0)
	parser := &simpleParser{sql: tokens, statementParser: p}
	startPos := 0
	for parser.pos < len(parser.sql) {
		parser.skipWhitespacesAndComments()
		if parser.pos >= len(parser.sql) {
			break
		}
		if parser.isMultibyte() {
			parser.nextChar()
			continue
		}
		c := parser.sql[parser.pos]
		if c == sep {
			res = append(res, sql[startPos:parser.pos])
			parser.nextChar()
			startPos = parser.pos
			// Skip whitespaces / comments etc. and check if we are at the end of the SQL string.
			// This prevents that an empty statement is added to the end of the slice if there are only whitespaces
			// after the last semicolon.
			parser.skipWhitespacesAndComments()
			if parser.pos >= len(parser.sql) {
				if len(res) == 1 {
					return false, nil, nil
				}
				return true, res, nil
			}
			continue
		}
		newPos, err := p.skip(parser.sql, parser.pos)
		if err != nil {
			return false, nil, err
		}
		parser.pos = newPos
	}
	if len(res) == 0 {
		// This means that the SQL string contains one or more semicolons, but that all of them
		// are inside quoted literals, quoted identifiers or comments. This again means that there
		// is only one statement in the string.
		return false, nil, nil
	}

	// The last statement does not need to be terminated by a semicolon, so we add it here.
	res = append(res, sql[startPos:])
	return true, res, nil
>>>>>>> e10ee7d0
}<|MERGE_RESOLUTION|>--- conflicted
+++ resolved
@@ -797,7 +797,6 @@
 	return DmlTypeUnknown
 }
 
-<<<<<<< HEAD
 func (p *StatementParser) extractSetStatementsFromHints(sql string) (*ParsedSetStatement, error) {
 	sp := &simpleParser{sql: []byte(sql), statementParser: p}
 	if ok, startPos := sp.skipStatementHint(); ok {
@@ -855,7 +854,8 @@
 		return nil, status.Errorf(codes.InvalidArgument, "unexpected tokens: %s", string(sp.sql[sp.pos:]))
 	}
 	return statement, nil
-=======
+}
+
 // Split splits a SQL string that potentially contains multiple statements separated by
 // semicolons into individual statements.
 //
@@ -926,5 +926,4 @@
 	// The last statement does not need to be terminated by a semicolon, so we add it here.
 	res = append(res, sql[startPos:])
 	return true, res, nil
->>>>>>> e10ee7d0
 }