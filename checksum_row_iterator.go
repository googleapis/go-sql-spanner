// Copyright 2021 Google LLC
//
// Licensed under the Apache License, Version 2.0 (the "License");
// you may not use this file except in compliance with the License.
// You may obtain a copy of the License at
//
//     https://www.apache.org/licenses/LICENSE-2.0
//
// Unless required by applicable law or agreed to in writing, software
// distributed under the License is distributed on an "AS IS" BASIS,
// WITHOUT WARRANTIES OR CONDITIONS OF ANY KIND, either express or implied.
// See the License for the specific language governing permissions and
// limitations under the License.

package spannerdriver

import (
	"bytes"
	"context"
	"crypto/sha256"
	"encoding/gob"
	"reflect"

	"cloud.google.com/go/spanner"
	sppb "cloud.google.com/go/spanner/apiv1/spannerpb"
	"google.golang.org/api/iterator"
	"google.golang.org/grpc/codes"
	"google.golang.org/grpc/status"
	"google.golang.org/protobuf/types/known/structpb"
)

var errNextAfterSTop = status.Errorf(codes.FailedPrecondition, "Next called after Stop")

// init registers the protobuf types with gob so they can be encoded.
func init() {
	gob.Register(structpb.Value_BoolValue{})
	gob.Register(structpb.Value_NumberValue{})
	gob.Register(structpb.Value_StringValue{})
	gob.Register(structpb.Value_NullValue{})
	gob.Register(structpb.Value_ListValue{})
	gob.Register(structpb.Value_StructValue{})
}

<<<<<<< HEAD
var _ rowIterator = (*checksumRowIterator)(nil)
=======
var _ rowIterator = &checksumRowIterator{}
>>>>>>> 304082fe

// checksumRowIterator implements rowIterator and keeps track of a running
// checksum for all results that have been seen during the iteration of the
// results. This checksum can be used to verify whether a retry returned the
// same results as the initial attempt or not.
type checksumRowIterator struct {
	*spanner.RowIterator
	metadata *sppb.ResultSetMetadata

	ctx     context.Context
	tx      *readWriteTransaction
	stmt    spanner.Statement
	options spanner.QueryOptions
	// nc (nextCount) indicates the number of times that next has been called
	// on the iterator. Next() will be called the same number of times during
	// a retry.
	nc int64
	// stopped indicates whether the original iterator was stopped. If it was,
	// the iterator that is created during a retry should also be stopped after
	// the retry has finished.
	stopped bool

	// checksum contains the current checksum for the results that have been
	// seen. It is calculated as a SHA256 checksum over all rows that so far
	// have been returned.
	checksum *[32]byte
	buffer   *bytes.Buffer
	enc      *gob.Encoder

	// errIndex and err indicate any error and the index in the result set
	// where the error occurred.
	errIndex int64
	err      error
}

func (it *checksumRowIterator) String() string {
	return it.stmt.SQL
}

func (it *checksumRowIterator) Next() (row *spanner.Row, err error) {
	if it.stopped {
		return nil, errNextAfterSTop
	}
	err = it.tx.runWithRetry(it.ctx, func(ctx context.Context) error {
		row, err = it.RowIterator.Next()
		// spanner.ErrCode returns codes.Ok for nil errors.
		if spanner.ErrCode(err) == codes.Aborted {
			return err
		}
		if err != nil {
			// Register the error that we received and the row where we
			// received it. This will in almost all cases be the first row
			// when the query fails, or the last row when the iterator
			// returns iterator.Done. It can however also happen that the
			// result stream breaks halfway and ends with an error before
			// the end.
			it.err = err
			it.errIndex = it.nc
		}
		it.nc++
		if it.metadata == nil && it.RowIterator.Metadata != nil {
			it.metadata = it.RowIterator.Metadata
			// Initialize the checksum of the iterator by calculating the
			// checksum of the columns that are included in this result. This is
			// also used to detect the possible difference between two empty
			// result sets with a different set of columns.
			it.checksum, err = createMetadataChecksum(it.enc, it.buffer, it.metadata)
			if err != nil {
				return err
			}
		}
		if it.err != nil {
			return it.err
		}
		// Update the current checksum.
		it.checksum, err = updateChecksum(it.enc, it.buffer, it.checksum, row)
		return err
	})
	return row, err
}

// updateChecksum calculates the following checksum based on a current checksum
// and a new row.
func updateChecksum(enc *gob.Encoder, buffer *bytes.Buffer, currentChecksum *[32]byte, row *spanner.Row) (*[32]byte, error) {
	buffer.Reset()
	buffer.Write(currentChecksum[:])
	for i := 0; i < row.Size(); i++ {
		var v spanner.GenericColumnValue
		err := row.Column(i, &v)
		if err != nil {
			return nil, err
		}
		err = enc.Encode(v)
		if err != nil {
			return nil, err
		}
	}
	res := sha256.Sum256(buffer.Bytes())
	return &res, nil
}

// createMetadataChecksum calculates the checksum of the metadata of a result.
// Only the column names and types are included in the checksum. Any transaction
// metadata is not included.
func createMetadataChecksum(enc *gob.Encoder, buffer *bytes.Buffer, metadata *sppb.ResultSetMetadata) (*[32]byte, error) {
	buffer.Reset()
	for _, field := range metadata.RowType.Fields {
		err := enc.Encode(field)
		if err != nil {
			return nil, err
		}
	}
	res := sha256.Sum256(buffer.Bytes())
	return &res, nil
}

// retry implements retriableStatement.retry for queries. It will execute the
// query on a new Spanner transaction and iterate over the same number of rows
// as the initial attempt, and then compare the checksum of the initial and the
// retried iterator. It will also check if any error that was returned by the
// initial iterator was also returned by the new iterator, and that the errors
// were returned by the same row index.
func (it *checksumRowIterator) retry(ctx context.Context, tx *spanner.ReadWriteStmtBasedTransaction) error {
	buffer := &bytes.Buffer{}
	enc := gob.NewEncoder(buffer)
	retryIt := tx.QueryWithOptions(ctx, it.stmt, it.options)
	// If the original iterator had been stopped, we should also always stop the
	// new iterator.
	if it.stopped {
		defer retryIt.Stop()
	}
	// The underlying iterator will be replaced by the new one if the retry succeeds.
	replaceIt := func(err error) error {
		if it.RowIterator != nil {
			it.RowIterator.Stop()
			it.RowIterator = retryIt
		}
		it.metadata = retryIt.Metadata
		return err
	}
	// If the retry fails, we will not replace the underlying iterator and we should
	// stop the iterator that was used by the retry.
	failRetry := func(err error) error {
		retryIt.Stop()
		return err
	}
	// Iterate over the new result set as many times as we iterated over the initial
	// result set. The checksums of the two should be equal. Also, the new result set
	// should return any error on the same index as the original.
	var newChecksum *[32]byte
	var checksumErr error
	for n := int64(0); n < it.nc; n++ {
		row, err := retryIt.Next()
		if n == 0 && (err == nil || err == iterator.Done) {
			newChecksum, checksumErr = createMetadataChecksum(enc, buffer, retryIt.Metadata)
			if checksumErr != nil {
				return failRetry(checksumErr)
			}
		}
		if err != nil {
			if spanner.ErrCode(err) == codes.Aborted {
				// This fails this retry, but it will trigger a new retry of the
				// entire transaction.
				return failRetry(err)
			}
			if errorsEqualForRetry(err, it.err) && n == it.errIndex {
				// Check that the checksums are also equal.
				if !checksumsEqual(newChecksum, it.checksum) {
					return failRetry(ErrAbortedDueToConcurrentModification)
				}
				return replaceIt(nil)
			}
			return failRetry(ErrAbortedDueToConcurrentModification)
		}
		newChecksum, err = updateChecksum(enc, buffer, newChecksum, row)
		if err != nil {
			return failRetry(err)
		}
	}
	// Check if the initial attempt ended with an error and the current attempt
	// did not. This is normally an indication that the retry returned more
	// results than the initial attempt, and that the initial attempt returned
	// iterator.Done, but it could theoretically be any other error as well.
	if it.err != nil {
		return failRetry(ErrAbortedDueToConcurrentModification)
	}
	if !checksumsEqual(newChecksum, it.checksum) {
		return failRetry(ErrAbortedDueToConcurrentModification)
	}
	// Everything seems to be equal, replace the underlying iterator and return
	// a nil error.
	return replaceIt(nil)
}

func checksumsEqual(c1, c2 *[32]byte) bool {
	return (reflect.ValueOf(c1).IsNil() && reflect.ValueOf(c2).IsNil()) || *c1 == *c2
}

func (it *checksumRowIterator) Stop() {
	if !it.stopped {
		it.stopped = true
		it.RowIterator.Stop()
		it.RowIterator = nil
	}
}

func (it *checksumRowIterator) Metadata() (*sppb.ResultSetMetadata, error) {
	return it.metadata, nil
}

func (it *checksumRowIterator) ResultSetStats() *sppb.ResultSetStats {
<<<<<<< HEAD
=======
	// TODO: The Spanner client library should offer an option to get the full
	//       ResultSetStats, instead of only the RowCount and QueryPlan.
>>>>>>> 304082fe
	return &sppb.ResultSetStats{
		RowCount:  &sppb.ResultSetStats_RowCountExact{RowCountExact: it.RowIterator.RowCount},
		QueryPlan: it.RowIterator.QueryPlan,
	}
}<|MERGE_RESOLUTION|>--- conflicted
+++ resolved
@@ -41,11 +41,7 @@
 	gob.Register(structpb.Value_StructValue{})
 }
 
-<<<<<<< HEAD
-var _ rowIterator = (*checksumRowIterator)(nil)
-=======
 var _ rowIterator = &checksumRowIterator{}
->>>>>>> 304082fe
 
 // checksumRowIterator implements rowIterator and keeps track of a running
 // checksum for all results that have been seen during the iteration of the
@@ -257,11 +253,8 @@
 }
 
 func (it *checksumRowIterator) ResultSetStats() *sppb.ResultSetStats {
-<<<<<<< HEAD
-=======
 	// TODO: The Spanner client library should offer an option to get the full
 	//       ResultSetStats, instead of only the RowCount and QueryPlan.
->>>>>>> 304082fe
 	return &sppb.ResultSetStats{
 		RowCount:  &sppb.ResultSetStats_RowCountExact{RowCountExact: it.RowIterator.RowCount},
 		QueryPlan: it.RowIterator.QueryPlan,
