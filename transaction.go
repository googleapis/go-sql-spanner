// Copyright 2021 Google LLC
//
// Licensed under the Apache License, Version 2.0 (the "License");
// you may not use this file except in compliance with the License.
// You may obtain a copy of the License at
//
//     https://www.apache.org/licenses/LICENSE-2.0
//
// Unless required by applicable law or agreed to in writing, software
// distributed under the License is distributed on an "AS IS" BASIS,
// WITHOUT WARRANTIES OR CONDITIONS OF ANY KIND, either express or implied.
// See the License for the specific language governing permissions and
// limitations under the License.

package spannerdriver

import (
	"bytes"
	"context"
	"database/sql/driver"
	"encoding/gob"

	"cloud.google.com/go/spanner"
	sppb "google.golang.org/genproto/googleapis/spanner/v1"
	"google.golang.org/grpc/codes"
	"google.golang.org/grpc/status"
)

// contextTransaction is the combination of both read/write and read-only
// transactions.
type contextTransaction interface {
	Commit() error
	Rollback() error
	Query(ctx context.Context, stmt spanner.Statement) rowIterator
	ExecContext(ctx context.Context, stmt spanner.Statement) (int64, error)
<<<<<<< HEAD

	StartBatchDml() (driver.Result, error)
	RunBatch(ctx context.Context) (driver.Result, error)
	AbortBatch() (driver.Result, error)
=======
	BufferWrite(ms []*spanner.Mutation) error
>>>>>>> 2d698b75
}

type rowIterator interface {
	Next() (*spanner.Row, error)
	Stop()
	Metadata() *sppb.ResultSetMetadata
}

type readOnlyRowIterator struct {
	*spanner.RowIterator
}

func (ri *readOnlyRowIterator) Next() (*spanner.Row, error) {
	return ri.RowIterator.Next()
}

func (ri *readOnlyRowIterator) Stop() {
	ri.RowIterator.Stop()
}

func (ri *readOnlyRowIterator) Metadata() *sppb.ResultSetMetadata {
	return ri.RowIterator.Metadata
}

type readOnlyTransaction struct {
	roTx  *spanner.ReadOnlyTransaction
	close func()
}

func (tx *readOnlyTransaction) Commit() error {
	// Read-only transactions don't really commit, but closing the transaction
	// will return the session to the pool.
	if tx.roTx != nil {
		tx.roTx.Close()
	}
	tx.close()
	return nil
}

func (tx *readOnlyTransaction) Rollback() error {
	// Read-only transactions don't really rollback, but closing the transaction
	// will return the session to the pool.
	if tx.roTx != nil {
		tx.roTx.Close()
	}
	tx.close()
	return nil
}

func (tx *readOnlyTransaction) Query(ctx context.Context, stmt spanner.Statement) rowIterator {
	return &readOnlyRowIterator{tx.roTx.Query(ctx, stmt)}
}

func (tx *readOnlyTransaction) ExecContext(_ context.Context, stmt spanner.Statement) (int64, error) {
	return 0, spanner.ToSpannerError(status.Errorf(codes.FailedPrecondition, "read-only transactions cannot write"))
}

<<<<<<< HEAD
func (tx *readOnlyTransaction) StartBatchDml() (driver.Result, error) {
	return nil, spanner.ToSpannerError(status.Error(codes.FailedPrecondition, "read-only transactions cannot write"))
}

func (tx *readOnlyTransaction) RunBatch(_ context.Context) (driver.Result, error) {
	return nil, spanner.ToSpannerError(status.Error(codes.FailedPrecondition, "read-only transactions cannot write"))
}

func (tx *readOnlyTransaction) AbortBatch() (driver.Result, error) {
	return driver.ResultNoRows, nil
=======
func (tx *readOnlyTransaction) BufferWrite([]*spanner.Mutation) error {
	return spanner.ToSpannerError(status.Errorf(codes.FailedPrecondition, "read-only transactions cannot write"))
>>>>>>> 2d698b75
}

// ErrAbortedDueToConcurrentModification is returned by a read/write transaction
// that was aborted by Cloud Spanner, and where the internal retry attempt
// failed because it detected that the results during the retry were different
// from the initial attempt.
var ErrAbortedDueToConcurrentModification = status.Error(codes.Aborted, "Transaction was aborted due to a concurrent modification")

// readWriteTransaction is the internal structure for go/sql read/write
// transactions. These transactions can automatically be retried if the
// underlying Spanner transaction is aborted. This is done by keeping track
// of all statements that are executed on the transaction. If the transaction
// is aborted, the transaction will be replayed using a new read/write
// transaction on Spanner, and the results of the two will be compared with each
// other. If they are equal, the underlying Spanner read/write transaction is
// replaced with the one that was used for the replay, and the user transaction
// can continue as if nothing happened.
type readWriteTransaction struct {
	ctx    context.Context
	client *spanner.Client
	// rwTx is the underlying Spanner read/write transaction. This transaction
	// will be replaced with a new one if the initial transaction is aborted.
	rwTx *spanner.ReadWriteStmtBasedTransaction
	// batch is any DML batch that is active for this transaction.
	batch *batch
	close func()
	// retryAborts indicates whether this transaction will automatically retry
	// the transaction if it is aborted by Spanner. The default is true.
	retryAborts bool

	// statements contains the list of statements that has been executed on this
	// transaction so far. These statements will be replayed on a new read write
	// transaction if the initial attempt is aborted.
	statements []retriableStatement
}

// retriableStatement is the interface that is used to keep track of statements
// that have been executed on a read/write transaction. These statements must
// implement a retry method that will be executed during a transaction retry.
type retriableStatement interface {
	// retry retries the statement on a new Spanner transaction. The method must
	// return nil if it receives the same result as during the initial attempt,
	// and otherwise return the error ErrAbortedDueToConcurrentModification.
	//
	// Note: This method does not return any error that is returned by Spanner
	// when the statement is executed. Instead, if the statement returns an
	// error, the returned error should be compared with the result during the
	// initial attempt. If the two errors are equal, the retry of the statement
	// should be considered successful and the method should return nil.
	retry(ctx context.Context, tx *spanner.ReadWriteStmtBasedTransaction) error
}

// retriableUpdate implements retriableStatement for update statements.
type retriableUpdate struct {
	// stmt is the statement that was executed on Spanner.
	stmt spanner.Statement
	// c is the record count that was returned by Spanner.
	c int64
	// err is the error that was returned by Spanner.
	err error
}

// retry retries an update statement on Spanner. It returns nil if the result
// of the statement during the retry is equal to the result during the initial
// attempt.
func (ru *retriableUpdate) retry(ctx context.Context, tx *spanner.ReadWriteStmtBasedTransaction) error {
	c, err := tx.Update(ctx, ru.stmt)
	if err != nil && spanner.ErrCode(err) == codes.Aborted {
		return err
	}
	if !errorsEqualForRetry(err, ru.err) {
		return ErrAbortedDueToConcurrentModification
	}
	if c != ru.c {
		return ErrAbortedDueToConcurrentModification
	}
	return nil
}

// retriableBatchUpdate implements retriableStatement for Batch DML.
type retriableBatchUpdate struct {
	// statements are the statement that were executed on Spanner.
	statements []spanner.Statement
	// c is the record counts that were returned by Spanner.
	c []int64
	// err is the error that was returned by Spanner.
	err error
}

// retry retries an BatchDML statement on Spanner. It returns nil if the result
// of the statement during the retry is equal to the result during the initial
// attempt.
func (ru *retriableBatchUpdate) retry(ctx context.Context, tx *spanner.ReadWriteStmtBasedTransaction) error {
	c, err := tx.BatchUpdate(ctx, ru.statements)
	if err != nil && spanner.ErrCode(err) == codes.Aborted {
		return err
	}
	if !errorsEqualForRetry(err, ru.err) {
		return ErrAbortedDueToConcurrentModification
	}
	if len(c) != len(ru.c) {
		return ErrAbortedDueToConcurrentModification
	}
	for i := range ru.c {
		if c[i] != ru.c[i] {
			return ErrAbortedDueToConcurrentModification
		}
	}
	return nil
}

// runWithRetry executes a statement on a go/sql read/write transaction and
// automatically retries the entire transaction if the statement returns an
// Aborted error. The method will return ErrAbortedDueToConcurrentModification
// if the transaction is aborted and the retry fails because the retry attempt
// returned different results than the initial attempt.
func (tx *readWriteTransaction) runWithRetry(ctx context.Context, f func(ctx context.Context) error) (err error) {
	for {
		if err == nil {
			err = f(ctx)
		}
		if err == ErrAbortedDueToConcurrentModification {
			return
		}
		if spanner.ErrCode(err) == codes.Aborted {
			err = tx.retry(ctx)
			continue
		}
		return
	}
}

// retry retries the entire read/write transaction on a new Spanner transaction.
// It will return ErrAbortedDueToConcurrentModification if the retry fails.
func (tx *readWriteTransaction) retry(ctx context.Context) (err error) {
	tx.rwTx, err = spanner.NewReadWriteStmtBasedTransaction(ctx, tx.client)
	if err != nil {
		return err
	}
	for _, stmt := range tx.statements {
		err = stmt.retry(ctx, tx.rwTx)
		if err != nil {
			return err
		}
	}

	return err
}

// Commit implements driver.Tx#Commit().
// It will commit the underlying Spanner transaction. If the transaction is
// aborted by Spanner, the entire transaction will automatically be retried,
// unless internal retries have been disabled.
func (tx *readWriteTransaction) Commit() (err error) {
	if tx.rwTx != nil {
		if !tx.retryAborts {
			_, err := tx.rwTx.Commit(tx.ctx)
			tx.close()
			return err
		}

		err = tx.runWithRetry(tx.ctx, func(ctx context.Context) error {
			_, err := tx.rwTx.Commit(ctx)
			return err
		})
	}
	tx.close()
	return err
}

// Rollback implements driver.Tx#Rollback(). The underlying Spanner transaction
// will be rolled back and the session will be returned to the session pool.
func (tx *readWriteTransaction) Rollback() error {
	if tx.rwTx != nil {
		tx.rwTx.Rollback(tx.ctx)
	}
	tx.close()
	return nil
}

// Query executes a query using the read/write transaction and returns a
// rowIterator that will automatically retry the read/write transaction if the
// transaction is aborted during the query or while iterating the returned rows.
func (tx *readWriteTransaction) Query(ctx context.Context, stmt spanner.Statement) rowIterator {
	// If internal retries have been disabled, we don't need to keep track of a
	// running checksum for all results that we have seen.
	if !tx.retryAborts {
		return &readOnlyRowIterator{tx.rwTx.Query(ctx, stmt)}
	}

	// If retries are enabled, we need to use a row iterator that will keep
	// track of a running checksum of all the results that we see.
	buffer := &bytes.Buffer{}
	it := &checksumRowIterator{
		RowIterator: tx.rwTx.Query(ctx, stmt),
		ctx:         ctx,
		tx:          tx,
		stmt:        stmt,
		buffer:      buffer,
		enc:         gob.NewEncoder(buffer),
	}
	tx.statements = append(tx.statements, it)
	return it
}

func (tx *readWriteTransaction) ExecContext(ctx context.Context, stmt spanner.Statement) (res int64, err error) {
	if tx.batch != nil {
		tx.batch.statements = append(tx.batch.statements, stmt)
		return 0, nil
	}

	if !tx.retryAborts {
		return tx.rwTx.Update(ctx, stmt)
	}

	err = tx.runWithRetry(ctx, func(ctx context.Context) error {
		res, err = tx.rwTx.Update(ctx, stmt)
		return err
	})
	tx.statements = append(tx.statements, &retriableUpdate{
		stmt: stmt,
		c:    res,
		err:  err,
	})
	return res, err
}

<<<<<<< HEAD
func (tx *readWriteTransaction) StartBatchDml() (driver.Result, error) {
	if tx.batch != nil {
		return nil, spanner.ToSpannerError(status.Errorf(codes.FailedPrecondition, "This transaction already has an active batch."))
	}
	tx.batch = &batch{tp: dml}
	return driver.ResultNoRows, nil
}

func (tx *readWriteTransaction) RunBatch(ctx context.Context) (driver.Result, error) {
	if tx.batch == nil {
		return nil, spanner.ToSpannerError(status.Errorf(codes.FailedPrecondition, "This transaction does not have an active batch"))
	}
	switch tx.batch.tp {
	case dml:
		return tx.runDmlBatch(ctx)
	case ddl:
		fallthrough
	default:
		return nil, spanner.ToSpannerError(status.Errorf(codes.InvalidArgument, "Unknown or unsupported batch type: %d", tx.batch.tp))
	}
}

func (tx *readWriteTransaction) AbortBatch() (driver.Result, error) {
	tx.batch = nil
	return driver.ResultNoRows, nil
}

func (tx *readWriteTransaction) runDmlBatch(ctx context.Context) (driver.Result, error) {
	statements := tx.batch.statements
	tx.batch = nil

	if !tx.retryAborts {
		affected, err := tx.rwTx.BatchUpdate(ctx, statements)
		return &result{rowsAffected: sum(affected)}, err
	}

	var affected []int64
	var err error
	err = tx.runWithRetry(ctx, func(ctx context.Context) error {
		affected, err = tx.rwTx.BatchUpdate(ctx, statements)
		return err
	})
	tx.statements = append(tx.statements, &retriableBatchUpdate{
		statements: statements,
		c:          affected,
		err:        err,
	})
	return &result{rowsAffected: sum(affected)}, err
=======
func (tx *readWriteTransaction) BufferWrite(ms []*spanner.Mutation) error {
	return tx.rwTx.BufferWrite(ms)
>>>>>>> 2d698b75
}

// errorsEqualForRetry returns true if the two errors should be considered equal
// when retrying a transaction. This comparison will return true if:
// - The errors are the same instances
// - Both errors have the same gRPC status code, not being one of the codes OK or Unknown.
func errorsEqualForRetry(err1, err2 error) bool {
	if err1 == err2 {
		return true
	}
	// spanner.ErrCode will return codes.OK for nil errors and codes.Unknown for
	// errors that do not have a gRPC code itself or in one of its wrapped errors.
	code1 := spanner.ErrCode(err1)
	code2 := spanner.ErrCode(err2)
	if code1 == code2 && (code1 != codes.OK && code1 != codes.Unknown) {
		return true
	}
	return false
}<|MERGE_RESOLUTION|>--- conflicted
+++ resolved
@@ -33,14 +33,12 @@
 	Rollback() error
 	Query(ctx context.Context, stmt spanner.Statement) rowIterator
 	ExecContext(ctx context.Context, stmt spanner.Statement) (int64, error)
-<<<<<<< HEAD
 
 	StartBatchDml() (driver.Result, error)
 	RunBatch(ctx context.Context) (driver.Result, error)
 	AbortBatch() (driver.Result, error)
-=======
+
 	BufferWrite(ms []*spanner.Mutation) error
->>>>>>> 2d698b75
 }
 
 type rowIterator interface {
@@ -98,7 +96,6 @@
 	return 0, spanner.ToSpannerError(status.Errorf(codes.FailedPrecondition, "read-only transactions cannot write"))
 }
 
-<<<<<<< HEAD
 func (tx *readOnlyTransaction) StartBatchDml() (driver.Result, error) {
 	return nil, spanner.ToSpannerError(status.Error(codes.FailedPrecondition, "read-only transactions cannot write"))
 }
@@ -109,10 +106,10 @@
 
 func (tx *readOnlyTransaction) AbortBatch() (driver.Result, error) {
 	return driver.ResultNoRows, nil
-=======
+}
+
 func (tx *readOnlyTransaction) BufferWrite([]*spanner.Mutation) error {
 	return spanner.ToSpannerError(status.Errorf(codes.FailedPrecondition, "read-only transactions cannot write"))
->>>>>>> 2d698b75
 }
 
 // ErrAbortedDueToConcurrentModification is returned by a read/write transaction
@@ -340,7 +337,6 @@
 	return res, err
 }
 
-<<<<<<< HEAD
 func (tx *readWriteTransaction) StartBatchDml() (driver.Result, error) {
 	if tx.batch != nil {
 		return nil, spanner.ToSpannerError(status.Errorf(codes.FailedPrecondition, "This transaction already has an active batch."))
@@ -389,10 +385,10 @@
 		err:        err,
 	})
 	return &result{rowsAffected: sum(affected)}, err
-=======
+}
+
 func (tx *readWriteTransaction) BufferWrite(ms []*spanner.Mutation) error {
 	return tx.rwTx.BufferWrite(ms)
->>>>>>> 2d698b75
 }
 
 // errorsEqualForRetry returns true if the two errors should be considered equal
