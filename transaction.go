--- conflicted
+++ resolved
@@ -80,7 +80,6 @@
 	return ri.RowIterator.Metadata, nil
 }
 
-<<<<<<< HEAD
 func (ri *readOnlyRowIterator) ResultSetStats() *sppb.ResultSetStats {
 	// TODO: The Spanner client library should offer an option to get the full
 	//       ResultSetStats, instead of only the RowCount and QueryPlan.
@@ -89,9 +88,8 @@
 		QueryPlan: ri.RowIterator.QueryPlan,
 	}
 }
-=======
+
 var _ contextTransaction = &readOnlyTransaction{}
->>>>>>> e2620e6c
 
 type readOnlyTransaction struct {
 	roTx   *spanner.ReadOnlyTransaction
