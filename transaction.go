// Copyright 2021 Google LLC
//
// Licensed under the Apache License, Version 2.0 (the "License");
// you may not use this file except in compliance with the License.
// You may obtain a copy of the License at
//
//     https://www.apache.org/licenses/LICENSE-2.0
//
// Unless required by applicable law or agreed to in writing, software
// distributed under the License is distributed on an "AS IS" BASIS,
// WITHOUT WARRANTIES OR CONDITIONS OF ANY KIND, either express or implied.
// See the License for the specific language governing permissions and
// limitations under the License.

package spannerdriver

import (
	"bytes"
	"context"
	"database/sql/driver"
	"encoding/gob"
	"fmt"
	"log/slog"
	"math/rand"
	"time"

	"cloud.google.com/go/spanner"
	sppb "cloud.google.com/go/spanner/apiv1/spannerpb"
	"github.com/googleapis/gax-go/v2"
	"github.com/googleapis/go-sql-spanner/parser"
	"google.golang.org/grpc/codes"
	"google.golang.org/grpc/status"
)

// spannerTransaction is the generic interface for both spanner.ReadWriteTransaction
// and spanner.ReadWriteStmtBasedTransaction.
type spannerTransaction interface {
	QueryWithOptions(ctx context.Context, statement spanner.Statement, opts spanner.QueryOptions) *spanner.RowIterator
}

// contextTransaction is the combination of both read/write and read-only
// transactions.
type contextTransaction interface {
	Commit() error
	Rollback() error
	resetForRetry(ctx context.Context) error
	Query(ctx context.Context, stmt spanner.Statement, execOptions *ExecOptions) (rowIterator, error)
	partitionQuery(ctx context.Context, stmt spanner.Statement, execOptions *ExecOptions) (driver.Rows, error)
	ExecContext(ctx context.Context, stmt spanner.Statement, statementInfo *parser.StatementInfo, options spanner.QueryOptions) (*result, error)

	StartBatchDML(options spanner.QueryOptions, automatic bool) (driver.Result, error)
	RunBatch(ctx context.Context) (driver.Result, error)
	RunDmlBatch(ctx context.Context) (SpannerResult, error)
	AbortBatch() (driver.Result, error)

	BufferWrite(ms []*spanner.Mutation) error
}

type rowIterator interface {
	Next() (*spanner.Row, error)
	Stop()
	Metadata() (*sppb.ResultSetMetadata, error)
	ResultSetStats() *sppb.ResultSetStats
}

var _ rowIterator = &readOnlyRowIterator{}

type readOnlyRowIterator struct {
	*spanner.RowIterator
}

func (ri *readOnlyRowIterator) Next() (*spanner.Row, error) {
	return ri.RowIterator.Next()
}

func (ri *readOnlyRowIterator) Stop() {
	ri.RowIterator.Stop()
}

func (ri *readOnlyRowIterator) Metadata() (*sppb.ResultSetMetadata, error) {
	return ri.RowIterator.Metadata, nil
}

func (ri *readOnlyRowIterator) ResultSetStats() *sppb.ResultSetStats {
	// TODO: The Spanner client library should offer an option to get the full
	//       ResultSetStats, instead of only the RowCount and QueryPlan.
	return &sppb.ResultSetStats{
		RowCount:  &sppb.ResultSetStats_RowCountExact{RowCountExact: ri.RowIterator.RowCount},
		QueryPlan: ri.RowIterator.QueryPlan,
	}
}

type txResult int

const (
	txResultCommit txResult = iota
	txResultRollback
)

var _ contextTransaction = &readOnlyTransaction{}

type readOnlyTransaction struct {
	roTx   *spanner.ReadOnlyTransaction
	boTx   *spanner.BatchReadOnlyTransaction
	logger *slog.Logger
	close  func(result txResult)
}

func (tx *readOnlyTransaction) Commit() error {
	tx.logger.Debug("committing transaction")
	// Read-only transactions don't really commit, but closing the transaction
	// will return the session to the pool.
	if tx.boTx != nil {
		tx.boTx.Close()
	} else if tx.roTx != nil {
		tx.roTx.Close()
	}
	tx.close(txResultCommit)
	return nil
}

func (tx *readOnlyTransaction) Rollback() error {
	tx.logger.Debug("rolling back transaction")
	// Read-only transactions don't really roll back, but closing the transaction
	// will return the session to the pool.
	if tx.roTx != nil {
		tx.roTx.Close()
	}
	tx.close(txResultRollback)
	return nil
}

func (tx *readOnlyTransaction) resetForRetry(ctx context.Context) error {
	// no-op
	return nil
}

func (tx *readOnlyTransaction) Query(ctx context.Context, stmt spanner.Statement, execOptions *ExecOptions) (rowIterator, error) {
	tx.logger.DebugContext(ctx, "Query", "stmt", stmt.SQL)
	if execOptions.PartitionedQueryOptions.AutoPartitionQuery {
		if tx.boTx == nil {
			return nil, spanner.ToSpannerError(status.Errorf(codes.FailedPrecondition, "AutoPartitionQuery is only supported for batch read-only transactions"))
		}
		pq, err := tx.createPartitionedQuery(ctx, stmt, execOptions)
		if err != nil {
			return nil, err
		}
		mi := createMergedIterator(tx.logger, pq, execOptions.PartitionedQueryOptions.MaxParallelism)
		if err := mi.run(ctx); err != nil {
			mi.Stop()
			return nil, err
		}
		return mi, nil
	}
	return &readOnlyRowIterator{tx.roTx.QueryWithOptions(ctx, stmt, execOptions.QueryOptions)}, nil
}

func (tx *readOnlyTransaction) partitionQuery(ctx context.Context, stmt spanner.Statement, execOptions *ExecOptions) (driver.Rows, error) {
	pq, err := tx.createPartitionedQuery(ctx, stmt, execOptions)
	if err != nil {
		return nil, err
	}
	return &partitionedQueryRows{partitionedQuery: pq}, nil
}

func (tx *readOnlyTransaction) createPartitionedQuery(ctx context.Context, stmt spanner.Statement, execOptions *ExecOptions) (*PartitionedQuery, error) {
	if tx.boTx == nil {
		return nil, spanner.ToSpannerError(status.Errorf(codes.FailedPrecondition, "partitionQuery is only supported for batch read-only transactions"))
	}
	partitions, err := tx.boTx.PartitionQueryWithOptions(ctx, stmt, execOptions.PartitionedQueryOptions.PartitionOptions, execOptions.QueryOptions)
	if err != nil {
		return nil, err
	}
	return &PartitionedQuery{
		stmt:        stmt,
		execOptions: execOptions,
		tx:          tx.boTx,
		Partitions:  partitions,
	}, nil
}

func (tx *readOnlyTransaction) ExecContext(_ context.Context, _ spanner.Statement, _ *parser.StatementInfo, _ spanner.QueryOptions) (*result, error) {
	return nil, spanner.ToSpannerError(status.Errorf(codes.FailedPrecondition, "read-only transactions cannot write"))
}

func (tx *readOnlyTransaction) StartBatchDML(_ spanner.QueryOptions, _ bool) (driver.Result, error) {
	return nil, spanner.ToSpannerError(status.Error(codes.FailedPrecondition, "read-only transactions cannot write"))
}

func (tx *readOnlyTransaction) RunBatch(_ context.Context) (driver.Result, error) {
	return nil, spanner.ToSpannerError(status.Error(codes.FailedPrecondition, "read-only transactions cannot write"))
}

func (tx *readOnlyTransaction) RunDmlBatch(_ context.Context) (SpannerResult, error) {
	return nil, spanner.ToSpannerError(status.Error(codes.FailedPrecondition, "read-only transactions cannot write"))
}

func (tx *readOnlyTransaction) AbortBatch() (driver.Result, error) {
	return driver.ResultNoRows, nil
}

func (tx *readOnlyTransaction) BufferWrite([]*spanner.Mutation) error {
	return spanner.ToSpannerError(status.Errorf(codes.FailedPrecondition, "read-only transactions cannot write"))
}

// ErrAbortedDueToConcurrentModification is returned by a read/write transaction
// that was aborted by Cloud Spanner, and where the internal retry attempt
// failed because it detected that the results during the retry were different
// from the initial attempt.
//
// Use the RunTransaction function to execute a read/write transaction in a
// retry loop. This function will never return ErrAbortedDueToConcurrentModification.
var ErrAbortedDueToConcurrentModification = status.Error(codes.Aborted, "Transaction was aborted due to a concurrent modification")

var _ contextTransaction = &readWriteTransaction{}

// readWriteTransaction is the internal structure for go/sql read/write
// transactions. These transactions can automatically be retried if the
// underlying Spanner transaction is aborted. This is done by keeping track
// of all statements that are executed on the transaction. If the transaction
// is aborted, the transaction will be replayed using a new read/write
// transaction on Spanner, and the results of the two will be compared with each
// other. If they are equal, the underlying Spanner read/write transaction is
// replaced with the one that was used for the replay, and the user transaction
// can continue as if nothing happened.
type readWriteTransaction struct {
	ctx    context.Context
	conn   *conn
	logger *slog.Logger
	// rwTx is the underlying Spanner read/write transaction. This transaction
	// will be replaced with a new one if the initial transaction is aborted.
	rwTx *spanner.ReadWriteStmtBasedTransaction
	// active indicates whether at least one statement has been executed on this transaction.
	active bool
	// batch is any DML batch that is active for this transaction.
	batch *batch
	close func(result txResult, commitResponse *spanner.CommitResponse, commitErr error)
	// retryAborts indicates whether this transaction will automatically retry
	// the transaction if it is aborted by Spanner. The default is true.
	retryAborts func() bool

	// statements contains the list of statements that has been executed on this
	// transaction so far. These statements will be replayed on a new read write
	// transaction if the initial attempt is aborted.
	statements []retriableStatement

	// mutations contains the buffered mutations of this transaction. These are
	// added to the next transaction if the transaction executes an internal retry.
	mutations []*spanner.Mutation
}

// retriableStatement is the interface that is used to keep track of statements
// that have been executed on a read/write transaction. These statements must
// implement a retry method that will be executed during a transaction retry.
type retriableStatement interface {
	// retry retries the statement on a new Spanner transaction. The method must
	// return nil if it receives the same result as during the initial attempt,
	// and otherwise return the error ErrAbortedDueToConcurrentModification.
	//
	// Note: This method does not return any error that is returned by Spanner
	// when the statement is executed. Instead, if the statement returns an
	// error, the returned error should be compared with the result during the
	// initial attempt. If the two errors are equal, the retry of the statement
	// should be considered successful and the method should return nil.
	retry(ctx context.Context, tx *spanner.ReadWriteStmtBasedTransaction) error
}

// retriableUpdate implements retriableStatement for update statements.
type retriableUpdate struct {
	// stmt is the statement that was executed on Spanner.
	stmt     spanner.Statement
	stmtInfo *parser.StatementInfo
	options  spanner.QueryOptions
	// res is the record count and other results that were returned by Spanner.
	res result
	// err is the error that was returned by Spanner.
	err error
}

func (ru *retriableUpdate) String() string {
	return ru.stmt.SQL
}

// retry retries an update statement on Spanner. It returns nil if the result
// of the statement during the retry is equal to the result during the initial
// attempt.
func (ru *retriableUpdate) retry(ctx context.Context, tx *spanner.ReadWriteStmtBasedTransaction) error {
	res, err := execTransactionalDML(ctx, tx, ru.stmt, ru.stmtInfo, ru.options)
	if err != nil && spanner.ErrCode(err) == codes.Aborted {
		return err
	}
	if err != nil && errorsEqualForRetry(err, ru.err) {
		return nil
	}
	if res != nil && res.rowsAffected == ru.res.rowsAffected && res.hasLastInsertId == ru.res.hasLastInsertId && res.lastInsertId == ru.res.lastInsertId {
		return nil
	}
	return ErrAbortedDueToConcurrentModification
}

// retriableBatchUpdate implements retriableStatement for Batch DML.
type retriableBatchUpdate struct {
	// statements are the statement that were executed on Spanner.
	statements []spanner.Statement
	options    spanner.QueryOptions
	// c is the record counts that were returned by Spanner.
	c []int64
	// err is the error that was returned by Spanner.
	err error
}

func (ru *retriableBatchUpdate) String() string {

	return fmt.Sprintf("[%s]", ru.statements)
}

// retry retries an BatchDML statement on Spanner. It returns nil if the result
// of the statement during the retry is equal to the result during the initial
// attempt.
func (ru *retriableBatchUpdate) retry(ctx context.Context, tx *spanner.ReadWriteStmtBasedTransaction) error {
	c, err := tx.BatchUpdateWithOptions(ctx, ru.statements, ru.options)
	if err != nil && spanner.ErrCode(err) == codes.Aborted {
		return err
	}
	if !errorsEqualForRetry(err, ru.err) {
		return ErrAbortedDueToConcurrentModification
	}
	if len(c) != len(ru.c) {
		return ErrAbortedDueToConcurrentModification
	}
	for i := range ru.c {
		if c[i] != ru.c[i] {
			return ErrAbortedDueToConcurrentModification
		}
	}
	return nil
}

// runWithRetry executes a statement on a go/sql read/write transaction and
// automatically retries the entire transaction if the statement returns an
// Aborted error. The method will return ErrAbortedDueToConcurrentModification
// if the transaction is aborted and the retry fails because the retry attempt
// returned different results than the initial attempt.
func (tx *readWriteTransaction) runWithRetry(ctx context.Context, f func(ctx context.Context) error) (err error) {
	for {
		if err == nil {
			err = f(ctx)
		}
		if err == ErrAbortedDueToConcurrentModification {
			tx.logger.Log(ctx, LevelNotice, "transaction retry failed due to a concurrent modification")
			return
		}
		if spanner.ErrCode(err) == codes.Aborted {
			delay, ok := spanner.ExtractRetryDelay(err)
			if !ok {
				delay = tx.randomRetryDelay()
			}
			if err := gax.Sleep(ctx, delay); err != nil {
				return err
			}
			err = tx.retry(ctx)
			continue
		}
		return
	}
}

func (tx *readWriteTransaction) randomRetryDelay() time.Duration {
	return time.Millisecond*time.Duration(rand.Int31n(30)) + time.Millisecond
}

// retry retries the entire read/write transaction on a new Spanner transaction.
// It will return ErrAbortedDueToConcurrentModification if the retry fails.
func (tx *readWriteTransaction) retry(ctx context.Context) (err error) {
	tx.logger.Log(ctx, LevelNotice, "starting transaction retry")
	tx.rwTx, err = tx.rwTx.ResetForRetry(ctx)
	if err != nil {
		tx.logger.Log(ctx, LevelNotice, "failed to reset transaction")
		return err
	}
	// Re-apply the mutations from the previous transaction.
	if err := tx.rwTx.BufferWrite(tx.mutations); err != nil {
		return err
	}
	for _, stmt := range tx.statements {
		tx.logger.Log(ctx, slog.LevelDebug, "retrying statement", "stmt", stmt)
		err = stmt.retry(ctx, tx.rwTx)
		if err != nil {
			tx.logger.Log(ctx, slog.LevelDebug, "retrying statement failed", "stmt", stmt)
			return err
		}
	}

	tx.logger.Log(ctx, LevelNotice, "finished transaction retry")
	return err
}

// Commit implements driver.Tx#Commit().
// It will commit the underlying Spanner transaction. If the transaction is
// aborted by Spanner, the entire transaction will automatically be retried,
// unless internal retries have been disabled.
func (tx *readWriteTransaction) Commit() (err error) {
	tx.logger.Debug("committing transaction")
	tx.active = true
	if err := tx.maybeRunAutoDmlBatch(tx.ctx); err != nil {
		_ = tx.rollback(tx.ctx)
		return err
	}
	var commitResponse spanner.CommitResponse
	if tx.rwTx != nil {
		if !tx.retryAborts() {
			ts, err := tx.rwTx.CommitWithReturnResp(tx.ctx)
			tx.close(txResultCommit, &ts, err)
			return err
		}

		err = tx.runWithRetry(tx.ctx, func(ctx context.Context) (err error) {
			commitResponse, err = tx.rwTx.CommitWithReturnResp(ctx)
			return err
		})
		if err == ErrAbortedDueToConcurrentModification {
			tx.rwTx.Rollback(context.Background())
		}
	}
	tx.close(txResultCommit, &commitResponse, err)
	return err
}

// Rollback implements driver.Tx#Rollback(). The underlying Spanner transaction
// will be rolled back and the session will be returned to the session pool.
func (tx *readWriteTransaction) Rollback() error {
	tx.logger.Debug("rolling back transaction")
	if tx.batch != nil && tx.batch.automatic {
		_, _ = tx.AbortBatch()
	}
	return tx.rollback(tx.ctx)
}

func (tx *readWriteTransaction) rollback(ctx context.Context) error {
	if tx.rwTx != nil {
		tx.rwTx.Rollback(ctx)
	}
	tx.close(txResultRollback, nil, nil)
	return nil
}

func (tx *readWriteTransaction) resetForRetry(ctx context.Context) error {
	t, err := tx.rwTx.ResetForRetry(ctx)
	if err != nil {
		return err
	}
	tx.rwTx = t
	return nil
}

// Query executes a query using the read/write transaction and returns a
// rowIterator that will automatically retry the read/write transaction if the
// transaction is aborted during the query or while iterating the returned rows.
func (tx *readWriteTransaction) Query(ctx context.Context, stmt spanner.Statement, execOptions *ExecOptions) (rowIterator, error) {
	tx.logger.Debug("Query", "stmt", stmt.SQL)
	tx.active = true
	if err := tx.maybeRunAutoDmlBatch(ctx); err != nil {
		return nil, err
	}
	// If internal retries have been disabled, we don't need to keep track of a
	// running checksum for all results that we have seen.
	if !tx.retryAborts() {
		return &readOnlyRowIterator{tx.rwTx.QueryWithOptions(ctx, stmt, execOptions.QueryOptions)}, nil
	}

	// If retries are enabled, we need to use a row iterator that will keep
	// track of a running checksum of all the results that we see.
	buffer := &bytes.Buffer{}
	it := &checksumRowIterator{
		RowIterator: tx.rwTx.QueryWithOptions(ctx, stmt, execOptions.QueryOptions),
		ctx:         ctx,
		tx:          tx,
		stmt:        stmt,
		options:     execOptions.QueryOptions,
		buffer:      buffer,
		enc:         gob.NewEncoder(buffer),
	}
	tx.statements = append(tx.statements, it)
	return it, nil
}

func (tx *readWriteTransaction) partitionQuery(ctx context.Context, stmt spanner.Statement, execOptions *ExecOptions) (driver.Rows, error) {
	return nil, spanner.ToSpannerError(status.Errorf(codes.FailedPrecondition, "read/write transactions cannot partition queries"))
}

func (tx *readWriteTransaction) ExecContext(ctx context.Context, stmt spanner.Statement, statementInfo *parser.StatementInfo, options spanner.QueryOptions) (res *result, err error) {
	tx.logger.Debug("ExecContext", "stmt", stmt.SQL)
	tx.active = true
	if tx.batch != nil {
		tx.logger.Debug("adding statement to batch")
		tx.batch.statements = append(tx.batch.statements, stmt)
		updateCount := int64(0)
		if tx.batch.automatic {
			updateCount = tx.conn.AutoBatchDmlUpdateCount()
		}
		tx.batch.returnValues = append(tx.batch.returnValues, updateCount)
		return &result{rowsAffected: updateCount}, nil
	}

	if !tx.retryAborts() {
		return execTransactionalDML(ctx, tx.rwTx, stmt, statementInfo, options)
	}

	err = tx.runWithRetry(ctx, func(ctx context.Context) error {
		res, err = execTransactionalDML(ctx, tx.rwTx, stmt, statementInfo, options)
		return err
	})
	retryableStmt := &retriableUpdate{
		stmt:     stmt,
		stmtInfo: statementInfo,
		options:  options,
		err:      err,
	}
	if res != nil {
		retryableStmt.res = *res
	}
	tx.statements = append(tx.statements, retryableStmt)
	return res, err
}

func (tx *readWriteTransaction) StartBatchDML(options spanner.QueryOptions, automatic bool) (driver.Result, error) {
	if tx.batch != nil {
		return nil, spanner.ToSpannerError(status.Errorf(codes.FailedPrecondition, "This transaction already has an active batch."))
	}
	tx.logger.Debug("starting dml batch in transaction", "automatic", automatic)
	tx.active = true
<<<<<<< HEAD
	tx.batch = &batch{tp: BatchTypeDml, options: &ExecOptions{QueryOptions: options}, automatic: automatic}
=======
	tx.batch = &batch{tp: parser.BatchTypeDml, options: &ExecOptions{QueryOptions: options}, automatic: automatic}
>>>>>>> 785aa77e
	return driver.ResultNoRows, nil
}

func (tx *readWriteTransaction) RunBatch(ctx context.Context) (driver.Result, error) {
	if tx.batch == nil {
		return nil, spanner.ToSpannerError(status.Errorf(codes.FailedPrecondition, "This transaction does not have an active batch"))
	}
	switch tx.batch.tp {
<<<<<<< HEAD
	case BatchTypeDml:
		return tx.runDmlBatch(ctx)
	case BatchTypeDdl:
=======
	case parser.BatchTypeDml:
		return tx.runDmlBatch(ctx)
	case parser.BatchTypeDdl:
>>>>>>> 785aa77e
		fallthrough
	default:
		return nil, spanner.ToSpannerError(status.Errorf(codes.InvalidArgument, "Unknown or unsupported batch type: %d", tx.batch.tp))
	}
}

func (tx *readWriteTransaction) RunDmlBatch(ctx context.Context) (SpannerResult, error) {
	if tx.batch == nil {
		return nil, spanner.ToSpannerError(status.Errorf(codes.FailedPrecondition, "this transaction does not have an active batch"))
	}
<<<<<<< HEAD
	if tx.batch.tp != BatchTypeDml {
=======
	if tx.batch.tp != parser.BatchTypeDml {
>>>>>>> 785aa77e
		return nil, spanner.ToSpannerError(status.Errorf(codes.FailedPrecondition, "batch is not a DML batch"))
	}
	return tx.runDmlBatch(ctx)
}

func (tx *readWriteTransaction) AbortBatch() (driver.Result, error) {
	tx.logger.Debug("aborting batch")
	tx.batch = nil
	return driver.ResultNoRows, nil
}

func (tx *readWriteTransaction) maybeRunAutoDmlBatch(ctx context.Context) error {
	if tx.batch == nil || !tx.batch.automatic {
		return nil
	}
	tx.logger.DebugContext(ctx, "running auto-dml-batch")
	batch := tx.batch
	res, err := tx.runDmlBatch(ctx)
	if err != nil {
		return fmt.Errorf("running auto-dml-batch failed: %w", err)
	}
	if !tx.conn.AutoBatchDmlUpdateCountVerification() {
		// Skip verification.
		return nil
	}
	if err := verifyAutoDmlBatch(batch, res.batchUpdateCounts); err != nil {
		return fmt.Errorf("verifying auto-dml-batch failed: %w", err)
	}
	return nil
}

func verifyAutoDmlBatch(batch *batch, batchUpdateCounts []int64) error {
	if len(batch.returnValues) != len(batchUpdateCounts) {
		return spanner.ToSpannerError(status.Error(codes.FailedPrecondition, "batch results length does not match number of update counts"))
	}
	for i := 0; i < len(batch.returnValues); i++ {
		if g, w := batchUpdateCounts[i], batch.returnValues[i]; g != w {
			return spanner.ToSpannerError(status.Errorf(codes.FailedPrecondition, "batch results differ at index %v\n Got: %v\nWant: %v", i, g, w))
		}
	}
	return nil
}

func (tx *readWriteTransaction) runDmlBatch(ctx context.Context) (*result, error) {
	tx.logger.Debug("running dml batch")
	statements := tx.batch.statements
	options := tx.batch.options
	tx.batch = nil

	if !tx.retryAborts() {
		affected, err := tx.rwTx.BatchUpdateWithOptions(ctx, statements, options.QueryOptions)
		return &result{rowsAffected: sum(affected)}, err
	}

	var affected []int64
	var err error
	err = tx.runWithRetry(ctx, func(ctx context.Context) error {
		affected, err = tx.rwTx.BatchUpdateWithOptions(ctx, statements, options.QueryOptions)
		return err
	})
	tx.statements = append(tx.statements, &retriableBatchUpdate{
		statements: statements,
		options:    options.QueryOptions,
		c:          affected,
		err:        err,
	})
	return &result{rowsAffected: sum(affected), batchUpdateCounts: affected}, err
}

func (tx *readWriteTransaction) BufferWrite(ms []*spanner.Mutation) error {
	tx.mutations = append(tx.mutations, ms...)
	return tx.rwTx.BufferWrite(ms)
}

// errorsEqualForRetry returns true if the two errors should be considered equal
// when retrying a transaction. This comparison will return true if:
// - The errors are the same instances
// - Both errors have the same gRPC status code, not being one of the codes OK or Unknown.
func errorsEqualForRetry(err1, err2 error) bool {
	if err1 == err2 {
		return true
	}
	// spanner.ErrCode will return codes.OK for nil errors and codes.Unknown for
	// errors that do not have a gRPC code itself or in one of its wrapped errors.
	code1 := spanner.ErrCode(err1)
	code2 := spanner.ErrCode(err2)
	if code1 == code2 && (code1 != codes.OK && code1 != codes.Unknown) {
		return true
	}
	return false
}<|MERGE_RESOLUTION|>--- conflicted
+++ resolved
@@ -529,11 +529,7 @@
 	}
 	tx.logger.Debug("starting dml batch in transaction", "automatic", automatic)
 	tx.active = true
-<<<<<<< HEAD
-	tx.batch = &batch{tp: BatchTypeDml, options: &ExecOptions{QueryOptions: options}, automatic: automatic}
-=======
 	tx.batch = &batch{tp: parser.BatchTypeDml, options: &ExecOptions{QueryOptions: options}, automatic: automatic}
->>>>>>> 785aa77e
 	return driver.ResultNoRows, nil
 }
 
@@ -542,15 +538,9 @@
 		return nil, spanner.ToSpannerError(status.Errorf(codes.FailedPrecondition, "This transaction does not have an active batch"))
 	}
 	switch tx.batch.tp {
-<<<<<<< HEAD
-	case BatchTypeDml:
-		return tx.runDmlBatch(ctx)
-	case BatchTypeDdl:
-=======
 	case parser.BatchTypeDml:
 		return tx.runDmlBatch(ctx)
 	case parser.BatchTypeDdl:
->>>>>>> 785aa77e
 		fallthrough
 	default:
 		return nil, spanner.ToSpannerError(status.Errorf(codes.InvalidArgument, "Unknown or unsupported batch type: %d", tx.batch.tp))
@@ -561,11 +551,7 @@
 	if tx.batch == nil {
 		return nil, spanner.ToSpannerError(status.Errorf(codes.FailedPrecondition, "this transaction does not have an active batch"))
 	}
-<<<<<<< HEAD
-	if tx.batch.tp != BatchTypeDml {
-=======
 	if tx.batch.tp != parser.BatchTypeDml {
->>>>>>> 785aa77e
 		return nil, spanner.ToSpannerError(status.Errorf(codes.FailedPrecondition, "batch is not a DML batch"))
 	}
 	return tx.runDmlBatch(ctx)
