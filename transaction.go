--- conflicted
+++ resolved
@@ -634,10 +634,7 @@
 		stmt:        stmt,
 		stmtType:    stmtType,
 		options:     execOptions.QueryOptions,
-<<<<<<< HEAD
-=======
 		hash:        sha256.New(),
->>>>>>> af692593
 	}
 	tx.statements = append(tx.statements, it)
 	return it, nil
