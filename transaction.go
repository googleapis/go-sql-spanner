--- conflicted
+++ resolved
@@ -381,10 +381,6 @@
 	if err := tx.rwTx.BufferWrite(tx.mutations); err != nil {
 		return err
 	}
-<<<<<<< HEAD
-
-=======
->>>>>>> e285310e
 	for _, stmt := range tx.statements {
 		tx.logger.Log(ctx, slog.LevelDebug, "retrying statement", "stmt", stmt)
 		err = stmt.retry(ctx, tx.rwTx)
