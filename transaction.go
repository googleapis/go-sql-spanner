// Copyright 2021 Google LLC
//
// Licensed under the Apache License, Version 2.0 (the "License");
// you may not use this file except in compliance with the License.
// You may obtain a copy of the License at
//
//     https://www.apache.org/licenses/LICENSE-2.0
//
// Unless required by applicable law or agreed to in writing, software
// distributed under the License is distributed on an "AS IS" BASIS,
// WITHOUT WARRANTIES OR CONDITIONS OF ANY KIND, either express or implied.
// See the License for the specific language governing permissions and
// limitations under the License.

package spannerdriver

import (
	"bytes"
	"context"
	"database/sql/driver"
	"encoding/gob"
	"fmt"
	"log/slog"
	"math/rand"
	"time"

	"cloud.google.com/go/spanner"
	sppb "cloud.google.com/go/spanner/apiv1/spannerpb"
	"github.com/googleapis/gax-go/v2"
	"google.golang.org/grpc/codes"
	"google.golang.org/grpc/status"
)

// spannerTransaction is the generic interface for both spanner.ReadWriteTransaction
// and spanner.ReadWriteStmtBasedTransaction.
type spannerTransaction interface {
	QueryWithOptions(ctx context.Context, statement spanner.Statement, opts spanner.QueryOptions) *spanner.RowIterator
}

// contextTransaction is the combination of both read/write and read-only
// transactions.
type contextTransaction interface {
	Commit() error
	Rollback() error
	resetForRetry(ctx context.Context) error
	Query(ctx context.Context, stmt spanner.Statement, execOptions ExecOptions) (rowIterator, error)
	partitionQuery(ctx context.Context, stmt spanner.Statement, execOptions ExecOptions) (driver.Rows, error)
	ExecContext(ctx context.Context, stmt spanner.Statement, statementInfo *statementInfo, options spanner.QueryOptions) (*result, error)

	StartBatchDML(options spanner.QueryOptions, automatic bool) (driver.Result, error)
<<<<<<< HEAD
	RunBatch(ctx context.Context) (SpannerResult, error)
=======
	RunBatch(ctx context.Context) (driver.Result, error)
	RunDmlBatch(ctx context.Context) (SpannerResult, error)
>>>>>>> 304082fe
	AbortBatch() (driver.Result, error)

	BufferWrite(ms []*spanner.Mutation) error
}

type rowIterator interface {
	Next() (*spanner.Row, error)
	Stop()
	Metadata() (*sppb.ResultSetMetadata, error)
	ResultSetStats() *sppb.ResultSetStats
}

<<<<<<< HEAD
var _ rowIterator = (*readOnlyRowIterator)(nil)
=======
var _ rowIterator = &readOnlyRowIterator{}
>>>>>>> 304082fe

type readOnlyRowIterator struct {
	*spanner.RowIterator
}

func (ri *readOnlyRowIterator) Next() (*spanner.Row, error) {
	return ri.RowIterator.Next()
}

func (ri *readOnlyRowIterator) Stop() {
	ri.RowIterator.Stop()
}

func (ri *readOnlyRowIterator) Metadata() (*sppb.ResultSetMetadata, error) {
	return ri.RowIterator.Metadata, nil
}

func (ri *readOnlyRowIterator) ResultSetStats() *sppb.ResultSetStats {
<<<<<<< HEAD
=======
	// TODO: The Spanner client library should offer an option to get the full
	//       ResultSetStats, instead of only the RowCount and QueryPlan.
>>>>>>> 304082fe
	return &sppb.ResultSetStats{
		RowCount:  &sppb.ResultSetStats_RowCountExact{RowCountExact: ri.RowIterator.RowCount},
		QueryPlan: ri.RowIterator.QueryPlan,
	}
}

<<<<<<< HEAD
=======
var _ contextTransaction = &readOnlyTransaction{}

>>>>>>> 304082fe
type readOnlyTransaction struct {
	roTx   *spanner.ReadOnlyTransaction
	boTx   *spanner.BatchReadOnlyTransaction
	logger *slog.Logger
	close  func()
}

func (tx *readOnlyTransaction) Commit() error {
	tx.logger.Debug("committing transaction")
	// Read-only transactions don't really commit, but closing the transaction
	// will return the session to the pool.
	if tx.boTx != nil {
		tx.boTx.Close()
	} else if tx.roTx != nil {
		tx.roTx.Close()
	}
	tx.close()
	return nil
}

func (tx *readOnlyTransaction) Rollback() error {
	tx.logger.Debug("rolling back transaction")
	// Read-only transactions don't really roll back, but closing the transaction
	// will return the session to the pool.
	if tx.roTx != nil {
		tx.roTx.Close()
	}
	tx.close()
	return nil
}

func (tx *readOnlyTransaction) resetForRetry(ctx context.Context) error {
	// no-op
	return nil
}

func (tx *readOnlyTransaction) Query(ctx context.Context, stmt spanner.Statement, execOptions ExecOptions) (rowIterator, error) {
	tx.logger.DebugContext(ctx, "Query", "stmt", stmt.SQL)
	if execOptions.PartitionedQueryOptions.AutoPartitionQuery {
		if tx.boTx == nil {
			return nil, spanner.ToSpannerError(status.Errorf(codes.FailedPrecondition, "AutoPartitionQuery is only supported for batch read-only transactions"))
		}
		pq, err := tx.createPartitionedQuery(ctx, stmt, execOptions)
		if err != nil {
			return nil, err
		}
		mi := createMergedIterator(tx.logger, pq, execOptions.PartitionedQueryOptions.MaxParallelism)
		if err := mi.run(ctx); err != nil {
			mi.Stop()
			return nil, err
		}
		return mi, nil
	}
	return &readOnlyRowIterator{tx.roTx.QueryWithOptions(ctx, stmt, execOptions.QueryOptions)}, nil
}

func (tx *readOnlyTransaction) partitionQuery(ctx context.Context, stmt spanner.Statement, execOptions ExecOptions) (driver.Rows, error) {
	pq, err := tx.createPartitionedQuery(ctx, stmt, execOptions)
	if err != nil {
		return nil, err
	}
	return &partitionedQueryRows{partitionedQuery: pq}, nil
}

func (tx *readOnlyTransaction) createPartitionedQuery(ctx context.Context, stmt spanner.Statement, execOptions ExecOptions) (*PartitionedQuery, error) {
	if tx.boTx == nil {
		return nil, spanner.ToSpannerError(status.Errorf(codes.FailedPrecondition, "partitionQuery is only supported for batch read-only transactions"))
	}
	partitions, err := tx.boTx.PartitionQueryWithOptions(ctx, stmt, execOptions.PartitionedQueryOptions.PartitionOptions, execOptions.QueryOptions)
	if err != nil {
		return nil, err
	}
	return &PartitionedQuery{
		stmt:        stmt,
		execOptions: execOptions,
		tx:          tx.boTx,
		Partitions:  partitions,
	}, nil
}

func (tx *readOnlyTransaction) ExecContext(_ context.Context, _ spanner.Statement, _ *statementInfo, _ spanner.QueryOptions) (*result, error) {
	return nil, spanner.ToSpannerError(status.Errorf(codes.FailedPrecondition, "read-only transactions cannot write"))
}

func (tx *readOnlyTransaction) StartBatchDML(_ spanner.QueryOptions, _ bool) (driver.Result, error) {
	return nil, spanner.ToSpannerError(status.Error(codes.FailedPrecondition, "read-only transactions cannot write"))
}

func (tx *readOnlyTransaction) RunBatch(_ context.Context) (SpannerResult, error) {
	return nil, spanner.ToSpannerError(status.Error(codes.FailedPrecondition, "read-only transactions cannot write"))
}

func (tx *readOnlyTransaction) RunDmlBatch(_ context.Context) (SpannerResult, error) {
	return nil, spanner.ToSpannerError(status.Error(codes.FailedPrecondition, "read-only transactions cannot write"))
}

func (tx *readOnlyTransaction) AbortBatch() (driver.Result, error) {
	return driver.ResultNoRows, nil
}

func (tx *readOnlyTransaction) BufferWrite([]*spanner.Mutation) error {
	return spanner.ToSpannerError(status.Errorf(codes.FailedPrecondition, "read-only transactions cannot write"))
}

// ErrAbortedDueToConcurrentModification is returned by a read/write transaction
// that was aborted by Cloud Spanner, and where the internal retry attempt
// failed because it detected that the results during the retry were different
// from the initial attempt.
//
// Use the RunTransaction function to execute a read/write transaction in a
// retry loop. This function will never return ErrAbortedDueToConcurrentModification.
var ErrAbortedDueToConcurrentModification = status.Error(codes.Aborted, "Transaction was aborted due to a concurrent modification")

var _ contextTransaction = &readWriteTransaction{}

// readWriteTransaction is the internal structure for go/sql read/write
// transactions. These transactions can automatically be retried if the
// underlying Spanner transaction is aborted. This is done by keeping track
// of all statements that are executed on the transaction. If the transaction
// is aborted, the transaction will be replayed using a new read/write
// transaction on Spanner, and the results of the two will be compared with each
// other. If they are equal, the underlying Spanner read/write transaction is
// replaced with the one that was used for the replay, and the user transaction
// can continue as if nothing happened.
type readWriteTransaction struct {
	ctx    context.Context
	conn   *conn
	logger *slog.Logger
	// rwTx is the underlying Spanner read/write transaction. This transaction
	// will be replaced with a new one if the initial transaction is aborted.
	rwTx *spanner.ReadWriteStmtBasedTransaction
	// batch is any DML batch that is active for this transaction.
	batch *batch
	close func(commitTs *time.Time, commitErr error)
	// retryAborts indicates whether this transaction will automatically retry
	// the transaction if it is aborted by Spanner. The default is true.
	retryAborts bool

	// statements contains the list of statements that has been executed on this
	// transaction so far. These statements will be replayed on a new read write
	// transaction if the initial attempt is aborted.
	statements []retriableStatement
}

// retriableStatement is the interface that is used to keep track of statements
// that have been executed on a read/write transaction. These statements must
// implement a retry method that will be executed during a transaction retry.
type retriableStatement interface {
	// retry retries the statement on a new Spanner transaction. The method must
	// return nil if it receives the same result as during the initial attempt,
	// and otherwise return the error ErrAbortedDueToConcurrentModification.
	//
	// Note: This method does not return any error that is returned by Spanner
	// when the statement is executed. Instead, if the statement returns an
	// error, the returned error should be compared with the result during the
	// initial attempt. If the two errors are equal, the retry of the statement
	// should be considered successful and the method should return nil.
	retry(ctx context.Context, tx *spanner.ReadWriteStmtBasedTransaction) error
}

// retriableUpdate implements retriableStatement for update statements.
type retriableUpdate struct {
	// stmt is the statement that was executed on Spanner.
	stmt     spanner.Statement
	stmtInfo *statementInfo
	options  spanner.QueryOptions
	// res is the record count and other results that were returned by Spanner.
	res result
	// err is the error that was returned by Spanner.
	err error
}

func (ru *retriableUpdate) String() string {
	return ru.stmt.SQL
}

// retry retries an update statement on Spanner. It returns nil if the result
// of the statement during the retry is equal to the result during the initial
// attempt.
func (ru *retriableUpdate) retry(ctx context.Context, tx *spanner.ReadWriteStmtBasedTransaction) error {
	res, err := execTransactionalDML(ctx, tx, ru.stmt, ru.stmtInfo, ru.options)
	if err != nil && spanner.ErrCode(err) == codes.Aborted {
		return err
	}
	if err != nil && errorsEqualForRetry(err, ru.err) {
		return nil
	}
	if res != nil && res.rowsAffected == ru.res.rowsAffected && res.hasLastInsertId == ru.res.hasLastInsertId && res.lastInsertId == ru.res.lastInsertId {
		return nil
	}
	return ErrAbortedDueToConcurrentModification
}

// retriableBatchUpdate implements retriableStatement for Batch DML.
type retriableBatchUpdate struct {
	// statements are the statement that were executed on Spanner.
	statements []spanner.Statement
	options    spanner.QueryOptions
	// c is the record counts that were returned by Spanner.
	c []int64
	// err is the error that was returned by Spanner.
	err error
}

func (ru *retriableBatchUpdate) String() string {

	return fmt.Sprintf("[%s]", ru.statements)
}

// retry retries an BatchDML statement on Spanner. It returns nil if the result
// of the statement during the retry is equal to the result during the initial
// attempt.
func (ru *retriableBatchUpdate) retry(ctx context.Context, tx *spanner.ReadWriteStmtBasedTransaction) error {
	c, err := tx.BatchUpdateWithOptions(ctx, ru.statements, ru.options)
	if err != nil && spanner.ErrCode(err) == codes.Aborted {
		return err
	}
	if !errorsEqualForRetry(err, ru.err) {
		return ErrAbortedDueToConcurrentModification
	}
	if len(c) != len(ru.c) {
		return ErrAbortedDueToConcurrentModification
	}
	for i := range ru.c {
		if c[i] != ru.c[i] {
			return ErrAbortedDueToConcurrentModification
		}
	}
	return nil
}

// runWithRetry executes a statement on a go/sql read/write transaction and
// automatically retries the entire transaction if the statement returns an
// Aborted error. The method will return ErrAbortedDueToConcurrentModification
// if the transaction is aborted and the retry fails because the retry attempt
// returned different results than the initial attempt.
func (tx *readWriteTransaction) runWithRetry(ctx context.Context, f func(ctx context.Context) error) (err error) {
	for {
		if err == nil {
			err = f(ctx)
		}
		if err == ErrAbortedDueToConcurrentModification {
			tx.logger.Log(ctx, LevelNotice, "transaction retry failed due to a concurrent modification")
			return
		}
		if spanner.ErrCode(err) == codes.Aborted {
			delay, ok := spanner.ExtractRetryDelay(err)
			if !ok {
				delay = tx.randomRetryDelay()
			}
			if err := gax.Sleep(ctx, delay); err != nil {
				return err
			}
			err = tx.retry(ctx)
			continue
		}
		return
	}
}

func (tx *readWriteTransaction) randomRetryDelay() time.Duration {
	return time.Millisecond*time.Duration(rand.Int31n(30)) + time.Millisecond
}

// retry retries the entire read/write transaction on a new Spanner transaction.
// It will return ErrAbortedDueToConcurrentModification if the retry fails.
func (tx *readWriteTransaction) retry(ctx context.Context) (err error) {
	tx.logger.Log(ctx, LevelNotice, "starting transaction retry")
	tx.rwTx, err = tx.rwTx.ResetForRetry(ctx)
	if err != nil {
		tx.logger.Log(ctx, LevelNotice, "failed to reset transaction")
		return err
	}
	for _, stmt := range tx.statements {
		tx.logger.Log(ctx, slog.LevelDebug, "retrying statement", "stmt", stmt)
		err = stmt.retry(ctx, tx.rwTx)
		if err != nil {
			tx.logger.Log(ctx, slog.LevelDebug, "retrying statement failed", "stmt", stmt)
			return err
		}
	}

	tx.logger.Log(ctx, LevelNotice, "finished transaction retry")
	return err
}

// Commit implements driver.Tx#Commit().
// It will commit the underlying Spanner transaction. If the transaction is
// aborted by Spanner, the entire transaction will automatically be retried,
// unless internal retries have been disabled.
func (tx *readWriteTransaction) Commit() (err error) {
	tx.logger.Debug("committing transaction")
	if err := tx.maybeRunAutoDmlBatch(tx.ctx); err != nil {
		_ = tx.rollback(tx.ctx)
		return err
	}
	var commitTs time.Time
	if tx.rwTx != nil {
		if !tx.retryAborts {
			ts, err := tx.rwTx.Commit(tx.ctx)
			tx.close(&ts, err)
			return err
		}

		err = tx.runWithRetry(tx.ctx, func(ctx context.Context) (err error) {
			commitTs, err = tx.rwTx.Commit(ctx)
			return err
		})
		if err == ErrAbortedDueToConcurrentModification {
			tx.rwTx.Rollback(context.Background())
		}
	}
	tx.close(&commitTs, err)
	return err
}

// Rollback implements driver.Tx#Rollback(). The underlying Spanner transaction
// will be rolled back and the session will be returned to the session pool.
func (tx *readWriteTransaction) Rollback() error {
	tx.logger.Debug("rolling back transaction")
	if tx.batch != nil && tx.batch.automatic {
		_, _ = tx.AbortBatch()
	}
	return tx.rollback(tx.ctx)
}

func (tx *readWriteTransaction) rollback(ctx context.Context) error {
	if tx.rwTx != nil {
		tx.rwTx.Rollback(ctx)
	}
	tx.close(nil, nil)
	return nil
}

func (tx *readWriteTransaction) resetForRetry(ctx context.Context) error {
	t, err := tx.rwTx.ResetForRetry(ctx)
	if err != nil {
		return err
	}
	tx.rwTx = t
	return nil
}

// Query executes a query using the read/write transaction and returns a
// rowIterator that will automatically retry the read/write transaction if the
// transaction is aborted during the query or while iterating the returned rows.
func (tx *readWriteTransaction) Query(ctx context.Context, stmt spanner.Statement, execOptions ExecOptions) (rowIterator, error) {
	tx.logger.Debug("Query", "stmt", stmt.SQL)
	if err := tx.maybeRunAutoDmlBatch(ctx); err != nil {
		return nil, err
	}
	// If internal retries have been disabled, we don't need to keep track of a
	// running checksum for all results that we have seen.
	if !tx.retryAborts {
		return &readOnlyRowIterator{tx.rwTx.QueryWithOptions(ctx, stmt, execOptions.QueryOptions)}, nil
	}

	// If retries are enabled, we need to use a row iterator that will keep
	// track of a running checksum of all the results that we see.
	buffer := &bytes.Buffer{}
	it := &checksumRowIterator{
		RowIterator: tx.rwTx.QueryWithOptions(ctx, stmt, execOptions.QueryOptions),
		ctx:         ctx,
		tx:          tx,
		stmt:        stmt,
		options:     execOptions.QueryOptions,
		buffer:      buffer,
		enc:         gob.NewEncoder(buffer),
	}
	tx.statements = append(tx.statements, it)
	return it, nil
}

func (tx *readWriteTransaction) partitionQuery(ctx context.Context, stmt spanner.Statement, execOptions ExecOptions) (driver.Rows, error) {
	return nil, spanner.ToSpannerError(status.Errorf(codes.FailedPrecondition, "read/write transactions cannot partition queries"))
}

func (tx *readWriteTransaction) ExecContext(ctx context.Context, stmt spanner.Statement, statementInfo *statementInfo, options spanner.QueryOptions) (res *result, err error) {
	tx.logger.Debug("ExecContext", "stmt", stmt.SQL)
	if tx.batch != nil {
		tx.logger.Debug("adding statement to batch")
		tx.batch.statements = append(tx.batch.statements, stmt)
		updateCount := int64(0)
		if tx.batch.automatic {
			updateCount = tx.conn.autoBatchDmlUpdateCount
		}
		tx.batch.returnValues = append(tx.batch.returnValues, updateCount)
		return &result{rowsAffected: updateCount}, nil
	}

	if !tx.retryAborts {
		return execTransactionalDML(ctx, tx.rwTx, stmt, statementInfo, options)
	}

	err = tx.runWithRetry(ctx, func(ctx context.Context) error {
		res, err = execTransactionalDML(ctx, tx.rwTx, stmt, statementInfo, options)
		return err
	})
	retryableStmt := &retriableUpdate{
		stmt:     stmt,
		stmtInfo: statementInfo,
		options:  options,
		err:      err,
	}
	if res != nil {
		retryableStmt.res = *res
	}
	tx.statements = append(tx.statements, retryableStmt)
	return res, err
}

func (tx *readWriteTransaction) StartBatchDML(options spanner.QueryOptions, automatic bool) (driver.Result, error) {
	if tx.batch != nil {
		return nil, spanner.ToSpannerError(status.Errorf(codes.FailedPrecondition, "This transaction already has an active batch."))
	}
	tx.logger.Debug("starting dml batch in transaction", "automatic", automatic)
	tx.batch = &batch{tp: dml, options: ExecOptions{QueryOptions: options}, automatic: automatic}
	return driver.ResultNoRows, nil
}

func (tx *readWriteTransaction) RunBatch(ctx context.Context) (SpannerResult, error) {
	if tx.batch == nil {
		return nil, spanner.ToSpannerError(status.Errorf(codes.FailedPrecondition, "This transaction does not have an active batch"))
	}
	switch tx.batch.tp {
	case dml:
		return tx.runDmlBatch(ctx)
	case ddl:
		fallthrough
	default:
		return nil, spanner.ToSpannerError(status.Errorf(codes.InvalidArgument, "Unknown or unsupported batch type: %d", tx.batch.tp))
	}
}

func (tx *readWriteTransaction) RunDmlBatch(ctx context.Context) (SpannerResult, error) {
	if tx.batch == nil {
		return nil, spanner.ToSpannerError(status.Errorf(codes.FailedPrecondition, "this transaction does not have an active batch"))
	}
	if tx.batch.tp != dml {
		return nil, spanner.ToSpannerError(status.Errorf(codes.FailedPrecondition, "batch is not a DML batch"))
	}
	return tx.runDmlBatch(ctx)
}

func (tx *readWriteTransaction) AbortBatch() (driver.Result, error) {
	tx.logger.Debug("aborting batch")
	tx.batch = nil
	return driver.ResultNoRows, nil
}

func (tx *readWriteTransaction) maybeRunAutoDmlBatch(ctx context.Context) error {
	if tx.batch == nil || !tx.batch.automatic {
		return nil
	}
	tx.logger.DebugContext(ctx, "running auto-dml-batch")
	batch := tx.batch
	res, err := tx.runDmlBatch(ctx)
	if err != nil {
		return fmt.Errorf("running auto-dml-batch failed: %w", err)
	}
	if !tx.conn.autoBatchDmlUpdateCountVerification {
		// Skip verification.
		return nil
	}
	if err := verifyAutoDmlBatch(batch, res.batchUpdateCounts); err != nil {
		return fmt.Errorf("verifying auto-dml-batch failed: %w", err)
	}
	return nil
}

func verifyAutoDmlBatch(batch *batch, batchUpdateCounts []int64) error {
	if len(batch.returnValues) != len(batchUpdateCounts) {
		return spanner.ToSpannerError(status.Error(codes.FailedPrecondition, "batch results length does not match number of update counts"))
	}
	for i := 0; i < len(batch.returnValues); i++ {
		if g, w := batchUpdateCounts[i], batch.returnValues[i]; g != w {
			return spanner.ToSpannerError(status.Errorf(codes.FailedPrecondition, "batch results differ at index %v\n Got: %v\nWant: %v", i, g, w))
		}
	}
	return nil
}

func (tx *readWriteTransaction) runDmlBatch(ctx context.Context) (*result, error) {
	tx.logger.Debug("running dml batch")
	statements := tx.batch.statements
	options := tx.batch.options
	tx.batch = nil

	if !tx.retryAborts {
		affected, err := tx.rwTx.BatchUpdateWithOptions(ctx, statements, options.QueryOptions)
		return &result{rowsAffected: sum(affected)}, err
	}

	var affected []int64
	var err error
	err = tx.runWithRetry(ctx, func(ctx context.Context) error {
		affected, err = tx.rwTx.BatchUpdateWithOptions(ctx, statements, options.QueryOptions)
		return err
	})
	tx.statements = append(tx.statements, &retriableBatchUpdate{
		statements: statements,
		options:    options.QueryOptions,
		c:          affected,
		err:        err,
	})
	return &result{rowsAffected: sum(affected), batchUpdateCounts: affected}, err
}

func (tx *readWriteTransaction) BufferWrite(ms []*spanner.Mutation) error {
	return tx.rwTx.BufferWrite(ms)
}

// errorsEqualForRetry returns true if the two errors should be considered equal
// when retrying a transaction. This comparison will return true if:
// - The errors are the same instances
// - Both errors have the same gRPC status code, not being one of the codes OK or Unknown.
func errorsEqualForRetry(err1, err2 error) bool {
	if err1 == err2 {
		return true
	}
	// spanner.ErrCode will return codes.OK for nil errors and codes.Unknown for
	// errors that do not have a gRPC code itself or in one of its wrapped errors.
	code1 := spanner.ErrCode(err1)
	code2 := spanner.ErrCode(err2)
	if code1 == code2 && (code1 != codes.OK && code1 != codes.Unknown) {
		return true
	}
	return false
}<|MERGE_RESOLUTION|>--- conflicted
+++ resolved
@@ -48,12 +48,8 @@
 	ExecContext(ctx context.Context, stmt spanner.Statement, statementInfo *statementInfo, options spanner.QueryOptions) (*result, error)
 
 	StartBatchDML(options spanner.QueryOptions, automatic bool) (driver.Result, error)
-<<<<<<< HEAD
-	RunBatch(ctx context.Context) (SpannerResult, error)
-=======
 	RunBatch(ctx context.Context) (driver.Result, error)
 	RunDmlBatch(ctx context.Context) (SpannerResult, error)
->>>>>>> 304082fe
 	AbortBatch() (driver.Result, error)
 
 	BufferWrite(ms []*spanner.Mutation) error
@@ -66,11 +62,7 @@
 	ResultSetStats() *sppb.ResultSetStats
 }
 
-<<<<<<< HEAD
-var _ rowIterator = (*readOnlyRowIterator)(nil)
-=======
 var _ rowIterator = &readOnlyRowIterator{}
->>>>>>> 304082fe
 
 type readOnlyRowIterator struct {
 	*spanner.RowIterator
@@ -89,22 +81,16 @@
 }
 
 func (ri *readOnlyRowIterator) ResultSetStats() *sppb.ResultSetStats {
-<<<<<<< HEAD
-=======
 	// TODO: The Spanner client library should offer an option to get the full
 	//       ResultSetStats, instead of only the RowCount and QueryPlan.
->>>>>>> 304082fe
 	return &sppb.ResultSetStats{
 		RowCount:  &sppb.ResultSetStats_RowCountExact{RowCountExact: ri.RowIterator.RowCount},
 		QueryPlan: ri.RowIterator.QueryPlan,
 	}
 }
 
-<<<<<<< HEAD
-=======
 var _ contextTransaction = &readOnlyTransaction{}
 
->>>>>>> 304082fe
 type readOnlyTransaction struct {
 	roTx   *spanner.ReadOnlyTransaction
 	boTx   *spanner.BatchReadOnlyTransaction
@@ -193,7 +179,7 @@
 	return nil, spanner.ToSpannerError(status.Error(codes.FailedPrecondition, "read-only transactions cannot write"))
 }
 
-func (tx *readOnlyTransaction) RunBatch(_ context.Context) (SpannerResult, error) {
+func (tx *readOnlyTransaction) RunBatch(_ context.Context) (driver.Result, error) {
 	return nil, spanner.ToSpannerError(status.Error(codes.FailedPrecondition, "read-only transactions cannot write"))
 }
 
@@ -525,7 +511,7 @@
 	return driver.ResultNoRows, nil
 }
 
-func (tx *readWriteTransaction) RunBatch(ctx context.Context) (SpannerResult, error) {
+func (tx *readWriteTransaction) RunBatch(ctx context.Context) (driver.Result, error) {
 	if tx.batch == nil {
 		return nil, spanner.ToSpannerError(status.Errorf(codes.FailedPrecondition, "This transaction does not have an active batch"))
 	}
