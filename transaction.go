--- conflicted
+++ resolved
@@ -41,14 +41,9 @@
 	Commit() error
 	Rollback() error
 	resetForRetry(ctx context.Context) error
-<<<<<<< HEAD
-	Query(ctx context.Context, stmt spanner.Statement, options spanner.QueryOptions) (rowIterator, error)
-	ExecContext(ctx context.Context, stmt spanner.Statement, statementInfo *statementInfo, options spanner.QueryOptions) (*result, error)
-=======
 	Query(ctx context.Context, stmt spanner.Statement, execOptions ExecOptions) (rowIterator, error)
 	partitionQuery(ctx context.Context, stmt spanner.Statement, execOptions ExecOptions) (driver.Rows, error)
-	ExecContext(ctx context.Context, stmt spanner.Statement, options spanner.QueryOptions) (int64, error)
->>>>>>> 86d19228
+	ExecContext(ctx context.Context, stmt spanner.Statement, statementInfo *statementInfo, options spanner.QueryOptions) (*result, error)
 
 	StartBatchDML(options spanner.QueryOptions, automatic bool) (driver.Result, error)
 	RunBatch(ctx context.Context) (driver.Result, error)
@@ -432,15 +427,11 @@
 	return it, nil
 }
 
-<<<<<<< HEAD
-func (tx *readWriteTransaction) ExecContext(ctx context.Context, stmt spanner.Statement, statementInfo *statementInfo, options spanner.QueryOptions) (res *result, err error) {
-=======
 func (tx *readWriteTransaction) partitionQuery(ctx context.Context, stmt spanner.Statement, execOptions ExecOptions) (driver.Rows, error) {
 	return nil, spanner.ToSpannerError(status.Errorf(codes.FailedPrecondition, "read/write transactions cannot partition queries"))
 }
 
-func (tx *readWriteTransaction) ExecContext(ctx context.Context, stmt spanner.Statement, options spanner.QueryOptions) (res int64, err error) {
->>>>>>> 86d19228
+func (tx *readWriteTransaction) ExecContext(ctx context.Context, stmt spanner.Statement, statementInfo *statementInfo, options spanner.QueryOptions) (res *result, err error) {
 	tx.logger.Debug("ExecContext", "stmt", stmt.SQL)
 	if tx.batch != nil {
 		tx.logger.Debug("adding statement to batch")
@@ -453,7 +444,6 @@
 		return &result{rowsAffected: updateCount}, nil
 	}
 
-	// TODO: Support LastInsertId in read/write transactions.
 	if !tx.retryAborts {
 		return execTransactionalDML(ctx, tx.rwTx, stmt, statementInfo, options)
 	}
