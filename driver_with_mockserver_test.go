--- conflicted
+++ resolved
@@ -2626,11 +2626,7 @@
 	if err != nil {
 		t.Fatalf("failed to obtain a connection: %v", err)
 	}
-<<<<<<< HEAD
-	defer func() { _ = c.Close() }()
-=======
 	defer silentClose(c)
->>>>>>> 570063a6
 
 	for _, tc := range []struct {
 		expected bool
@@ -2645,11 +2641,7 @@
 		if err != nil {
 			t.Fatalf("failed to execute get variable retry_aborts_internally: %v", err)
 		}
-<<<<<<< HEAD
-		defer func() { _ = rows.Close() }()
-=======
 		defer silentClose(rows)
->>>>>>> 570063a6
 		for rows.Next() {
 			var retry bool
 			if err := rows.Scan(&retry); err != nil {
@@ -2683,7 +2675,6 @@
 
 	tx, _ := c.BeginTx(ctx, nil)
 	defer func() { _ = tx.Rollback() }()
-<<<<<<< HEAD
 	// Verify that the value can be set before the transaction has been activated.
 	if _, err = c.ExecContext(ctx, "SET RETRY_ABORTS_INTERNALLY = TRUE"); err != nil {
 		t.Fatalf("failed to set value for retry_aborts_internally for an inactive transaction: %v", err)
@@ -2692,8 +2683,6 @@
 	if _, err := tx.ExecContext(ctx, testutil.UpdateBarSetFoo); err != nil {
 		t.Fatalf("failed to execute test update statement: %v", err)
 	}
-=======
->>>>>>> 570063a6
 	_, err = c.ExecContext(ctx, "SET RETRY_ABORTS_INTERNALLY = TRUE")
 	if g, w := spanner.ErrCode(err), codes.FailedPrecondition; g != w {
 		t.Fatalf("error code mismatch for setting retry_aborts_internally during a transaction\nGot: %v\nWant: %v", g, w)
