// Copyright 2021 Google LLC
//
// Licensed under the Apache License, Version 2.0 (the "License");
// you may not use this file except in compliance with the License.
// You may obtain a copy of the License at
//
//     https://www.apache.org/licenses/LICENSE-2.0
//
// Unless required by applicable law or agreed to in writing, software
// distributed under the License is distributed on an "AS IS" BASIS,
// WITHOUT WARRANTIES OR CONDITIONS OF ANY KIND, either express or implied.
// See the License for the specific language governing permissions and
// limitations under the License.

package spannerdriver

import (
	"context"
	"database/sql"
	"database/sql/driver"
	"encoding/base64"
	"encoding/json"
	"fmt"
	"math/big"
	"math/rand"
	"reflect"
	"sync"
	"testing"
	"time"

	"cloud.google.com/go/civil"
	"cloud.google.com/go/longrunning/autogen/longrunningpb"
	"cloud.google.com/go/spanner"
	"cloud.google.com/go/spanner/admin/database/apiv1/databasepb"
	sppb "cloud.google.com/go/spanner/apiv1/spannerpb"
	pb "cloud.google.com/go/spanner/testdata/protos"
	"github.com/google/go-cmp/cmp"
	"github.com/google/go-cmp/cmp/cmpopts"
	"github.com/google/uuid"
	"github.com/googleapis/go-sql-spanner/parser"
	"github.com/googleapis/go-sql-spanner/testutil"
	"google.golang.org/api/option"
	"google.golang.org/grpc"
	"google.golang.org/grpc/codes"
	"google.golang.org/grpc/metadata"
	gstatus "google.golang.org/grpc/status"
	"google.golang.org/protobuf/proto"
	"google.golang.org/protobuf/types/known/anypb"
	"google.golang.org/protobuf/types/known/emptypb"
	"google.golang.org/protobuf/types/known/structpb"
)

func TestPingContext(t *testing.T) {
	t.Parallel()

	db, _, teardown := setupTestDBConnection(t)
	defer teardown()
	if err := db.PingContext(context.Background()); err != nil {
		t.Fatalf("unexpected error for ping: %v", err)
	}
}

func TestPingContext_Fails(t *testing.T) {
	t.Parallel()

	db, server, teardown := setupTestDBConnection(t)
	defer teardown()
	s := gstatus.Newf(codes.PermissionDenied, "Permission denied for database")
	_ = server.TestSpanner.PutStatementResult("SELECT 1", &testutil.StatementResult{Err: s.Err()})
	if g, w := db.PingContext(context.Background()), driver.ErrBadConn; g != w {
		t.Fatalf("ping error mismatch\nGot: %v\nWant: %v", g, w)
	}
}

func TestStatementCacheSize(t *testing.T) {
	t.Parallel()

	db, server, teardown := setupTestDBConnectionWithParams(t, "StatementCacheSize=2")
	defer teardown()

	c, err := db.Conn(context.Background())
	if err != nil {
		t.Fatalf("unexpected error for connection: %v", err)
	}
	var p *parser.StatementParser
	if err := c.Raw(func(driverConn any) error {
		sc, ok := driverConn.(*conn)
		if !ok {
			return fmt.Errorf("driverConn is not a Spanner conn")
		}
		p = sc.parser
		return nil
	}); err != nil {
		t.Fatalf("unexpected error for raw: %v", err)
	}

	// The cache should initially be empty.
	if g, w := p.CacheSize(), 0; g != w {
		t.Fatalf("cache size mismatch\n Got: %v\nWant: %v", g, w)
	}

	for n := 0; n < 3; n++ {
		rows, err := db.QueryContext(context.Background(), testutil.SelectFooFromBar)
		if err != nil {
			t.Fatal(err)
		}
		for rows.Next() {
		}
		if err := rows.Close(); err != nil {
			t.Fatal(err)
		}
	}

	// Executing the same query multiple times should add the statement once to the cache.
	if g, w := p.CacheSize(), 1; g != w {
		t.Fatalf("cache size mismatch\n Got: %v\nWant: %v", g, w)
	}

	// Executing another statement should add yet another statement to the cache.
	if _, err := db.ExecContext(context.Background(), testutil.UpdateBarSetFoo); err != nil {
		t.Fatal(err)
	}
	if g, w := p.CacheSize(), 2; g != w {
		t.Fatalf("cache size mismatch\n Got: %v\nWant: %v", g, w)
	}

	// Executing yet another statement should evict the oldest result from the cache and add this.
	query := "insert into test (id) values (1)"
	_ = server.TestSpanner.PutStatementResult(query, &testutil.StatementResult{
		Type:        testutil.StatementResultUpdateCount,
		UpdateCount: 1,
	})
	if _, err := db.ExecContext(context.Background(), query); err != nil {
		t.Fatal(err)
	}
	// The cache size should still be 2.
	if g, w := p.CacheSize(), 2; g != w {
		t.Fatalf("cache size mismatch\n Got: %v\nWant: %v", g, w)
	}
}

func TestDisableStatementCache(t *testing.T) {
	t.Parallel()

	db, _, teardown := setupTestDBConnectionWithParams(t, "DisableStatementCache=true")
	defer teardown()

	c, err := db.Conn(context.Background())
	if err != nil {
		t.Fatalf("unexpected error for connection: %v", err)
	}
	var p *parser.StatementParser
	if err := c.Raw(func(driverConn any) error {
		sc, ok := driverConn.(*conn)
		if !ok {
			return fmt.Errorf("driverConn is not a Spanner conn")
		}
		p = sc.parser
		return nil
	}); err != nil {
		t.Fatalf("unexpected error for raw: %v", err)
	}

	// There should be no cache.
	if p.UseCache() {
		t.Fatalf("statement cache should be disabled")
	}

	// Executing queries and other statements should work without a cache.
	for n := 0; n < 3; n++ {
		rows, err := db.QueryContext(context.Background(), testutil.SelectFooFromBar)
		if err != nil {
			t.Fatal(err)
		}
		for rows.Next() {
		}
		if err := rows.Close(); err != nil {
			t.Fatal(err)
		}
	}
	if _, err := db.ExecContext(context.Background(), testutil.UpdateBarSetFoo); err != nil {
		t.Fatal(err)
	}
}

func TestSimpleQuery(t *testing.T) {
	t.Parallel()

	db, server, teardown := setupTestDBConnection(t)
	defer teardown()
	rows, err := db.QueryContext(context.Background(), testutil.SelectFooFromBar)
	if err != nil {
		t.Fatal(err)
	}
	defer silentClose(rows)

	for want := int64(1); rows.Next(); want++ {
		cols, err := rows.Columns()
		if err != nil {
			t.Fatal(err)
		}
		if !cmp.Equal(cols, []string{"FOO"}) {
			t.Fatalf("cols mismatch\nGot: %v\nWant: %v", cols, []string{"FOO"})
		}
		var got int64
		err = rows.Scan(&got)
		if err != nil {
			t.Fatal(err)
		}
		if got != want {
			t.Fatalf("value mismatch\nGot: %v\nWant: %v", got, want)
		}
	}
	if rows.Err() != nil {
		t.Fatal(rows.Err())
	}
	requests := server.TestSpanner.DrainRequestsFromServer()
	sqlRequests := testutil.RequestsOfType(requests, reflect.TypeOf(&sppb.ExecuteSqlRequest{}))
	if g, w := len(sqlRequests), 1; g != w {
		t.Fatalf("sql requests count mismatch\nGot: %v\nWant: %v", g, w)
	}
	req := sqlRequests[0].(*sppb.ExecuteSqlRequest)
	if req.Transaction == nil {
		t.Fatalf("missing transaction for ExecuteSqlRequest")
	}
	if req.Transaction.GetSingleUse() == nil {
		t.Fatalf("missing single use selector for ExecuteSqlRequest")
	}
	if req.Transaction.GetSingleUse().GetReadOnly() == nil {
		t.Fatalf("missing read-only option for ExecuteSqlRequest")
	}
	if !req.Transaction.GetSingleUse().GetReadOnly().GetStrong() {
		t.Fatalf("missing strong timestampbound for ExecuteSqlRequest")
	}
}

func TestDirectExecuteQuery(t *testing.T) {
	t.Parallel()

	db, server, teardown := setupTestDBConnection(t)
	defer teardown()

	// This does not use DirectExecuteQuery. The query is only sent to Spanner when
	// rows.Next is called.
	rows, err := db.QueryContext(context.Background(), testutil.SelectFooFromBar)
	if err != nil {
		t.Fatal(err)
	}
	// There should be no request on the server.
	requests := server.TestSpanner.DrainRequestsFromServer()
	sqlRequests := testutil.RequestsOfType(requests, reflect.TypeOf(&sppb.ExecuteSqlRequest{}))
	if g, w := len(sqlRequests), 0; g != w {
		t.Fatalf("sql requests count mismatch\n Got: %v\nWant: %v", g, w)
	}
	if !rows.Next() {
		t.Fatal("no rows")
	}
	// The request should now be present on the server.
	requests = server.TestSpanner.DrainRequestsFromServer()
	sqlRequests = testutil.RequestsOfType(requests, reflect.TypeOf(&sppb.ExecuteSqlRequest{}))
	if g, w := len(sqlRequests), 1; g != w {
		t.Fatalf("sql requests count mismatch\n Got: %v\nWant: %v", g, w)
	}
	_ = rows.Close()

	// Now repeat the same with the DirectExecuteQuery option.
	rows, err = db.QueryContext(context.Background(), testutil.SelectFooFromBar, ExecOptions{DirectExecuteQuery: true})
	if err != nil {
		t.Fatal(err)
	}
	// The request should be present on the server.
	requests = server.TestSpanner.DrainRequestsFromServer()
	sqlRequests = testutil.RequestsOfType(requests, reflect.TypeOf(&sppb.ExecuteSqlRequest{}))
	if g, w := len(sqlRequests), 1; g != w {
		t.Fatalf("sql requests count mismatch\n Got: %v\nWant: %v", g, w)
	}
	// Verify that we can get the row that we selected.
	if !rows.Next() {
		t.Fatal("no rows")
	}
	_ = rows.Close()
}

func TestConcurrentScanAndClose(t *testing.T) {
	t.Parallel()

	db, _, teardown := setupTestDBConnection(t)
	defer teardown()
	rows, err := db.QueryContext(context.Background(), testutil.SelectFooFromBar)
	if err != nil {
		t.Fatal(err)
	}

	// Only fetch the first row of the query to make sure that the rows are not auto-closed
	// when the end of the stream is reached.
	rows.Next()
	var got int64
	err = rows.Scan(&got)
	if err != nil {
		t.Fatal(err)
	}

	// Close both the database and the rows (connection) in parallel.
	var wg sync.WaitGroup
	wg.Add(2)
	go func() {
		defer wg.Done()
		_ = db.Close()
	}()
	go func() {
		defer wg.Done()
		_ = rows.Close()
	}()
	wg.Wait()
}

func TestSingleQueryWithTimestampBound(t *testing.T) {
	t.Parallel()

	db, server, teardown := setupTestDBConnection(t)
	defer teardown()
	ctx := context.Background()
	conn, err := db.Conn(ctx)
	if err != nil {
		t.Fatal(err)
	}
	if _, err := conn.ExecContext(ctx, "SET READ_ONLY_STALENESS = 'MAX_STALENESS 10s'"); err != nil {
		t.Fatalf("Set read-only staleness: %v", err)
	}
	rows, err := conn.QueryContext(context.Background(), testutil.SelectFooFromBar)
	if err != nil {
		t.Fatal(err)
	}

	for rows.Next() {
	}
	if rows.Err() != nil {
		t.Fatal(rows.Err())
	}
	_ = rows.Close()
	requests := server.TestSpanner.DrainRequestsFromServer()
	sqlRequests := testutil.RequestsOfType(requests, reflect.TypeOf(&sppb.ExecuteSqlRequest{}))
	if g, w := len(sqlRequests), 1; g != w {
		t.Fatalf("sql requests count mismatch\nGot: %v\nWant: %v", g, w)
	}
	req := sqlRequests[0].(*sppb.ExecuteSqlRequest)
	if req.Transaction == nil {
		t.Fatalf("missing transaction for ExecuteSqlRequest")
	}
	if req.Transaction.GetSingleUse() == nil {
		t.Fatalf("missing single use selector for ExecuteSqlRequest")
	}
	if req.Transaction.GetSingleUse().GetReadOnly() == nil {
		t.Fatalf("missing read-only option for ExecuteSqlRequest")
	}
	if req.Transaction.GetSingleUse().GetReadOnly().GetMaxStaleness() == nil {
		t.Fatalf("missing max_staleness timestampbound for ExecuteSqlRequest")
	}

	// Close the connection and execute a new query. This should use a strong read.
	_ = conn.Close()
	rows, err = db.QueryContext(context.Background(), testutil.SelectFooFromBar)
	if err != nil {
		t.Fatal(err)
	}

	for rows.Next() {
	}
	if rows.Err() != nil {
		t.Fatal(rows.Err())
	}
	_ = rows.Close()
	requests = server.TestSpanner.DrainRequestsFromServer()
	sqlRequests = testutil.RequestsOfType(requests, reflect.TypeOf(&sppb.ExecuteSqlRequest{}))
	if g, w := len(sqlRequests), 1; g != w {
		t.Fatalf("sql requests count mismatch\nGot: %v\nWant: %v", g, w)
	}
	req = sqlRequests[0].(*sppb.ExecuteSqlRequest)
	if req.Transaction == nil {
		t.Fatalf("missing transaction for ExecuteSqlRequest")
	}
	if req.Transaction.GetSingleUse() == nil {
		t.Fatalf("missing single use selector for ExecuteSqlRequest")
	}
	if req.Transaction.GetSingleUse().GetReadOnly() == nil {
		t.Fatalf("missing read-only option for ExecuteSqlRequest")
	}
	if !req.Transaction.GetSingleUse().GetReadOnly().GetStrong() {
		t.Fatalf("missing strong timestampbound for ExecuteSqlRequest")
	}
}

func TestSimpleReadOnlyTransaction(t *testing.T) {
	t.Parallel()

	ctx := context.Background()
	db, server, teardown := setupTestDBConnection(t)
	defer teardown()
	tx, err := db.BeginTx(ctx, &sql.TxOptions{ReadOnly: true})
	if err != nil {
		t.Fatal(err)
	}
	rows, err := tx.Query(testutil.SelectFooFromBar)
	if err != nil {
		t.Fatal(err)
	}
	defer silentClose(rows)

	for want := int64(1); rows.Next(); want++ {
		cols, err := rows.Columns()
		if err != nil {
			t.Fatal(err)
		}
		if !cmp.Equal(cols, []string{"FOO"}) {
			t.Fatalf("cols mismatch\nGot: %v\nWant: %v", cols, []string{"FOO"})
		}
		var got int64
		err = rows.Scan(&got)
		if err != nil {
			t.Fatal(err)
		}
		if got != want {
			t.Fatalf("value mismatch\nGot: %v\nWant: %v", got, want)
		}
	}
	if rows.Err() != nil {
		t.Fatal(rows.Err())
	}
	err = tx.Commit()
	if err != nil {
		t.Fatal(err)
	}

	requests := server.TestSpanner.DrainRequestsFromServer()
	sqlRequests := testutil.RequestsOfType(requests, reflect.TypeOf(&sppb.ExecuteSqlRequest{}))
	if g, w := len(sqlRequests), 1; g != w {
		t.Fatalf("ExecuteSqlRequests count mismatch\nGot: %v\nWant: %v", g, w)
	}
	req := sqlRequests[0].(*sppb.ExecuteSqlRequest)
	if req.Transaction == nil {
		t.Fatalf("missing transaction for ExecuteSqlRequest")
	}
	if req.Transaction.GetBegin() == nil {
		t.Fatalf("missing begin selector for ExecuteSqlRequest")
	}
	// Read-only transactions are not really committed on Cloud Spanner, so
	// there should be no commit request on the server.
	commitRequests := testutil.RequestsOfType(requests, reflect.TypeOf(&sppb.CommitRequest{}))
	if g, w := len(commitRequests), 0; g != w {
		t.Fatalf("commit requests count mismatch\nGot: %v\nWant: %v", g, w)
	}
	beginReadOnlyRequests := filterBeginReadOnlyRequests(testutil.RequestsOfType(requests, reflect.TypeOf(&sppb.BeginTransactionRequest{})))
	if g, w := len(beginReadOnlyRequests), 0; g != w {
		t.Fatalf("begin requests count mismatch\nGot: %v\nWant: %v", g, w)
	}
}

func TestReadOnlyTransactionWithStaleness(t *testing.T) {
	t.Parallel()

	ctx := context.Background()
	db, server, teardown := setupTestDBConnection(t)
	defer teardown()

	conn, err := db.Conn(ctx)
	if err != nil {
		t.Fatal(err)
	}
	if _, err := conn.ExecContext(ctx, "SET READ_ONLY_STALENESS = 'EXACT_STALENESS 10s'"); err != nil {
		t.Fatalf("Set read-only staleness: %v", err)
	}
	tx, err := conn.BeginTx(ctx, &sql.TxOptions{ReadOnly: true})
	if err != nil {
		t.Fatal(err)
	}
	rows, err := tx.Query(testutil.SelectFooFromBar)
	if err != nil {
		t.Fatal(err)
	}

	for rows.Next() {
	}
	if rows.Err() != nil {
		t.Fatal(rows.Err())
	}
	_ = rows.Close()
	if err := tx.Commit(); err != nil {
		t.Fatal(err)
	}

	requests := server.TestSpanner.DrainRequestsFromServer()
	beginReadOnlyRequests := filterBeginReadOnlyRequests(testutil.RequestsOfType(requests, reflect.TypeOf(&sppb.BeginTransactionRequest{})))
	if g, w := len(beginReadOnlyRequests), 0; g != w {
		t.Fatalf("begin requests count mismatch\n Got: %v\nWant: %v", g, w)
	}
	executeRequests := testutil.RequestsOfType(requests, reflect.TypeOf(&sppb.ExecuteSqlRequest{}))
	if g, w := len(executeRequests), 1; g != w {
		t.Fatalf("execute requests count mismatch\n Got: %v\nWant: %v", g, w)
	}
	executeReq := executeRequests[0].(*sppb.ExecuteSqlRequest)
	if executeReq.GetTransaction() == nil || executeReq.GetTransaction().GetBegin() == nil {
		t.Fatalf("missing begin selector for ExecuteSqlRequest")
	}
	if executeReq.GetTransaction().GetBegin().GetReadOnly().GetExactStaleness() == nil {
		t.Fatalf("missing exact_staleness option on BeginTransaction option")
	}
}

func TestReadOnlyTransactionWithOptions(t *testing.T) {
	t.Parallel()

	ctx, cancel := context.WithTimeout(context.Background(), time.Second*5)
	defer cancel()
	db, server, teardown := setupTestDBConnection(t)
	defer teardown()
	// Set max open connections to 1 to force a failure if there is a connection leak.
	db.SetMaxOpenConns(1)

	tx, err := BeginReadOnlyTransaction(ctx, db, ReadOnlyTransactionOptions{
		TimestampBound:         spanner.ExactStaleness(10 * time.Second),
		BeginTransactionOption: spanner.InlinedBeginTransaction,
	})
	if err != nil {
		t.Fatal(err)
	}
	useTx := func(tx *sql.Tx) {
		rows, err := tx.Query(testutil.SelectFooFromBar)
		if err != nil {
			t.Fatal(err)
		}

		for rows.Next() {
		}
		if rows.Err() != nil {
			t.Fatal(rows.Err())
		}
		_ = rows.Close()
		if err := tx.Commit(); err != nil {
			t.Fatal(err)
		}
	}
	useTx(tx)

	requests := server.TestSpanner.DrainRequestsFromServer()
	beginReadOnlyRequests := filterBeginReadOnlyRequests(testutil.RequestsOfType(requests, reflect.TypeOf(&sppb.BeginTransactionRequest{})))
	if g, w := len(beginReadOnlyRequests), 0; g != w {
		t.Fatalf("begin requests count mismatch\nGot: %v\nWant: %v", g, w)
	}
	executeRequests := testutil.RequestsOfType(requests, reflect.TypeOf(&sppb.ExecuteSqlRequest{}))
	if g, w := len(executeRequests), 1; g != w {
		t.Fatalf("execute requests count mismatch\n Got: %v\nWant: %v", g, w)
	}
	executeReq := executeRequests[0].(*sppb.ExecuteSqlRequest)
	if executeReq.GetTransaction() == nil || executeReq.GetTransaction().GetBegin() == nil {
		t.Fatalf("missing begin selector for ExecuteSqlRequest")
	}
	if executeReq.GetTransaction().GetBegin().GetReadOnly().GetExactStaleness() == nil {
		t.Fatalf("missing exact_staleness option on BeginTransaction option")
	}

	// Verify that the staleness option is not 'sticky' on the database.
	// Running a second transaction also verifies that there is no connection
	// leak, as the database has max one connection in the pool.
	tx, err = db.BeginTx(ctx, &sql.TxOptions{ReadOnly: true})
	if err != nil {
		t.Fatal(err)
	}
	useTx(tx)

	requests = server.TestSpanner.DrainRequestsFromServer()
	beginReadOnlyRequests = filterBeginReadOnlyRequests(testutil.RequestsOfType(requests, reflect.TypeOf(&sppb.BeginTransactionRequest{})))
	if g, w := len(beginReadOnlyRequests), 0; g != w {
		t.Fatalf("begin requests count mismatch\nGot: %v\nWant: %v", g, w)
	}
	executeRequests = testutil.RequestsOfType(requests, reflect.TypeOf(&sppb.ExecuteSqlRequest{}))
	if g, w := len(executeRequests), 1; g != w {
		t.Fatalf("execute requests count mismatch\n Got: %v\nWant: %v", g, w)
	}
	executeReq = executeRequests[0].(*sppb.ExecuteSqlRequest)
	if executeReq.GetTransaction() == nil || executeReq.GetTransaction().GetBegin() == nil {
		t.Fatalf("missing begin selector for ExecuteSqlRequest")
	}
	if executeReq.GetTransaction().GetBegin().GetReadOnly().GetExactStaleness() != nil {
		t.Fatalf("got unexpected exact_staleness option on BeginTransaction request")
	}
}

func TestSimpleReadWriteTransaction(t *testing.T) {
	t.Parallel()

	db, server, teardown := setupTestDBConnection(t)
	defer teardown()

	ctx := context.Background()
	conn, err := db.Conn(ctx)
	if err != nil {
		t.Fatal(err)
	}
	defer silentClose(conn)
	if _, err := conn.ExecContext(ctx, "set max_commit_delay='10ms'"); err != nil {
		t.Fatal(err)
	}

	tx, err := conn.BeginTx(ctx, &sql.TxOptions{})
	if err != nil {
		t.Fatal(err)
	}
	rows, err := tx.Query(testutil.SelectFooFromBar)
	if err != nil {
		t.Fatal(err)
	}
	defer silentClose(rows)

	for want := int64(1); rows.Next(); want++ {
		cols, err := rows.Columns()
		if err != nil {
			t.Fatal(err)
		}
		if !cmp.Equal(cols, []string{"FOO"}) {
			t.Fatalf("cols mismatch\nGot: %v\nWant: %v", cols, []string{"FOO"})
		}
		var got int64
		err = rows.Scan(&got)
		if err != nil {
			t.Fatal(err)
		}
		if got != want {
			t.Fatalf("value mismatch\nGot: %v\nWant: %v", got, want)
		}
	}
	if rows.Err() != nil {
		t.Fatal(rows.Err())
	}
	err = tx.Commit()
	if err != nil {
		t.Fatal(err)
	}

	requests := server.TestSpanner.DrainRequestsFromServer()
	beginRequests := testutil.RequestsOfType(requests, reflect.TypeOf(&sppb.BeginTransactionRequest{}))
	if g, w := len(beginRequests), 0; g != w {
		t.Fatalf("begin requests count mismatch\n Got: %v\nWant: %v", g, w)
	}
	sqlRequests := testutil.RequestsOfType(requests, reflect.TypeOf(&sppb.ExecuteSqlRequest{}))
	if g, w := len(sqlRequests), 1; g != w {
		t.Fatalf("ExecuteSqlRequests count mismatch\n Got: %v\nWant: %v", g, w)
	}
	req := sqlRequests[0].(*sppb.ExecuteSqlRequest)
	if req.Transaction == nil {
		t.Fatalf("missing transaction for ExecuteSqlRequest")
	}
	if req.Transaction.GetBegin() == nil {
		t.Fatalf("missing begin selector for ExecuteSqlRequest")
	}
	if req.LastStatement {
		t.Fatalf("last statement set for ExecuteSqlRequest")
	}
	commitRequests := testutil.RequestsOfType(requests, reflect.TypeOf(&sppb.CommitRequest{}))
	if g, w := len(commitRequests), 1; g != w {
		t.Fatalf("commit requests count mismatch\n Got: %v\nWant: %v", g, w)
	}
	commitReq := commitRequests[0].(*sppb.CommitRequest)
	if commitReq.MaxCommitDelay == nil {
		t.Fatal("missing max commit delay for CommitRequest")
	}
	if g, w := commitReq.MaxCommitDelay.Nanos, int32(time.Millisecond*10); g != w {
		t.Fatalf("max_commit_delay mismatch\n Got: %v\nWant: %v", g, w)
	}
}

func TestPreparedQuery(t *testing.T) {
	t.Parallel()

	db, server, teardown := setupTestDBConnection(t)
	defer teardown()
	_ = server.TestSpanner.PutStatementResult(
		"SELECT * FROM Test WHERE Id=@id",
		&testutil.StatementResult{
			Type:      testutil.StatementResultResultSet,
			ResultSet: testutil.CreateSelect1ResultSet(),
		},
	)

	stmt, err := db.Prepare("SELECT * FROM Test WHERE Id=@id")
	if err != nil {
		t.Fatal(err)
	}
	defer silentClose(stmt)
	rows, err := stmt.Query(1)
	if err != nil {
		t.Fatal(err)
	}
	defer silentClose(rows)

	for want := int64(1); rows.Next(); want++ {
		var got int64
		err = rows.Scan(&got)
		if err != nil {
			t.Fatal(err)
		}
		if got != want {
			t.Fatalf("value mismatch\nGot: %v\nWant: %v", got, want)
		}
	}
	if rows.Err() != nil {
		t.Fatal(rows.Err())
	}
	requests := server.TestSpanner.DrainRequestsFromServer()
	sqlRequests := testutil.RequestsOfType(requests, reflect.TypeOf(&sppb.ExecuteSqlRequest{}))
	if g, w := len(sqlRequests), 1; g != w {
		t.Fatalf("sql requests count mismatch\nGot: %v\nWant: %v", g, w)
	}
	req := sqlRequests[0].(*sppb.ExecuteSqlRequest)
	if g, w := len(req.ParamTypes), 1; g != w {
		t.Fatalf("param types length mismatch\nGot: %v\nWant: %v", g, w)
	}
	if pt, ok := req.ParamTypes["id"]; ok {
		if g, w := pt.Code, sppb.TypeCode_INT64; g != w {
			t.Fatalf("param type mismatch\nGot: %v\nWant: %v", g, w)
		}
	} else {
		t.Fatalf("no param type found for @id")
	}
	if g, w := len(req.Params.Fields), 1; g != w {
		t.Fatalf("params length mismatch\nGot: %v\nWant: %v", g, w)
	}
	if val, ok := req.Params.Fields["id"]; ok {
		if g, w := val.GetStringValue(), "1"; g != w {
			t.Fatalf("param value mismatch\nGot: %v\nWant: %v", g, w)
		}
	} else {
		t.Fatalf("no value found for param @id")
	}
}

func TestQueryWithAllTypes(t *testing.T) {
	t.Parallel()

	db, server, teardown := setupTestDBConnection(t)
	defer teardown()
	query := `SELECT *
             FROM Test
             WHERE ColBool=@bool 
             AND   ColString=@string
             AND   ColBytes=@bytes
             AND   ColInt=@int64
             AND   ColFloat32=@float32
             AND   ColFloat64=@float64
             AND   ColNumeric=@numeric
             AND   ColDate=@date
             AND   ColTimestamp=@timestamp
             AND   ColJson=@json
             AND   ColUuid=@uuid
             AND   ColBoolArray=@boolArray
             AND   ColStringArray=@stringArray
             AND   ColBytesArray=@bytesArray
             AND   ColIntArray=@int64Array
             AND   ColFloat32Array=@float32Array
             AND   ColFloat64Array=@float64Array
             AND   ColNumericArray=@numericArray
             AND   ColDateArray=@dateArray
             AND   ColTimestampArray=@timestampArray
             AND   ColJsonArray=@jsonArray
             AND   ColUuidArray=@uuidArray`
	_ = server.TestSpanner.PutStatementResult(
		query,
		&testutil.StatementResult{
			Type:      testutil.StatementResultResultSet,
			ResultSet: testutil.CreateResultSetWithAllTypes(false, true),
		},
	)

	stmt, err := db.Prepare(query)
	if err != nil {
		t.Fatal(err)
	}
	defer silentClose(stmt)
	ts, _ := time.Parse(time.RFC3339Nano, "2021-07-22T10:26:17.123Z")
	ts1, _ := time.Parse(time.RFC3339Nano, "2021-07-21T21:07:59.339911800Z")
	ts2, _ := time.Parse(time.RFC3339Nano, "2021-07-27T21:07:59.339911800Z")
	rows, err := stmt.QueryContext(
		context.Background(),
		true,
		"test",
		[]byte("testbytes"),
		uint(5),
		float32(3.14),
		3.14,
		numeric("6.626"),
		civil.Date{Year: 2021, Month: 7, Day: 21},
		ts,
		nullJson(true, `{"key":"value","other-key":["value1","value2"]}`),
		uuid.MustParse("a4e71944-fe14-4047-9d0a-e68c281602e1"),
		[]spanner.NullBool{{Valid: true, Bool: true}, {}, {Valid: true, Bool: false}},
		[]spanner.NullString{{Valid: true, StringVal: "test1"}, {}, {Valid: true, StringVal: "test2"}},
		[][]byte{[]byte("testbytes1"), nil, []byte("testbytes2")},
		[]spanner.NullInt64{{Valid: true, Int64: 1}, {}, {Valid: true, Int64: 2}},
		[]spanner.NullFloat32{{Valid: true, Float32: 3.14}, {}, {Valid: true, Float32: -99.99}},
		[]spanner.NullFloat64{{Valid: true, Float64: 6.626}, {}, {Valid: true, Float64: 10.01}},
		[]spanner.NullNumeric{nullNumeric(true, "3.14"), {}, nullNumeric(true, "10.01")},
		[]spanner.NullDate{{Valid: true, Date: civil.Date{Year: 2000, Month: 2, Day: 29}}, {}, {Valid: true, Date: civil.Date{Year: 2021, Month: 7, Day: 27}}},
		[]spanner.NullTime{{Valid: true, Time: ts1}, {}, {Valid: true, Time: ts2}},
		[]spanner.NullJSON{
			nullJson(true, `{"key1": "value1", "other-key1": ["value1", "value2"]}`),
			nullJson(false, ""),
			nullJson(true, `{"key2": "value2", "other-key2": ["value1", "value2"]}`),
		},
		[]spanner.NullUUID{
			nullUuid(true, `d0546638-6d51-4d7c-a4a9-9062204ee5bb`),
			nullUuid(false, ""),
			nullUuid(true, `0dd0f9b7-05af-48e0-a5b1-35432a01c6bf`),
		},
	)
	if err != nil {
		t.Fatal(err)
	}
	defer silentClose(rows)

	for rows.Next() {
		var b bool
		var s string
		var bt []byte
		var i int64
		var f32 float32
		var f float64
		var r big.Rat
		var d civil.Date
		var ts time.Time
		var j spanner.NullJSON
		var u uuid.UUID
		var p []byte
		var e int64
		var bArray []spanner.NullBool
		var sArray []spanner.NullString
		var btArray [][]byte
		var iArray []spanner.NullInt64
		var f32Array []spanner.NullFloat32
		var fArray []spanner.NullFloat64
		var rArray []spanner.NullNumeric
		var dArray []spanner.NullDate
		var tsArray []spanner.NullTime
		var jArray []spanner.NullJSON
		var uArray []spanner.NullUUID
		var pArray [][]byte
		var eArray []spanner.NullInt64
		err = rows.Scan(&b, &s, &bt, &i, &f32, &f, &r, &d, &ts, &j, &u, &p, &e, &bArray, &sArray, &btArray, &iArray, &f32Array, &fArray, &rArray, &dArray, &tsArray, &jArray, &uArray, &pArray, &eArray)
		if err != nil {
			t.Fatal(err)
		}
		if g, w := b, true; g != w {
			t.Errorf("row value mismatch for bool\nGot: %v\nWant: %v", g, w)
		}
		if g, w := s, "test"; g != w {
			t.Errorf("row value mismatch for string\nGot: %v\nWant: %v", g, w)
		}
		if g, w := bt, []byte("testbytes"); !cmp.Equal(g, w) {
			t.Errorf("row value mismatch for bytes\nGot: %v\nWant: %v", g, w)
		}
		if g, w := i, int64(5); g != w {
			t.Errorf("row value mismatch for int64\nGot: %v\nWant: %v", g, w)
		}
		if g, w := f32, float32(3.14); g != w {
			t.Errorf("row value mismatch for float32\nGot: %v\nWant: %v", g, w)
		}
		if g, w := f, 3.14; g != w {
			t.Errorf("row value mismatch for float64\nGot: %v\nWant: %v", g, w)
		}
		if g, w := r, numeric("6.626"); g.Cmp(&w) != 0 {
			t.Errorf("row value mismatch for numeric\nGot: %v\nWant: %v", g, w)
		}
		if g, w := d, date("2021-07-21"); !cmp.Equal(g, w) {
			t.Errorf("row value mismatch for date\nGot: %v\nWant: %v", g, w)
		}
		if g, w := ts, time.Date(2021, 7, 21, 21, 7, 59, 339911800, time.UTC); g != w {
			t.Errorf("row value mismatch for timestamp\nGot: %v\nWant: %v", g, w)
		}
		if g, w := j, nullJson(true, `{"key":"value","other-key":["value1","value2"]}`); !cmp.Equal(g, w) {
			t.Errorf("row value mismatch for json\nGot: %v\nWant: %v", g, w)
		}
		if g, w := u, uuid.MustParse(`a4e71944-fe14-4047-9d0a-e68c281602e1`); !cmp.Equal(g, w) {
			t.Errorf("row value mismatch for uuid\nGot: %v\nWant: %v", g, w)
		}
		wantSingerEnumValue := pb.Genre_ROCK
		wantSingerProtoMsg := pb.SingerInfo{
			SingerId:    proto.Int64(1),
			BirthDate:   proto.String("January"),
			Nationality: proto.String("Country1"),
			Genre:       &wantSingerEnumValue,
		}
		gotSingerProto := pb.SingerInfo{}
		if err := proto.Unmarshal(p, &gotSingerProto); err != nil {
			t.Fatalf("failed to unmarshal proto: %v", err)
		}
		if g, w := &gotSingerProto, &wantSingerProtoMsg; !cmp.Equal(g, w, cmpopts.IgnoreUnexported(pb.SingerInfo{})) {
			t.Errorf("row value mismatch for proto\nGot: %v\nWant: %v", g, w)
		}
		if g, w := pb.Genre(e), wantSingerEnumValue; g != w {
			t.Errorf("row value mismatch for enum\nGot: %v\nWant: %v", g, w)
		}
		if g, w := bArray, []spanner.NullBool{{Valid: true, Bool: true}, {}, {Valid: true, Bool: false}}; !cmp.Equal(g, w) {
			t.Errorf("row value mismatch for bool array\nGot: %v\nWant: %v", g, w)
		}
		if g, w := sArray, []spanner.NullString{{Valid: true, StringVal: "test1"}, {}, {Valid: true, StringVal: "test2"}}; !cmp.Equal(g, w) {
			t.Errorf("row value mismatch for string array\nGot: %v\nWant: %v", g, w)
		}
		if g, w := btArray, [][]byte{[]byte("testbytes1"), nil, []byte("testbytes2")}; !cmp.Equal(g, w) {
			t.Errorf("row value mismatch for bytes array\nGot: %v\nWant: %v", g, w)
		}
		if g, w := iArray, []spanner.NullInt64{{Valid: true, Int64: 1}, {}, {Valid: true, Int64: 2}}; !cmp.Equal(g, w) {
			t.Errorf("row value mismatch for int array\nGot: %v\nWant: %v", g, w)
		}
		if g, w := f32Array, []spanner.NullFloat32{{Valid: true, Float32: 3.14}, {}, {Valid: true, Float32: -99.99}}; !cmp.Equal(g, w) {
			t.Errorf("row value mismatch for float32 array\nGot: %v\nWant: %v", g, w)
		}
		if g, w := fArray, []spanner.NullFloat64{{Valid: true, Float64: 6.626}, {}, {Valid: true, Float64: 10.01}}; !cmp.Equal(g, w) {
			t.Errorf("row value mismatch for float64 array\nGot: %v\nWant: %v", g, w)
		}
		if g, w := rArray, []spanner.NullNumeric{nullNumeric(true, "3.14"), {}, nullNumeric(true, "10.01")}; !cmp.Equal(g, w, cmp.AllowUnexported(big.Rat{}, big.Int{})) {
			t.Errorf("row value mismatch for numeric array\nGot: %v\nWant: %v", g, w)
		}
		if g, w := dArray, []spanner.NullDate{{Valid: true, Date: civil.Date{Year: 2000, Month: 2, Day: 29}}, {}, {Valid: true, Date: civil.Date{Year: 2021, Month: 7, Day: 27}}}; !cmp.Equal(g, w) {
			t.Errorf("row value mismatch for date array\nGot: %v\nWant: %v", g, w)
		}
		if g, w := tsArray, []spanner.NullTime{{Valid: true, Time: ts1}, {}, {Valid: true, Time: ts2}}; !cmp.Equal(g, w) {
			t.Errorf("row value mismatch for timestamp array\nGot: %v\nWant: %v", g, w)
		}
		if g, w := jArray, []spanner.NullJSON{
			nullJson(true, `{"key1": "value1", "other-key1": ["value1", "value2"]}`),
			nullJson(false, ""),
			nullJson(true, `{"key2": "value2", "other-key2": ["value1", "value2"]}`),
		}; !cmp.Equal(g, w) {
			t.Errorf("row value mismatch for json array\nGot: %v\nWant: %v", g, w)
		}
		if g, w := uArray, []spanner.NullUUID{
			nullUuid(true, `d0546638-6d51-4d7c-a4a9-9062204ee5bb`),
			nullUuid(false, ""),
			nullUuid(true, `0dd0f9b7-05af-48e0-a5b1-35432a01c6bf`),
		}; !cmp.Equal(g, w) {
			t.Errorf("row value mismatch for json array\nGot: %v\nWant: %v", g, w)
		}
		if g, w := len(pArray), 3; g != w {
			t.Errorf("row value length mismatch for proto array\nGot: %v\nWant: %v", g, w)
		}
		wantSinger2ProtoEnum := pb.Genre_FOLK
		wantSinger2ProtoMsg := pb.SingerInfo{
			SingerId:    proto.Int64(2),
			BirthDate:   proto.String("February"),
			Nationality: proto.String("Country2"),
			Genre:       &wantSinger2ProtoEnum,
		}
		gotSingerProto1 := pb.SingerInfo{}
		if err := proto.Unmarshal(pArray[0], &gotSingerProto1); err != nil {
			t.Fatalf("failed to unmarshal proto: %v", err)
		}
		gotSingerProto2 := pb.SingerInfo{}
		if err := proto.Unmarshal(pArray[2], &gotSingerProto2); err != nil {
			t.Fatalf("failed to unmarshal proto: %v", err)
		}
		if g, w := &gotSingerProto1, &wantSingerProtoMsg; !cmp.Equal(g, w, cmpopts.IgnoreUnexported(pb.SingerInfo{})) {
			t.Errorf("row value mismatch for proto\nGot: %v\nWant: %v", g, w)
		}
		if g, w := pArray[1], []byte(nil); !cmp.Equal(g, w) {
			t.Errorf("row value mismatch for proto\nGot: %v\nWant: %v", g, w)
		}
		if g, w := &gotSingerProto2, &wantSinger2ProtoMsg; !cmp.Equal(g, w, cmpopts.IgnoreUnexported(pb.SingerInfo{})) {
			t.Errorf("row value mismatch for proto\nGot: %v\nWant: %v", g, w)
		}
	}
	if rows.Err() != nil {
		t.Fatal(rows.Err())
	}
	requests := server.TestSpanner.DrainRequestsFromServer()
	sqlRequests := testutil.RequestsOfType(requests, reflect.TypeOf(&sppb.ExecuteSqlRequest{}))
	if g, w := len(sqlRequests), 1; g != w {
		t.Fatalf("sql requests count mismatch\nGot: %v\nWant: %v", g, w)
	}
	req := sqlRequests[0].(*sppb.ExecuteSqlRequest)
	if g, w := len(req.ParamTypes), 22; g != w {
		t.Fatalf("param types length mismatch\nGot: %v\nWant: %v", g, w)
	}
	if g, w := len(req.Params.Fields), 22; g != w {
		t.Fatalf("params length mismatch\nGot: %v\nWant: %v", g, w)
	}
	wantParams := []struct {
		name  string
		code  sppb.TypeCode
		array bool
		value interface{}
	}{
		{
			name:  "bool",
			code:  sppb.TypeCode_BOOL,
			value: true,
		},
		{
			name:  "string",
			code:  sppb.TypeCode_STRING,
			value: "test",
		},
		{
			name:  "bytes",
			code:  sppb.TypeCode_BYTES,
			value: base64.StdEncoding.EncodeToString([]byte("testbytes")),
		},
		{
			name:  "int64",
			code:  sppb.TypeCode_INT64,
			value: "5",
		},
		{
			name:  "float32",
			code:  sppb.TypeCode_FLOAT32,
			value: float64(float32(3.14)),
		},
		{
			name:  "float64",
			code:  sppb.TypeCode_FLOAT64,
			value: 3.14,
		},
		{
			name:  "numeric",
			code:  sppb.TypeCode_NUMERIC,
			value: "6.626000000",
		},
		{
			name:  "date",
			code:  sppb.TypeCode_DATE,
			value: "2021-07-21",
		},
		{
			name:  "timestamp",
			code:  sppb.TypeCode_TIMESTAMP,
			value: "2021-07-22T10:26:17.123Z",
		},
		{
			name:  "json",
			code:  sppb.TypeCode_JSON,
			value: `{"key":"value","other-key":["value1","value2"]}`,
		},
		{
			name:  "uuid",
			code:  sppb.TypeCode_UUID,
			value: `a4e71944-fe14-4047-9d0a-e68c281602e1`,
		},
		{
			name:  "boolArray",
			code:  sppb.TypeCode_BOOL,
			array: true,
			value: &structpb.ListValue{Values: []*structpb.Value{
				{Kind: &structpb.Value_BoolValue{BoolValue: true}},
				{Kind: &structpb.Value_NullValue{}},
				{Kind: &structpb.Value_BoolValue{BoolValue: false}},
			}},
		},
		{
			name:  "stringArray",
			code:  sppb.TypeCode_STRING,
			array: true,
			value: &structpb.ListValue{Values: []*structpb.Value{
				{Kind: &structpb.Value_StringValue{StringValue: "test1"}},
				{Kind: &structpb.Value_NullValue{}},
				{Kind: &structpb.Value_StringValue{StringValue: "test2"}},
			}},
		},
		{
			name:  "bytesArray",
			code:  sppb.TypeCode_BYTES,
			array: true,
			value: &structpb.ListValue{Values: []*structpb.Value{
				{Kind: &structpb.Value_StringValue{StringValue: base64.StdEncoding.EncodeToString([]byte("testbytes1"))}},
				{Kind: &structpb.Value_NullValue{}},
				{Kind: &structpb.Value_StringValue{StringValue: base64.StdEncoding.EncodeToString([]byte("testbytes2"))}},
			}},
		},
		{
			name:  "int64Array",
			code:  sppb.TypeCode_INT64,
			array: true,
			value: &structpb.ListValue{Values: []*structpb.Value{
				{Kind: &structpb.Value_StringValue{StringValue: "1"}},
				{Kind: &structpb.Value_NullValue{}},
				{Kind: &structpb.Value_StringValue{StringValue: "2"}},
			}},
		},
		{
			name:  "float32Array",
			code:  sppb.TypeCode_FLOAT32,
			array: true,
			value: &structpb.ListValue{Values: []*structpb.Value{
				{Kind: &structpb.Value_NumberValue{NumberValue: float64(float32(3.14))}},
				{Kind: &structpb.Value_NullValue{}},
				{Kind: &structpb.Value_NumberValue{NumberValue: float64(float32(-99.99))}},
			}},
		},
		{
			name:  "float64Array",
			code:  sppb.TypeCode_FLOAT64,
			array: true,
			value: &structpb.ListValue{Values: []*structpb.Value{
				{Kind: &structpb.Value_NumberValue{NumberValue: 6.626}},
				{Kind: &structpb.Value_NullValue{}},
				{Kind: &structpb.Value_NumberValue{NumberValue: 10.01}},
			}},
		},
		{
			name:  "numericArray",
			code:  sppb.TypeCode_NUMERIC,
			array: true,
			value: &structpb.ListValue{Values: []*structpb.Value{
				{Kind: &structpb.Value_StringValue{StringValue: "3.140000000"}},
				{Kind: &structpb.Value_NullValue{}},
				{Kind: &structpb.Value_StringValue{StringValue: "10.010000000"}},
			}},
		},
		{
			name:  "dateArray",
			code:  sppb.TypeCode_DATE,
			array: true,
			value: &structpb.ListValue{Values: []*structpb.Value{
				{Kind: &structpb.Value_StringValue{StringValue: "2000-02-29"}},
				{Kind: &structpb.Value_NullValue{}},
				{Kind: &structpb.Value_StringValue{StringValue: "2021-07-27"}},
			}},
		},
		{
			name:  "timestampArray",
			code:  sppb.TypeCode_TIMESTAMP,
			array: true,
			value: &structpb.ListValue{Values: []*structpb.Value{
				{Kind: &structpb.Value_StringValue{StringValue: "2021-07-21T21:07:59.3399118Z"}},
				{Kind: &structpb.Value_NullValue{}},
				{Kind: &structpb.Value_StringValue{StringValue: "2021-07-27T21:07:59.3399118Z"}},
			}},
		},
		{
			name:  "jsonArray",
			code:  sppb.TypeCode_JSON,
			array: true,
			value: &structpb.ListValue{Values: []*structpb.Value{
				{Kind: &structpb.Value_StringValue{StringValue: `{"key1":"value1","other-key1":["value1","value2"]}`}},
				{Kind: &structpb.Value_NullValue{}},
				{Kind: &structpb.Value_StringValue{StringValue: `{"key2":"value2","other-key2":["value1","value2"]}`}},
			}},
		},
		{
			name:  "uuidArray",
			code:  sppb.TypeCode_UUID,
			array: true,
			value: &structpb.ListValue{Values: []*structpb.Value{
				{Kind: &structpb.Value_StringValue{StringValue: `d0546638-6d51-4d7c-a4a9-9062204ee5bb`}},
				{Kind: &structpb.Value_NullValue{}},
				{Kind: &structpb.Value_StringValue{StringValue: `0dd0f9b7-05af-48e0-a5b1-35432a01c6bf`}},
			}},
		},
	}
	for _, wantParam := range wantParams {
		if pt, ok := req.ParamTypes[wantParam.name]; ok {
			if wantParam.array {
				if g, w := pt.Code, sppb.TypeCode_ARRAY; g != w {
					t.Errorf("param type mismatch\nGot: %v\nWant: %v", g, w)
				}
				if g, w := pt.ArrayElementType.Code, wantParam.code; g != w {
					t.Errorf("param array element type mismatch\nGot: %v\nWant: %v", g, w)
				}
			} else {
				if g, w := pt.Code, wantParam.code; g != w {
					t.Errorf("param type mismatch\nGot: %v\nWant: %v", g, w)
				}
			}
		} else {
			t.Errorf("no param type found for @%s", wantParam.name)
		}
		if val, ok := req.Params.Fields[wantParam.name]; ok {
			var g interface{}
			if wantParam.array {
				g = val.GetListValue()
			} else {
				switch wantParam.code {
				case sppb.TypeCode_BOOL:
					g = val.GetBoolValue()
				case sppb.TypeCode_FLOAT32:
					g = val.GetNumberValue()
				case sppb.TypeCode_FLOAT64:
					g = val.GetNumberValue()
				default:
					g = val.GetStringValue()
				}
			}
			if wantParam.array {
				if !cmp.Equal(g, wantParam.value, cmpopts.IgnoreUnexported(structpb.ListValue{}, structpb.Value{})) {
					t.Errorf("array param value mismatch\nGot:  %v\nWant: %v", g, wantParam.value)
				}
			} else {
				if g != wantParam.value {
					t.Errorf("param value mismatch\nGot: %v\nWant: %v", g, wantParam.value)
				}
			}
		} else {
			t.Errorf("no value found for param @%s", wantParam.name)
		}
	}
}

func TestQueryWithNullParameters(t *testing.T) {
	t.Parallel()

	db, server, teardown := setupTestDBConnection(t)
	defer teardown()
	query := `SELECT *
             FROM Test
             WHERE ColBool=@bool 
             AND   ColString=@string
             AND   ColBytes=@bytes
             AND   ColInt=@int64
             AND   ColFloat32=@float32
             AND   ColFloat64=@float64
             AND   ColNumeric=@numeric
             AND   ColDate=@date
             AND   ColTimestamp=@timestamp
             AND   ColJson=@json
             AND   ColUuid=@uuid
             AND   ColBoolArray=@boolArray
             AND   ColStringArray=@stringArray
             AND   ColBytesArray=@bytesArray
             AND   ColIntArray=@int64Array
             AND   ColFloat32Array=@float32Array
             AND   ColFloat64Array=@float64Array
             AND   ColNumericArray=@numericArray
             AND   ColDateArray=@dateArray
             AND   ColTimestampArray=@timestampArray
             AND   ColJsonArray=@jsonArray
             AND   ColUuidArray=@uuidArray`
	_ = server.TestSpanner.PutStatementResult(
		query,
		&testutil.StatementResult{
			Type:      testutil.StatementResultResultSet,
			ResultSet: testutil.CreateResultSetWithAllTypes(true, true),
		},
	)

	stmt, err := db.Prepare(query)
	if err != nil {
		t.Fatal(err)
	}
	defer silentClose(stmt)
	for _, p := range []struct {
		typed  int
		values []interface{}
	}{
		{
			typed: 0,
			values: []interface{}{
				nil, // bool
				nil, // string
				nil, // bytes
				nil, // int64
				nil, // float32
				nil, // float64
				nil, // numeric
				nil, // date
				nil, // timestamp
				nil, // json
				nil, // uuid
				nil, // bool array
				nil, // string array
				nil, // bytes array
				nil, // int64 array
				nil, // float32 array
				nil, // float64 array
				nil, // numeric array
				nil, // date array
				nil, // timestamp array
				nil, // json array
				nil, // uuid array
			}},
		{
			typed: 10,
			values: []interface{}{
				spanner.NullBool{},
				spanner.NullString{},
				nil, // bytes
				spanner.NullInt64{},
				spanner.NullFloat32{},
				spanner.NullFloat64{},
				spanner.NullNumeric{},
				spanner.NullDate{},
				spanner.NullTime{},
				spanner.NullJSON{},
				spanner.NullUUID{},
				nil, // bool array
				nil, // string array
				nil, // bytes array
				nil, // int64 array
				nil, // float32 array
				nil, // float64 array
				nil, // numeric array
				nil, // date array
				nil, // timestamp array
				nil, // json array
				nil, // uuid array
			}},
	} {
		rows, err := stmt.QueryContext(context.Background(), p.values...)
		if err != nil {
			t.Fatal(err)
		}
		defer silentClose(rows)

		for rows.Next() {
			var b sql.NullBool
			var s sql.NullString
			var bt []byte
			var i sql.NullInt64
			var f32 spanner.NullFloat32 // There's no equivalent sql type.
			var f sql.NullFloat64
			var r spanner.NullNumeric // There's no equivalent sql type.
			var d spanner.NullDate    // There's no equivalent sql type.
			var ts sql.NullTime
			var j spanner.NullJSON // There's no equivalent sql type.
			var u spanner.NullUUID // There's no equivalent sql type.
			var p []byte           // Proto columns are returned as bytes.
			var e sql.NullInt64    // Enum columns are returned as int64.
			var bArray []spanner.NullBool
			var sArray []spanner.NullString
			var btArray [][]byte
			var iArray []spanner.NullInt64
			var f32Array []spanner.NullFloat32
			var fArray []spanner.NullFloat64
			var rArray []spanner.NullNumeric
			var dArray []spanner.NullDate
			var tsArray []spanner.NullTime
			var jArray []spanner.NullJSON
			var uArray []spanner.NullUUID
			var pArray [][]byte
			var eArray []spanner.NullInt64
			err = rows.Scan(&b, &s, &bt, &i, &f32, &f, &r, &d, &ts, &j, &u, &p, &e, &bArray, &sArray, &btArray, &iArray, &f32Array, &fArray, &rArray, &dArray, &tsArray, &jArray, &uArray, &pArray, &eArray)
			if err != nil {
				t.Fatal(err)
			}
			if b.Valid {
				t.Errorf("row value mismatch for bool\nGot: %v\nWant: %v", b, spanner.NullBool{})
			}
			if s.Valid {
				t.Errorf("row value mismatch for string\nGot: %v\nWant: %v", s, spanner.NullString{})
			}
			if bt != nil {
				t.Errorf("row value mismatch for bytes\nGot: %v\nWant: %v", bt, nil)
			}
			if i.Valid {
				t.Errorf("row value mismatch for int64\nGot: %v\nWant: %v", i, spanner.NullInt64{})
			}
			if f32.Valid {
				t.Errorf("row value mismatch for float32\nGot: %v\nWant: %v", f, spanner.NullFloat32{})
			}
			if f.Valid {
				t.Errorf("row value mismatch for float64\nGot: %v\nWant: %v", f, spanner.NullFloat64{})
			}
			if r.Valid {
				t.Errorf("row value mismatch for numeric\nGot: %v\nWant: %v", r, spanner.NullNumeric{})
			}
			if d.Valid {
				t.Errorf("row value mismatch for date\nGot: %v\nWant: %v", d, spanner.NullDate{})
			}
			if ts.Valid {
				t.Errorf("row value mismatch for timestamp\nGot: %v\nWant: %v", ts, spanner.NullTime{})
			}
			if j.Valid {
				t.Errorf("row value mismatch for json\nGot: %v\nWant: %v", j, spanner.NullJSON{})
			}
			if u.Valid {
				t.Errorf("row value mismatch for uuid\n Got: %v\nWant: %v", u, spanner.NullUUID{})
			}
			if p != nil {
				t.Errorf("row value mismatch for proto\nGot: %v\nWant: %v", p, nil)
			}
			if e.Valid {
				t.Errorf("row value mismatch for enum\nGot: %v\nWant: %v", e, spanner.NullInt64{})
			}
			if bArray != nil {
				t.Errorf("row value mismatch for bool array\nGot: %v\nWant: %v", bArray, nil)
			}
			if sArray != nil {
				t.Errorf("row value mismatch for string array\nGot: %v\nWant: %v", sArray, nil)
			}
			if btArray != nil {
				t.Errorf("row value mismatch for bytes array array\nGot: %v\nWant: %v", btArray, nil)
			}
			if iArray != nil {
				t.Errorf("row value mismatch for int64 array\nGot: %v\nWant: %v", iArray, nil)
			}
			if f32Array != nil {
				t.Errorf("row value mismatch for float32 array\nGot: %v\nWant: %v", f32Array, nil)
			}
			if fArray != nil {
				t.Errorf("row value mismatch for float64 array\nGot: %v\nWant: %v", fArray, nil)
			}
			if rArray != nil {
				t.Errorf("row value mismatch for numeric array\nGot: %v\nWant: %v", rArray, nil)
			}
			if dArray != nil {
				t.Errorf("row value mismatch for date array\nGot: %v\nWant: %v", dArray, nil)
			}
			if tsArray != nil {
				t.Errorf("row value mismatch for timestamp array\nGot: %v\nWant: %v", tsArray, nil)
			}
			if jArray != nil {
				t.Errorf("row value mismatch for json array\nGot: %v\nWant: %v", jArray, nil)
			}
			if uArray != nil {
				t.Errorf("row value mismatch for uuid array\n Got: %v\nWant: %v", uArray, nil)
			}
			if pArray != nil {
				t.Errorf("row value mismatch for proto array\nGot: %v\nWant: %v", pArray, nil)
			}
			if eArray != nil {
				t.Errorf("row value mismatch for enum array\nGot: %v\nWant: %v", eArray, nil)
			}
		}
		if rows.Err() != nil {
			t.Fatal(rows.Err())
		}
		requests := server.TestSpanner.DrainRequestsFromServer()
		sqlRequests := testutil.RequestsOfType(requests, reflect.TypeOf(&sppb.ExecuteSqlRequest{}))
		if g, w := len(sqlRequests), 1; g != w {
			t.Fatalf("sql requests count mismatch\nGot: %v\nWant: %v", g, w)
		}
		req := sqlRequests[0].(*sppb.ExecuteSqlRequest)
		// The param types map should be empty when we are only sending untyped nil params.
		if g, w := len(req.ParamTypes), p.typed; g != w {
			t.Fatalf("param types length mismatch\nGot: %v\nWant: %v", g, w)
		}
		if g, w := len(req.Params.Fields), 22; g != w {
			t.Fatalf("params length mismatch\nGot: %v\nWant: %v", g, w)
		}
		for _, param := range req.Params.Fields {
			if _, ok := param.GetKind().(*structpb.Value_NullValue); !ok {
				t.Errorf("param value mismatch\nGot: %v\nWant: %v", param.GetKind(), structpb.Value_NullValue{})
			}
		}
	}
}

func TestQueryWithAllTypes_ReturnProto(t *testing.T) {
	t.Parallel()

	db, server, teardown := setupTestDBConnection(t)
	defer teardown()
	query := "SELECT * FROM Test"
	_ = server.TestSpanner.PutStatementResult(
		query,
		&testutil.StatementResult{
			Type:      testutil.StatementResultResultSet,
			ResultSet: testutil.CreateResultSetWithAllTypes(false, true),
		},
	)

	for _, prepare := range []bool{false, true} {
		var rows *sql.Rows
		if prepare {
			stmt, err := db.Prepare(query)
			if err != nil {
				t.Fatal(err)
			}
			rows, err = stmt.QueryContext(context.Background(), ExecOptions{DecodeOption: DecodeOptionProto})
			if err != nil {
				t.Fatal(err)
			}
			_ = stmt.Close()
		} else {
			var err error
			rows, err = db.QueryContext(context.Background(), query, ExecOptions{DecodeOption: DecodeOptionProto})
			if err != nil {
				t.Fatal(err)
			}
		}

		for rows.Next() {
			var b spanner.GenericColumnValue
			var s spanner.GenericColumnValue
			var bt spanner.GenericColumnValue
			var i spanner.GenericColumnValue
			var f32 spanner.GenericColumnValue
			var f spanner.GenericColumnValue
			var r spanner.GenericColumnValue
			var d spanner.GenericColumnValue
			var ts spanner.GenericColumnValue
			var j spanner.GenericColumnValue
			var u spanner.GenericColumnValue
			var p spanner.GenericColumnValue
			var e spanner.GenericColumnValue
			var bArray spanner.GenericColumnValue
			var sArray spanner.GenericColumnValue
			var btArray spanner.GenericColumnValue
			var iArray spanner.GenericColumnValue
			var f32Array spanner.GenericColumnValue
			var fArray spanner.GenericColumnValue
			var rArray spanner.GenericColumnValue
			var dArray spanner.GenericColumnValue
			var tsArray spanner.GenericColumnValue
			var jArray spanner.GenericColumnValue
			var uArray spanner.GenericColumnValue
			var pArray spanner.GenericColumnValue
			var eArray spanner.GenericColumnValue
			err := rows.Scan(&b, &s, &bt, &i, &f32, &f, &r, &d, &ts, &j, &u, &p, &e, &bArray, &sArray, &btArray, &iArray, &f32Array, &fArray, &rArray, &dArray, &tsArray, &jArray, &uArray, &pArray, &eArray)
			if err != nil {
				t.Fatalf("prepare: %v: failed to scan values: %v", prepare, err)
			}
			if g, w := b.Value.GetBoolValue(), true; g != w {
				t.Errorf("row value mismatch for bool\nGot: %v\nWant: %v", g, w)
			}
			if g, w := s.Value.GetStringValue(), "test"; g != w {
				t.Errorf("row value mismatch for string\nGot: %v\nWant: %v", g, w)
			}
			if g, w := bt.Value.GetStringValue(), base64.RawURLEncoding.EncodeToString([]byte("testbytes")); !cmp.Equal(g, w) {
				t.Errorf("row value mismatch for bytes\nGot: %v\nWant: %v", g, w)
			}
			if g, w := i.Value.GetStringValue(), "5"; g != w {
				t.Errorf("row value mismatch for int64\nGot: %v\nWant: %v", g, w)
			}
			if g, w := float32(f32.Value.GetNumberValue()), float32(3.14); g != w {
				t.Errorf("row value mismatch for float32\nGot: %v\nWant: %v", g, w)
			}
			if g, w := f.Value.GetNumberValue(), 3.14; g != w {
				t.Errorf("row value mismatch for float64\nGot: %v\nWant: %v", g, w)
			}
			if g, w := r.Value.GetStringValue(), "6.626"; g != w {
				t.Errorf("row value mismatch for numeric\nGot: %v\nWant: %v", g, w)
			}
			if g, w := d.Value.GetStringValue(), "2021-07-21"; g != w {
				t.Errorf("row value mismatch for date\nGot: %v\nWant: %v", g, w)
			}
			if g, w := ts.Value.GetStringValue(), "2021-07-21T21:07:59.339911800Z"; g != w {
				t.Errorf("row value mismatch for timestamp\nGot: %v\nWant: %v", g, w)
			}
			if g, w := j.Value.GetStringValue(), `{"key": "value", "other-key": ["value1", "value2"]}`; g != w {
				t.Errorf("row value mismatch for json\n Got: %v\nWant: %v", g, w)
			}
			if g, w := u.Value.GetStringValue(), `a4e71944-fe14-4047-9d0a-e68c281602e1`; g != w {
				t.Errorf("row value mismatch for uuid\n Got: %v\nWant: %v", g, w)
			}
			if p.Value.GetStringValue() == "" {
				t.Errorf("row value mismatch for proto\n Got: %v\nWant: A non-empty string", p.Value.GetStringValue())
			}
			if g, w := e.Value.GetStringValue(), "3"; g != w {
				t.Errorf("row value mismatch for enum\n Got: %v\nWant: %v", g, w)
			}
		}
		if rows.Err() != nil {
			t.Fatal(rows.Err())
		}
		_ = rows.Close()
	}
}

func TestQueryWithAllNativeTypes(t *testing.T) {
	t.Parallel()

	db, server, teardown := setupTestDBConnectionWithParams(t, "DecodeToNativeArrays=true")
	defer teardown()
	query := `SELECT *
             FROM Test
             WHERE ColBool=@bool 
             AND   ColString=@string
             AND   ColBytes=@bytes
             AND   ColInt=@int64
             AND   ColFloat32=@float32
             AND   ColFloat64=@float64
             AND   ColNumeric=@numeric
             AND   ColDate=@date
             AND   ColTimestamp=@timestamp
             AND   ColJson=@json
             AND   ColUuid=@uuid
             AND   ColBoolArray=@boolArray
             AND   ColStringArray=@stringArray
             AND   ColBytesArray=@bytesArray
             AND   ColIntArray=@int64Array
             AND   ColFloat32Array=@float32Array
             AND   ColFloat64Array=@float64Array
             AND   ColNumericArray=@numericArray
             AND   ColDateArray=@dateArray
             AND   ColTimestampArray=@timestampArray
             AND   ColJsonArray=@jsonArray
             AND   ColUuidArray=@uuidArray`
	_ = server.TestSpanner.PutStatementResult(
		query,
		&testutil.StatementResult{
			Type:      testutil.StatementResultResultSet,
			ResultSet: testutil.CreateResultSetWithAllTypes(false, false),
		},
	)

	stmt, err := db.Prepare(query)
	if err != nil {
		t.Fatal(err)
	}
	defer silentClose(stmt)
	ts, _ := time.Parse(time.RFC3339Nano, "2021-07-22T10:26:17.123Z")
	ts1, _ := time.Parse(time.RFC3339Nano, "2021-07-21T21:07:59.339911800Z")
	ts2, _ := time.Parse(time.RFC3339Nano, "2021-07-27T21:07:59.339911800Z")
	tsAlt, _ := time.Parse(time.RFC3339Nano, "2000-01-01T00:00:00Z")
	rows, err := stmt.QueryContext(
		context.Background(),
		true,
		"test",
		[]byte("testbytes"),
		uint(5),
		float32(3.14),
		3.14,
		numeric("6.626"),
		civil.Date{Year: 2021, Month: 7, Day: 21},
		ts,
		nullJson(true, `{"key":"value","other-key":["value1","value2"]}`),
		uuid.MustParse("a4e71944-fe14-4047-9d0a-e68c281602e1"),
		[]bool{true, false},
		[]string{"test1", "test2"},
		[][]byte{[]byte("testbytes1"), []byte("testbytes2")},
		[]int64{1, 2},
		[]float32{3.14, -99.99},
		[]float64{6.626, 10.01},
		[]spanner.NullNumeric{nullNumeric(true, "3.14"), nullNumeric(true, "10.01")},
		[]civil.Date{{Year: 2000, Month: 2, Day: 29}, {Year: 2021, Month: 7, Day: 27}},
		[]time.Time{ts1, ts2},
		[]spanner.NullJSON{
			nullJson(true, `{"key1": "value1", "other-key1": ["value1", "value2"]}`),
			nullJson(true, `{"key2": "value2", "other-key2": ["value1", "value2"]}`),
		},
		[]uuid.UUID{
			uuid.MustParse("d0546638-6d51-4d7c-a4a9-9062204ee5bb"),
			uuid.MustParse("0dd0f9b7-05af-48e0-a5b1-35432a01c6bf"),
		},
	)
	if err != nil {
		t.Fatal(err)
	}
	defer silentClose(rows)

	for rows.Next() {
		var b bool
		var s string
		var bt []byte
		var i int64
		var f32 float32
		var f float64
		var r big.Rat
		var d civil.Date
		var ts time.Time
		var j spanner.NullJSON
		var u uuid.UUID
		var p []byte
		var e int64
		var bArray []bool
		var sArray []string
		var btArray [][]byte
		var iArray []int64
		var f32Array []float32
		var fArray []float64
		var rArray []spanner.NullNumeric
		var dArray []civil.Date
		var tsArray []time.Time
		var jArray []spanner.NullJSON
		var uArray []uuid.UUID
		var pArray [][]byte
		var eArray []int64
		err = rows.Scan(&b, &s, &bt, &i, &f32, &f, &r, &d, &ts, &j, &u, &p, &e, &bArray, &sArray, &btArray, &iArray, &f32Array, &fArray, &rArray, &dArray, &tsArray, &jArray, &uArray, &pArray, &eArray)
		if err != nil {
			t.Fatal(err)
		}
		if g, w := b, true; g != w {
			t.Errorf("row value mismatch for bool\nGot: %v\nWant: %v", g, w)
		}
		if g, w := s, "test"; g != w {
			t.Errorf("row value mismatch for string\nGot: %v\nWant: %v", g, w)
		}
		if g, w := bt, []byte("testbytes"); !cmp.Equal(g, w) {
			t.Errorf("row value mismatch for bytes\nGot: %v\nWant: %v", g, w)
		}
		if g, w := i, int64(5); g != w {
			t.Errorf("row value mismatch for int64\nGot: %v\nWant: %v", g, w)
		}
		if g, w := f32, float32(3.14); g != w {
			t.Errorf("row value mismatch for float32\nGot: %v\nWant: %v", g, w)
		}
		if g, w := f, 3.14; g != w {
			t.Errorf("row value mismatch for float64\nGot: %v\nWant: %v", g, w)
		}
		if g, w := r, numeric("6.626"); g.Cmp(&w) != 0 {
			t.Errorf("row value mismatch for numeric\nGot: %v\nWant: %v", g, w)
		}
		if g, w := d, date("2021-07-21"); !cmp.Equal(g, w) {
			t.Errorf("row value mismatch for date\nGot: %v\nWant: %v", g, w)
		}
		if g, w := ts, time.Date(2021, 7, 21, 21, 7, 59, 339911800, time.UTC); g != w {
			t.Errorf("row value mismatch for timestamp\nGot: %v\nWant: %v", g, w)
		}
		if g, w := j, nullJson(true, `{"key":"value","other-key":["value1","value2"]}`); !cmp.Equal(g, w) {
			t.Errorf("row value mismatch for json\nGot: %v\nWant: %v", g, w)
		}
		if g, w := u, uuid.MustParse("a4e71944-fe14-4047-9d0a-e68c281602e1"); !cmp.Equal(g, w) {
			t.Errorf("row value mismatch for uuid\n Got: %v\nWant: %v", g, w)
		}
		wantSingerEnumValue := pb.Genre_ROCK
		wantSingerProtoMsg := pb.SingerInfo{
			SingerId:    proto.Int64(1),
			BirthDate:   proto.String("January"),
			Nationality: proto.String("Country1"),
			Genre:       &wantSingerEnumValue,
		}
		gotSingerProto := pb.SingerInfo{}
		if err := proto.Unmarshal(p, &gotSingerProto); err != nil {
			t.Fatalf("failed to unmarshal proto: %v", err)
		}
		if g, w := &gotSingerProto, &wantSingerProtoMsg; !cmp.Equal(g, w, cmpopts.IgnoreUnexported(pb.SingerInfo{})) {
			t.Errorf("row value mismatch for proto\nGot: %v\nWant: %v", g, w)
		}
		if g, w := pb.Genre(e), wantSingerEnumValue; g != w {
			t.Errorf("row value mismatch for enum\nGot: %v\nWant: %v", g, w)
		}
		if g, w := bArray, []bool{true, true, false}; !cmp.Equal(g, w) {
			t.Errorf("row value mismatch for bool array\nGot: %v\nWant: %v", g, w)
		}
		if g, w := sArray, []string{"test1", "alt", "test2"}; !cmp.Equal(g, w) {
			t.Errorf("row value mismatch for string array\nGot: %v\nWant: %v", g, w)
		}
		if g, w := btArray, [][]byte{[]byte("testbytes1"), []byte("altbytes"), []byte("testbytes2")}; !cmp.Equal(g, w) {
			t.Errorf("row value mismatch for bytes array\nGot: %v\nWant: %v", g, w)
		}
		if g, w := iArray, []int64{1, 0, 2}; !cmp.Equal(g, w) {
			t.Errorf("row value mismatch for int array\nGot: %v\nWant: %v", g, w)
		}
		if g, w := f32Array, []float32{3.14, 0.0, -99.99}; !cmp.Equal(g, w) {
			t.Errorf("row value mismatch for float32 array\nGot: %v\nWant: %v", g, w)
		}
		if g, w := fArray, []float64{6.626, 0.0, 10.01}; !cmp.Equal(g, w) {
			t.Errorf("row value mismatch for float64 array\nGot: %v\nWant: %v", g, w)
		}
		if g, w := rArray, []spanner.NullNumeric{nullNumeric(true, "3.14"), nullNumeric(true, "1.0"), nullNumeric(true, "10.01")}; !cmp.Equal(g, w, cmp.AllowUnexported(big.Rat{}, big.Int{})) {
			t.Errorf("row value mismatch for numeric array\n Got: %v\nWant: %v", g, w)
		}
		if g, w := dArray, []civil.Date{{Year: 2000, Month: 2, Day: 29}, {Year: 2000, Month: 1, Day: 1}, {Year: 2021, Month: 7, Day: 27}}; !cmp.Equal(g, w) {
			t.Errorf("row value mismatch for date array\nGot: %v\nWant: %v", g, w)
		}
		if g, w := tsArray, []time.Time{ts1, tsAlt, ts2}; !cmp.Equal(g, w) {
			t.Errorf("row value mismatch for timestamp array\n Got: %v\nWant: %v", g, w)
		}
		if g, w := jArray, []spanner.NullJSON{
			nullJson(true, `{"key1": "value1", "other-key1": ["value1", "value2"]}`),
			nullJson(true, "{}"),
			nullJson(true, `{"key2": "value2", "other-key2": ["value1", "value2"]}`),
		}; !cmp.Equal(g, w) {
			t.Errorf("row value mismatch for json array\n Got: %v\nWant: %v", g, w)
		}
		if g, w := uArray, []uuid.UUID{
			uuid.MustParse("d0546638-6d51-4d7c-a4a9-9062204ee5bb"),
			uuid.MustParse("00000000-0000-0000-0000-000000000000"),
			uuid.MustParse("0dd0f9b7-05af-48e0-a5b1-35432a01c6bf"),
		}; !cmp.Equal(g, w) {
			t.Errorf("row value mismatch for json array\n Got: %v\nWant: %v", g, w)
		}
		if g, w := len(pArray), 3; g != w {
			t.Errorf("row value length mismatch for proto array\nGot: %v\nWant: %v", g, w)
		}
		wantSinger2ProtoEnum := pb.Genre_FOLK
		wantSinger2ProtoMsg := pb.SingerInfo{
			SingerId:    proto.Int64(2),
			BirthDate:   proto.String("February"),
			Nationality: proto.String("Country2"),
			Genre:       &wantSinger2ProtoEnum,
		}
		gotSingerProto1 := pb.SingerInfo{}
		if err := proto.Unmarshal(pArray[0], &gotSingerProto1); err != nil {
			t.Fatalf("failed to unmarshal proto: %v", err)
		}
		gotSingerProtoAlt := pb.SingerInfo{}
		if err := proto.Unmarshal(pArray[1], &gotSingerProtoAlt); err != nil {
			t.Fatalf("failed to unmarshal proto: %v", err)
		}
		gotSingerProto2 := pb.SingerInfo{}
		if err := proto.Unmarshal(pArray[2], &gotSingerProto2); err != nil {
			t.Fatalf("failed to unmarshal proto: %v", err)
		}
		if g, w := &gotSingerProto1, &wantSingerProtoMsg; !cmp.Equal(g, w, cmpopts.IgnoreUnexported(pb.SingerInfo{})) {
			t.Errorf("row value mismatch for proto\nGot: %v\nWant: %v", g, w)
		}
		if g, w := &gotSingerProtoAlt, &wantSingerProtoMsg; !cmp.Equal(g, w, cmpopts.IgnoreUnexported(pb.SingerInfo{})) {
			t.Errorf("row value mismatch for proto\n Got: %v\nWant: %v", g, w)
		}
		if g, w := &gotSingerProto2, &wantSinger2ProtoMsg; !cmp.Equal(g, w, cmpopts.IgnoreUnexported(pb.SingerInfo{})) {
			t.Errorf("row value mismatch for proto\nGot: %v\nWant: %v", g, w)
		}
	}
	if rows.Err() != nil {
		t.Fatal(rows.Err())
	}
	requests := server.TestSpanner.DrainRequestsFromServer()
	sqlRequests := testutil.RequestsOfType(requests, reflect.TypeOf(&sppb.ExecuteSqlRequest{}))
	if g, w := len(sqlRequests), 1; g != w {
		t.Fatalf("sql requests count mismatch\nGot: %v\nWant: %v", g, w)
	}
	req := sqlRequests[0].(*sppb.ExecuteSqlRequest)
	if g, w := len(req.ParamTypes), 22; g != w {
		t.Fatalf("param types length mismatch\nGot: %v\nWant: %v", g, w)
	}
	if g, w := len(req.Params.Fields), 22; g != w {
		t.Fatalf("params length mismatch\nGot: %v\nWant: %v", g, w)
	}
	wantParams := []struct {
		name  string
		code  sppb.TypeCode
		array bool
		value interface{}
	}{
		{
			name:  "bool",
			code:  sppb.TypeCode_BOOL,
			value: true,
		},
		{
			name:  "string",
			code:  sppb.TypeCode_STRING,
			value: "test",
		},
		{
			name:  "bytes",
			code:  sppb.TypeCode_BYTES,
			value: base64.StdEncoding.EncodeToString([]byte("testbytes")),
		},
		{
			name:  "int64",
			code:  sppb.TypeCode_INT64,
			value: "5",
		},
		{
			name:  "float32",
			code:  sppb.TypeCode_FLOAT32,
			value: float64(float32(3.14)),
		},
		{
			name:  "float64",
			code:  sppb.TypeCode_FLOAT64,
			value: 3.14,
		},
		{
			name:  "numeric",
			code:  sppb.TypeCode_NUMERIC,
			value: "6.626000000",
		},
		{
			name:  "date",
			code:  sppb.TypeCode_DATE,
			value: "2021-07-21",
		},
		{
			name:  "timestamp",
			code:  sppb.TypeCode_TIMESTAMP,
			value: "2021-07-22T10:26:17.123Z",
		},
		{
			name:  "json",
			code:  sppb.TypeCode_JSON,
			value: `{"key":"value","other-key":["value1","value2"]}`,
		},
		{
			name:  "uuid",
			code:  sppb.TypeCode_UUID,
			value: `a4e71944-fe14-4047-9d0a-e68c281602e1`,
		},
		{
			name:  "boolArray",
			code:  sppb.TypeCode_BOOL,
			array: true,
			value: &structpb.ListValue{Values: []*structpb.Value{
				{Kind: &structpb.Value_BoolValue{BoolValue: true}},
				{Kind: &structpb.Value_BoolValue{BoolValue: false}},
			}},
		},
		{
			name:  "stringArray",
			code:  sppb.TypeCode_STRING,
			array: true,
			value: &structpb.ListValue{Values: []*structpb.Value{
				{Kind: &structpb.Value_StringValue{StringValue: "test1"}},
				{Kind: &structpb.Value_StringValue{StringValue: "test2"}},
			}},
		},
		{
			name:  "bytesArray",
			code:  sppb.TypeCode_BYTES,
			array: true,
			value: &structpb.ListValue{Values: []*structpb.Value{
				{Kind: &structpb.Value_StringValue{StringValue: base64.StdEncoding.EncodeToString([]byte("testbytes1"))}},
				{Kind: &structpb.Value_StringValue{StringValue: base64.StdEncoding.EncodeToString([]byte("testbytes2"))}},
			}},
		},
		{
			name:  "int64Array",
			code:  sppb.TypeCode_INT64,
			array: true,
			value: &structpb.ListValue{Values: []*structpb.Value{
				{Kind: &structpb.Value_StringValue{StringValue: "1"}},
				{Kind: &structpb.Value_StringValue{StringValue: "2"}},
			}},
		},
		{
			name:  "float32Array",
			code:  sppb.TypeCode_FLOAT32,
			array: true,
			value: &structpb.ListValue{Values: []*structpb.Value{
				{Kind: &structpb.Value_NumberValue{NumberValue: float64(float32(3.14))}},
				{Kind: &structpb.Value_NumberValue{NumberValue: float64(float32(-99.99))}},
			}},
		},
		{
			name:  "float64Array",
			code:  sppb.TypeCode_FLOAT64,
			array: true,
			value: &structpb.ListValue{Values: []*structpb.Value{
				{Kind: &structpb.Value_NumberValue{NumberValue: 6.626}},
				{Kind: &structpb.Value_NumberValue{NumberValue: 10.01}},
			}},
		},
		{
			name:  "numericArray",
			code:  sppb.TypeCode_NUMERIC,
			array: true,
			value: &structpb.ListValue{Values: []*structpb.Value{
				{Kind: &structpb.Value_StringValue{StringValue: "3.140000000"}},
				{Kind: &structpb.Value_StringValue{StringValue: "10.010000000"}},
			}},
		},
		{
			name:  "dateArray",
			code:  sppb.TypeCode_DATE,
			array: true,
			value: &structpb.ListValue{Values: []*structpb.Value{
				{Kind: &structpb.Value_StringValue{StringValue: "2000-02-29"}},
				{Kind: &structpb.Value_StringValue{StringValue: "2021-07-27"}},
			}},
		},
		{
			name:  "timestampArray",
			code:  sppb.TypeCode_TIMESTAMP,
			array: true,
			value: &structpb.ListValue{Values: []*structpb.Value{
				{Kind: &structpb.Value_StringValue{StringValue: "2021-07-21T21:07:59.3399118Z"}},
				{Kind: &structpb.Value_StringValue{StringValue: "2021-07-27T21:07:59.3399118Z"}},
			}},
		},
		{
			name:  "jsonArray",
			code:  sppb.TypeCode_JSON,
			array: true,
			value: &structpb.ListValue{Values: []*structpb.Value{
				{Kind: &structpb.Value_StringValue{StringValue: `{"key1":"value1","other-key1":["value1","value2"]}`}},
				{Kind: &structpb.Value_StringValue{StringValue: `{"key2":"value2","other-key2":["value1","value2"]}`}},
			}},
		},
		{
			name:  "uuidArray",
			code:  sppb.TypeCode_UUID,
			array: true,
			value: &structpb.ListValue{Values: []*structpb.Value{
				{Kind: &structpb.Value_StringValue{StringValue: `d0546638-6d51-4d7c-a4a9-9062204ee5bb`}},
				{Kind: &structpb.Value_StringValue{StringValue: `0dd0f9b7-05af-48e0-a5b1-35432a01c6bf`}},
			}},
		},
	}
	for _, wantParam := range wantParams {
		if pt, ok := req.ParamTypes[wantParam.name]; ok {
			if wantParam.array {
				if g, w := pt.Code, sppb.TypeCode_ARRAY; g != w {
					t.Errorf("param type mismatch\nGot: %v\nWant: %v", g, w)
				}
				if g, w := pt.ArrayElementType.Code, wantParam.code; g != w {
					t.Errorf("param array element type mismatch\nGot: %v\nWant: %v", g, w)
				}
			} else {
				if g, w := pt.Code, wantParam.code; g != w {
					t.Errorf("param type mismatch\nGot: %v\nWant: %v", g, w)
				}
			}
		} else {
			t.Errorf("no param type found for @%s", wantParam.name)
		}
		if val, ok := req.Params.Fields[wantParam.name]; ok {
			var g interface{}
			if wantParam.array {
				g = val.GetListValue()
			} else {
				switch wantParam.code {
				case sppb.TypeCode_BOOL:
					g = val.GetBoolValue()
				case sppb.TypeCode_FLOAT32:
					g = val.GetNumberValue()
				case sppb.TypeCode_FLOAT64:
					g = val.GetNumberValue()
				default:
					g = val.GetStringValue()
				}
			}
			if wantParam.array {
				if !cmp.Equal(g, wantParam.value, cmpopts.IgnoreUnexported(structpb.ListValue{}, structpb.Value{})) {
					t.Errorf("array param value mismatch\nGot:  %v\nWant: %v", g, wantParam.value)
				}
			} else {
				if g != wantParam.value {
					t.Errorf("param value mismatch\nGot: %v\nWant: %v", g, wantParam.value)
				}
			}
		} else {
			t.Errorf("no value found for param @%s", wantParam.name)
		}
	}
}

func TestDmlInAutocommit(t *testing.T) {
	t.Parallel()

	db, server, teardown := setupTestDBConnection(t)
	defer teardown()
	ctx := context.Background()
	conn, err := db.Conn(ctx)
	if err != nil {
		t.Fatal(err)
	}
	defer silentClose(conn)
	_, err = conn.ExecContext(ctx, "set max_commit_delay=100")
	if err != nil {
		t.Fatal(err)
	}

	res, err := conn.ExecContext(ctx, testutil.UpdateBarSetFoo)
	if err != nil {
		t.Fatal(err)
	}
	affected, err := res.RowsAffected()
	if err != nil {
		t.Fatal(err)
	}
	if g, w := affected, int64(testutil.UpdateBarSetFooRowCount); g != w {
		t.Fatalf("row count mismatch\nGot: %v\nWant: %v", g, w)
	}
	requests := server.TestSpanner.DrainRequestsFromServer()
	sqlRequests := testutil.RequestsOfType(requests, reflect.TypeOf(&sppb.ExecuteSqlRequest{}))
	if g, w := len(sqlRequests), 1; g != w {
		t.Fatalf("ExecuteSqlRequests count mismatch\nGot: %v\nWant: %v", g, w)
	}
	// The DML statement should use a transaction even though no explicit
	// transaction was created.
	req := sqlRequests[0].(*sppb.ExecuteSqlRequest)
	if req.Transaction == nil {
		t.Fatalf("missing transaction for ExecuteSqlRequest")
	}
	if _, ok := req.Transaction.Selector.(*sppb.TransactionSelector_Begin); !ok {
		t.Fatalf("unsupported transaction type %T", req.Transaction.Selector)
	}
	if !req.LastStatement {
		t.Fatal("missing LastStatement for ExecuteSqlRequest")
	}
	commitRequests := testutil.RequestsOfType(requests, reflect.TypeOf(&sppb.CommitRequest{}))
	if g, w := len(commitRequests), 1; g != w {
		t.Fatalf("commit requests count mismatch\nGot: %v\nWant: %v", g, w)
	}
	commitReq := commitRequests[0].(*sppb.CommitRequest)
	if commitReq.GetTransactionId() == nil {
		t.Fatalf("missing id selector for CommitRequest")
	}
	if g, w := commitReq.MaxCommitDelay.Nanos, int32(time.Millisecond*100); g != w {
		t.Fatalf("max_commit_delay mismatch\n Got: %v\nWant: %v", g, w)
	}
}

func TestQueryWithDuplicateNamedParameter(t *testing.T) {
	t.Parallel()

	db, server, teardown := setupTestDBConnection(t)
	defer teardown()

	s := "insert into users (id, name) values (@name, @name)"
	_ = server.TestSpanner.PutStatementResult(s, &testutil.StatementResult{
		Type:        testutil.StatementResultUpdateCount,
		UpdateCount: 1,
	})
	_, err := db.Exec(s, sql.Named("name", "foo"), sql.Named("name", "bar"))
	if err != nil {
		t.Fatal(err)
	}
	// Verify that 'bar' is used for both instances of the parameter @name.
	requests := server.TestSpanner.DrainRequestsFromServer()
	sqlRequests := testutil.RequestsOfType(requests, reflect.TypeOf(&sppb.ExecuteSqlRequest{}))
	if len(sqlRequests) != 1 {
		t.Fatalf("sql requests count mismatch\nGot: %v\nWant: %v", len(sqlRequests), 1)
	}
	req := sqlRequests[0].(*sppb.ExecuteSqlRequest)
	if g, w := len(req.Params.Fields), 1; g != w {
		t.Fatalf("params count mismatch\n Got: %v\nWant: %v", g, w)
	}
	if g, w := req.Params.Fields["name"].GetStringValue(), "bar"; g != w {
		t.Fatalf("param value mismatch\n Got: %v\nWant: %v", g, w)
	}
}

func TestQueryWithDuplicateNamedParameterStartingWithUnderscore(t *testing.T) {
	t.Parallel()

	db, server, teardown := setupTestDBConnection(t)
	defer teardown()

	// database/sql does not allow named arguments to start with an underscore.
	// The Spanner database/sql driver allows a workaround for this by specifying those named arguments with a
	// SpannerNamedArg.
	s := "insert into users (id, name) values (@__name, @__name)"
	_ = server.TestSpanner.PutStatementResult(s, &testutil.StatementResult{
		Type:        testutil.StatementResultUpdateCount,
		UpdateCount: 1,
	})
	_, err := db.Exec(s, sql.Named("p__name", SpannerNamedArg{NameInQuery: "__name", Value: "foo"}), sql.Named("p__name", SpannerNamedArg{NameInQuery: "__name", Value: "bar"}))
	if err != nil {
		t.Fatal(err)
	}
	// Verify that 'bar' is used for both instances of the parameter @__name.
<<<<<<< HEAD
	requests := drainRequestsFromServer(server.TestSpanner)
	sqlRequests := requestsOfType(requests, reflect.TypeOf(&sppb.ExecuteSqlRequest{}))
=======
	requests := server.TestSpanner.DrainRequestsFromServer()
	sqlRequests := testutil.RequestsOfType(requests, reflect.TypeOf(&sppb.ExecuteSqlRequest{}))
>>>>>>> 785aa77e
	if len(sqlRequests) != 1 {
		t.Fatalf("sql requests count mismatch\nGot: %v\nWant: %v", len(sqlRequests), 1)
	}
	req := sqlRequests[0].(*sppb.ExecuteSqlRequest)
	if g, w := len(req.Params.Fields), 1; g != w {
		t.Fatalf("params count mismatch\n Got: %v\nWant: %v", g, w)
	}
	if g, w := req.Params.Fields["__name"].GetStringValue(), "bar"; g != w {
		t.Fatalf("param value mismatch\n Got: %v\nWant: %v", g, w)
	}
}

func TestQueryWithReusedNamedParameter(t *testing.T) {
	t.Parallel()

	db, server, teardown := setupTestDBConnection(t)
	defer teardown()

	s := "insert into users (id, name) values (@name, @name)"
	_ = server.TestSpanner.PutStatementResult(s, &testutil.StatementResult{
		Type:        testutil.StatementResultUpdateCount,
		UpdateCount: 1,
	})
	_, err := db.Exec(s, sql.Named("name", "foo"))
	if err != nil {
		t.Fatal(err)
	}
	// Verify that 'foo' is used for both instances of the parameter @name.
	requests := server.TestSpanner.DrainRequestsFromServer()
	sqlRequests := testutil.RequestsOfType(requests, reflect.TypeOf(&sppb.ExecuteSqlRequest{}))
	if len(sqlRequests) != 1 {
		t.Fatalf("sql requests count mismatch\nGot: %v\nWant: %v", len(sqlRequests), 1)
	}
	req := sqlRequests[0].(*sppb.ExecuteSqlRequest)
	if g, w := len(req.Params.Fields), 1; g != w {
		t.Fatalf("params count mismatch\n Got: %v\nWant: %v", g, w)
	}
	if g, w := req.Params.Fields["name"].GetStringValue(), "foo"; g != w {
		t.Fatalf("param value mismatch\n Got: %v\nWant: %v", g, w)
	}
}

func TestQueryWithReusedNamedParameterStartingWithUnderscore(t *testing.T) {
	t.Parallel()

	db, server, teardown := setupTestDBConnection(t)
	defer teardown()

	s := "insert into users (id, name) values (@__name, @__name)"
	_ = server.TestSpanner.PutStatementResult(s, &testutil.StatementResult{
		Type:        testutil.StatementResultUpdateCount,
		UpdateCount: 1,
	})
	_, err := db.Exec(s, sql.Named("p__name", SpannerNamedArg{NameInQuery: "__name", Value: "foo"}))
	if err != nil {
		t.Fatal(err)
	}
	// Verify that 'foo' is used for both instances of the parameter @__name.
<<<<<<< HEAD
	requests := drainRequestsFromServer(server.TestSpanner)
	sqlRequests := requestsOfType(requests, reflect.TypeOf(&sppb.ExecuteSqlRequest{}))
=======
	requests := server.TestSpanner.DrainRequestsFromServer()
	sqlRequests := testutil.RequestsOfType(requests, reflect.TypeOf(&sppb.ExecuteSqlRequest{}))
>>>>>>> 785aa77e
	if len(sqlRequests) != 1 {
		t.Fatalf("sql requests count mismatch\nGot: %v\nWant: %v", len(sqlRequests), 1)
	}
	req := sqlRequests[0].(*sppb.ExecuteSqlRequest)
	if g, w := len(req.Params.Fields), 1; g != w {
		t.Fatalf("params count mismatch\n Got: %v\nWant: %v", g, w)
	}
	if g, w := req.Params.Fields["__name"].GetStringValue(), "foo"; g != w {
		t.Fatalf("param value mismatch\n Got: %v\nWant: %v", g, w)
	}
}

func TestQueryWithReusedPositionalParameter(t *testing.T) {
	t.Parallel()

	db, server, teardown := setupTestDBConnection(t)
	defer teardown()

	s := "insert into users (id, name) values (@name, @name)"
	_ = server.TestSpanner.PutStatementResult(s, &testutil.StatementResult{
		Type:        testutil.StatementResultUpdateCount,
		UpdateCount: 1,
	})
	_, err := db.Exec(s, "foo", "bar")
	if err != nil {
		t.Fatal(err)
	}
	// Verify that 'bar' is used for both instances of the parameter @name.
	requests := server.TestSpanner.DrainRequestsFromServer()
	sqlRequests := testutil.RequestsOfType(requests, reflect.TypeOf(&sppb.ExecuteSqlRequest{}))
	if len(sqlRequests) != 1 {
		t.Fatalf("sql requests count mismatch\nGot: %v\nWant: %v", len(sqlRequests), 1)
	}
	req := sqlRequests[0].(*sppb.ExecuteSqlRequest)
	if g, w := len(req.Params.Fields), 1; g != w {
		t.Fatalf("params count mismatch\n Got: %v\nWant: %v", g, w)
	}
	if g, w := req.Params.Fields["name"].GetStringValue(), "bar"; g != w {
		t.Fatalf("param value mismatch\n Got: %v\nWant: %v", g, w)
	}
}

func TestQueryWithMissingPositionalParameter(t *testing.T) {
	t.Parallel()

	db, server, teardown := setupTestDBConnection(t)
	defer teardown()

	s := "insert into users (id, name) values (@name, @name)"
	_ = server.TestSpanner.PutStatementResult(s, &testutil.StatementResult{
		Type:        testutil.StatementResultUpdateCount,
		UpdateCount: 1,
	})
	_, err := db.Exec(s, "foo")
	if err != nil {
		t.Fatal(err)
	}
	// Verify that 'foo' is used for the parameter @name.
	requests := server.TestSpanner.DrainRequestsFromServer()
	sqlRequests := testutil.RequestsOfType(requests, reflect.TypeOf(&sppb.ExecuteSqlRequest{}))
	if len(sqlRequests) != 1 {
		t.Fatalf("sql requests count mismatch\nGot: %v\nWant: %v", len(sqlRequests), 1)
	}
	req := sqlRequests[0].(*sppb.ExecuteSqlRequest)
	if g, w := len(req.Params.Fields), 1; g != w {
		t.Fatalf("params count mismatch\n Got: %v\nWant: %v", g, w)
	}
	if g, w := req.Params.Fields["name"].GetStringValue(), "foo"; g != w {
		t.Fatalf("param value mismatch\n Got: %v\nWant: %v", g, w)
	}
}

func TestDmlReturningInAutocommit(t *testing.T) {
	t.Parallel()

	ctx := context.Background()
	db, server, teardown := setupTestDBConnection(t)
	defer teardown()

	s := "insert into users (id, name) values (@id, @name) then return id"
	_ = server.TestSpanner.PutStatementResult(
		s,
		&testutil.StatementResult{
			Type:      testutil.StatementResultResultSet,
			ResultSet: testutil.CreateSelect1ResultSet(),
		},
	)

	for _, prepare := range []bool{false, true} {
		var rows *sql.Rows
		var err error
		if prepare {
			var stmt *sql.Stmt
			stmt, err = db.PrepareContext(ctx, s)
			if err != nil {
				t.Fatal(err)
			}
			rows, err = stmt.QueryContext(ctx, sql.Named("id", 1), sql.Named("name", "bar"))
		} else {
			rows, err = db.QueryContext(ctx, s, sql.Named("id", 1), sql.Named("name", "bar"))
		}
		if err != nil {
			t.Fatal(err)
		}
		if !rows.Next() {
			t.Fatal("missing row")
		}
		var id int
		if err := rows.Scan(&id); err != nil {
			t.Fatal(err)
		}
		if g, w := id, 1; g != w {
			t.Fatalf("id mismatch\n Got: %v\nWant: %v", g, w)
		}
		if rows.Next() {
			t.Fatal("got more rows than expected")
		}

		// Verify that a read/write transaction was used.
		requests := server.TestSpanner.DrainRequestsFromServer()
		sqlRequests := testutil.RequestsOfType(requests, reflect.TypeOf(&sppb.ExecuteSqlRequest{}))
		if g, w := len(sqlRequests), 1; g != w {
			t.Fatalf("sql requests count mismatch\nGot: %v\nWant: %v", g, w)
		}
		if !sqlRequests[0].(*sppb.ExecuteSqlRequest).LastStatement {
			t.Fatal("missing LastStatement for ExecuteSqlRequest")
		}
		commitRequests := testutil.RequestsOfType(requests, reflect.TypeOf(&sppb.CommitRequest{}))
		if g, w := len(commitRequests), 1; g != w {
			t.Fatalf("commit requests count mismatch\nGot: %v\nWant: %v", g, w)
		}
	}
}

func TestDdlInAutocommit(t *testing.T) {
	t.Parallel()

	db, server, teardown := setupTestDBConnection(t)
	defer teardown()

	var expectedResponse = &emptypb.Empty{}
	anyMsg, _ := anypb.New(expectedResponse)
	server.TestDatabaseAdmin.SetResps([]proto.Message{
		&longrunningpb.Operation{
			Done:   true,
			Result: &longrunningpb.Operation_Response{Response: anyMsg},
			Name:   "test-operation",
		},
	})
	query := "CREATE TABLE Singers (SingerId INT64, FirstName STRING(100), LastName STRING(100)) PRIMARY KEY (SingerId)"
	_, err := db.ExecContext(context.Background(), query)
	if err != nil {
		t.Fatal(err)
	}
	requests := server.TestDatabaseAdmin.Reqs()
	if g, w := len(requests), 1; g != w {
		t.Fatalf("requests count mismatch\nGot: %v\nWant: %v", g, w)
	}
	if req, ok := requests[0].(*databasepb.UpdateDatabaseDdlRequest); ok {
		if g, w := len(req.Statements), 1; g != w {
			t.Fatalf("statement count mismatch\nGot: %v\nWant: %v", g, w)
		}
		if g, w := req.Statements[0], query; g != w {
			t.Fatalf("statement mismatch\nGot: %v\nWant: %v", g, w)
		}
	} else {
		t.Fatalf("request type mismatch, got %v", requests[0])
	}
}

func TestDdlInTransaction(t *testing.T) {
	t.Parallel()

	db, server, teardown := setupTestDBConnection(t)
	defer teardown()

	query := "CREATE TABLE Singers (SingerId INT64, FirstName STRING(100), LastName STRING(100)) PRIMARY KEY (SingerId)"
	tx, err := db.BeginTx(context.Background(), &sql.TxOptions{})
	if err != nil {
		t.Fatal(err)
	}
	if _, err := tx.ExecContext(context.Background(), query); spanner.ErrCode(err) != codes.FailedPrecondition {
		t.Fatalf("error mismatch\nGot:  %v\nWant: %v", spanner.ErrCode(err), codes.FailedPrecondition)
	}
	requests := server.TestDatabaseAdmin.Reqs()
	if g, w := len(requests), 0; g != w {
		t.Fatalf("requests count mismatch\nGot: %v\nWant: %v", g, w)
	}
}

func TestBegin(t *testing.T) {
	t.Parallel()

	db, _, teardown := setupTestDBConnection(t)
	defer teardown()

	// Ensure that the old Begin method works.
	_, err := db.Begin()
	if err != nil {
		t.Fatalf("Begin failed: %v", err)
	}
}

func TestQuery(t *testing.T) {
	t.Parallel()

	db, _, teardown := setupTestDBConnection(t)
	defer teardown()

	// Ensure that the old Query method works.
	rows, err := db.Query(testutil.SelectFooFromBar)
	if err != nil {
		t.Fatalf("Query failed: %v", err)
	}
	defer silentClose(rows)
}

func TestExec(t *testing.T) {
	t.Parallel()

	db, _, teardown := setupTestDBConnection(t)
	defer teardown()

	// Ensure that the old Exec method works.
	_, err := db.Exec(testutil.UpdateBarSetFoo)
	if err != nil {
		t.Fatalf("Exec failed: %v", err)
	}
}

func TestPrepare(t *testing.T) {
	t.Parallel()

	db, _, teardown := setupTestDBConnection(t)
	defer teardown()

	// Ensure that the old Prepare method works.
	_, err := db.Prepare(testutil.SelectFooFromBar)
	if err != nil {
		t.Fatalf("Prepare failed: %v", err)
	}
}

func TestApplyMutations(t *testing.T) {
	t.Parallel()

	ctx := context.Background()
	db, server, teardown := setupTestDBConnection(t)
	defer teardown()

	conn, err := db.Conn(ctx)
	if err != nil {
		t.Fatalf("failed to get connection: %v", err)
	}
	var commitTimestamp time.Time
	if err := conn.Raw(func(driverConn interface{}) error {
		spannerConn, ok := driverConn.(SpannerConn)
		if !ok {
			return fmt.Errorf("unexpected driver connection %v, expected SpannerConn", driverConn)
		}
		commitTimestamp, err = spannerConn.Apply(ctx, []*spanner.Mutation{
			spanner.Insert("Accounts", []string{"AccountId", "Nickname", "Balance"}, []interface{}{int64(1), "Foo", int64(50)}),
			spanner.Insert("Accounts", []string{"AccountId", "Nickname", "Balance"}, []interface{}{int64(2), "Bar", int64(1)}),
		})
		return err
	}); err != nil {
		t.Fatalf("failed to apply mutations: %v", err)
	}
	if commitTimestamp.Equal(time.Time{}) {
		t.Fatal("no commit timestamp returned")
	}

	// Even though the Apply method is used outside a transaction, the connection will internally start a read/write
	// transaction for the mutations.
	requests := server.TestSpanner.DrainRequestsFromServer()
	commitRequests := testutil.RequestsOfType(requests, reflect.TypeOf(&sppb.CommitRequest{}))
	if g, w := len(commitRequests), 1; g != w {
		t.Fatalf("commit requests count mismatch\nGot: %v\nWant: %v", g, w)
	}
	commitRequest := commitRequests[0].(*sppb.CommitRequest)
	if g, w := len(commitRequest.Mutations), 2; g != w {
		t.Fatalf("mutation count mismatch\nGot: %v\nWant: %v", g, w)
	}
}

func TestApplyMutationsFailure(t *testing.T) {
	t.Parallel()

	ctx := context.Background()
	db, _, teardown := setupTestDBConnection(t)
	defer teardown()

	con, err := db.Conn(ctx)
	if err != nil {
		t.Fatalf("failed to get connection: %v", err)
	}
	_, err = con.BeginTx(ctx, &sql.TxOptions{})
	if err != nil {
		t.Fatalf("failed to begin transaction: %v", err)
	}
	if g, w := spanner.ErrCode(con.Raw(func(driverConn interface{}) error {
		spannerConn, ok := driverConn.(SpannerConn)
		if !ok {
			return fmt.Errorf("unexpected driver connection %v, expected SpannerConn", driverConn)
		}
		_, err = spannerConn.Apply(ctx, []*spanner.Mutation{
			spanner.Insert("Accounts", []string{"AccountId", "Nickname", "Balance"}, []interface{}{int64(1), "Foo", int64(50)}),
			spanner.Insert("Accounts", []string{"AccountId", "Nickname", "Balance"}, []interface{}{int64(2), "Bar", int64(1)}),
		})
		return err
	})), codes.FailedPrecondition; g != w {
		t.Fatalf("error code mismatch for Apply during transaction\nGot:  %v\nWant: %v", g, w)
	}
}

func TestBufferWriteMutations(t *testing.T) {
	t.Parallel()

	ctx := context.Background()
	db, server, teardown := setupTestDBConnection(t)
	defer teardown()

	con, err := db.Conn(ctx)
	if err != nil {
		t.Fatalf("failed to get connection: %v", err)
	}
	tx, err := con.BeginTx(ctx, &sql.TxOptions{})
	if err != nil {
		t.Fatalf("failed to begin transaction: %v", err)
	}
	if err := con.Raw(func(driverConn interface{}) error {
		spannerConn, ok := driverConn.(SpannerConn)
		if !ok {
			return fmt.Errorf("unexpected driver connection %v, expected SpannerConn", driverConn)
		}
		return spannerConn.BufferWrite([]*spanner.Mutation{
			spanner.Insert("Accounts", []string{"AccountId", "Nickname", "Balance"}, []interface{}{int64(1), "Foo", int64(50)}),
			spanner.Insert("Accounts", []string{"AccountId", "Nickname", "Balance"}, []interface{}{int64(2), "Bar", int64(1)}),
		})
	}); err != nil {
		t.Fatalf("failed to buffer mutations: %v", err)
	}
	if err := tx.Commit(); err != nil {
		t.Fatalf("failed to commit transaction: %v", err)
	}

	requests := server.TestSpanner.DrainRequestsFromServer()
	commitRequests := testutil.RequestsOfType(requests, reflect.TypeOf(&sppb.CommitRequest{}))
	if g, w := len(commitRequests), 1; g != w {
		t.Fatalf("commit requests count mismatch\nGot: %v\nWant: %v", g, w)
	}
	commitRequest := commitRequests[0].(*sppb.CommitRequest)
	if g, w := len(commitRequest.Mutations), 2; g != w {
		t.Fatalf("mutation count mismatch\nGot: %v\nWant: %v", g, w)
	}
}

func TestBufferWriteMutationsFails(t *testing.T) {
	t.Parallel()

	ctx := context.Background()
	db, _, teardown := setupTestDBConnection(t)
	defer teardown()

	con, err := db.Conn(ctx)
	if err != nil {
		t.Fatalf("failed to get connection: %v", err)
	}
	if g, w := spanner.ErrCode(con.Raw(func(driverConn interface{}) error {
		spannerConn, ok := driverConn.(SpannerConn)
		if !ok {
			return fmt.Errorf("unexpected driver connection %v, expected SpannerConn", driverConn)
		}
		return spannerConn.BufferWrite([]*spanner.Mutation{
			spanner.Insert("Accounts", []string{"AccountId", "Nickname", "Balance"}, []interface{}{int64(1), "Foo", int64(50)}),
			spanner.Insert("Accounts", []string{"AccountId", "Nickname", "Balance"}, []interface{}{int64(2), "Bar", int64(1)}),
		})
	})), codes.FailedPrecondition; g != w {
		t.Fatalf("error code mismatch for BufferWrite outside transaction\nGot:  %v\nWant: %v", g, w)
	}
}

func TestPing(t *testing.T) {
	t.Parallel()

	db, _, teardown := setupTestDBConnection(t)
	defer teardown()

	// Ensure that the old Ping method works.
	err := db.Ping()
	if err != nil {
		t.Fatalf("Ping failed: %v", err)
	}
}

func TestDdlBatch(t *testing.T) {
	t.Parallel()

	ctx := context.Background()
	db, server, teardown := setupTestDBConnection(t)
	defer teardown()

	var expectedResponse = &emptypb.Empty{}
	anyMsg, _ := anypb.New(expectedResponse)
	server.TestDatabaseAdmin.SetResps([]proto.Message{
		&longrunningpb.Operation{
			Done:   true,
			Result: &longrunningpb.Operation_Response{Response: anyMsg},
			Name:   "test-operation",
		},
	})

	statements := []string{"CREATE TABLE FOO", "CREATE TABLE BAR"}
	conn, err := db.Conn(ctx)
	if err != nil {
		t.Fatal(err)
	}
	defer silentClose(conn)

	if _, err = conn.ExecContext(ctx, "START BATCH DDL"); err != nil {
		t.Fatalf("failed to start DDL batch: %v", err)
	}
	for _, stmt := range statements {
		if _, err = conn.ExecContext(ctx, stmt); err != nil {
			t.Fatalf("failed to execute statement in DDL batch: %v", err)
		}
	}
	if _, err = conn.ExecContext(ctx, "RUN BATCH"); err != nil {
		t.Fatalf("failed to run DDL batch: %v", err)
	}

	requests := server.TestDatabaseAdmin.Reqs()
	if g, w := len(requests), 1; g != w {
		t.Fatalf("requests count mismatch\nGot: %v\nWant: %v", g, w)
	}
	if req, ok := requests[0].(*databasepb.UpdateDatabaseDdlRequest); ok {
		if g, w := len(req.Statements), len(statements); g != w {
			t.Fatalf("statement count mismatch\nGot: %v\nWant: %v", g, w)
		}
		for i, stmt := range statements {
			if g, w := req.Statements[i], stmt; g != w {
				t.Fatalf("statement mismatch\nGot: %v\nWant: %v", g, w)
			}
		}
	} else {
		t.Fatalf("request type mismatch, got %v", requests[0])
	}
}

func TestAbortDdlBatch(t *testing.T) {
	t.Parallel()

	ctx := context.Background()
	db, server, teardown := setupTestDBConnection(t)
	defer teardown()

	statements := []string{"CREATE TABLE FOO", "CREATE TABLE BAR"}
	c, err := db.Conn(ctx)
	if err != nil {
		t.Fatal(err)
	}
	defer silentClose(c)

	if _, err = c.ExecContext(ctx, "START BATCH DDL"); err != nil {
		t.Fatalf("failed to start DDL batch: %v", err)
	}
	for _, stmt := range statements {
		if _, err = c.ExecContext(ctx, stmt); err != nil {
			t.Fatalf("failed to execute statement in DDL batch: %v", err)
		}
	}
	// Check that the statements have been batched.
	_ = c.Raw(func(driverConn interface{}) error {
		conn := driverConn.(*conn)
		if conn.batch == nil {
			t.Fatalf("missing batch on connection")
		}
		if g, w := len(conn.batch.statements), 2; g != w {
			t.Fatalf("batch length mismatch\nGot: %v\nWant: %v", g, w)
		}
		return nil
	})

	if _, err = c.ExecContext(ctx, "ABORT BATCH"); err != nil {
		t.Fatalf("failed to abort DDL batch: %v", err)
	}

	requests := server.TestDatabaseAdmin.Reqs()
	if g, w := len(requests), 0; g != w {
		t.Fatalf("requests count mismatch\nGot: %v\nWant: %v", g, w)
	}

	_ = c.Raw(func(driverConn interface{}) error {
		spannerConn := driverConn.(SpannerConn)
		if spannerConn.InDDLBatch() {
			t.Fatalf("connection still has an active DDL batch")
		}
		return nil
	})
}

func TestShowAndSetVariableRetryAbortsInternally(t *testing.T) {
	t.Parallel()

	ctx := context.Background()
	db, server, teardown := setupTestDBConnection(t)
	defer teardown()

	c, err := db.Conn(ctx)
	if err != nil {
		t.Fatalf("failed to obtain a connection: %v", err)
	}
	defer silentClose(c)

	for _, tc := range []struct {
		expected bool
		set      bool
	}{
		{expected: true, set: false},
		{expected: false, set: true},
		{expected: true, set: true},
	} {
		// Get the current value.
		rows, err := c.QueryContext(ctx, "SHOW VARIABLE RETRY_ABORTS_INTERNALLY")
		if err != nil {
			t.Fatalf("failed to execute get variable retry_aborts_internally: %v", err)
		}
		defer silentClose(rows)
		for rows.Next() {
			var retry bool
			if err := rows.Scan(&retry); err != nil {
				t.Fatalf("failed to scan value for retry_aborts_internally: %v", err)
			}
			if g, w := retry, tc.expected; g != w {
				t.Fatalf("retry_aborts_internally mismatch\nGot: %v\nWant: %v", g, w)
			}
		}
		if err := rows.Err(); err != nil {
			t.Fatalf("failed to iterate over result for get variable retry_aborts_internally: %v", err)
		}

		// Check that the behavior matches the setting.
		tx, _ := c.BeginTx(ctx, nil)
		server.TestSpanner.PutExecutionTime(testutil.MethodCommitTransaction, testutil.SimulatedExecutionTime{
			Errors: []error{gstatus.Error(codes.Aborted, "Aborted")},
		})
		err = tx.Commit()
		if tc.expected && err != nil {
			t.Fatalf("unexpected error for commit: %v", err)
		} else if !tc.expected && spanner.ErrCode(err) != codes.Aborted {
			t.Fatalf("error code mismatch\nGot: %v\nWant: %v", spanner.ErrCode(err), codes.Aborted)
		}

		// Set a new value for the variable.
		if _, err := c.ExecContext(ctx, fmt.Sprintf("SET RETRY_ABORTS_INTERNALLY = %v", tc.set)); err != nil {
			t.Fatalf("failed to set value for retry_aborts_internally: %v", err)
		}
	}

	// Verify that the value cannot be set during an active transaction.
	tx, _ := c.BeginTx(ctx, nil)
	// Execute a statement to activate the transaction.
	if _, err := c.ExecContext(ctx, testutil.UpdateBarSetFoo); err != nil {
		t.Fatal(err)
	}
	// Verify that the property can still be set, but it does not have any effect on the current transaction.
	_, err = c.ExecContext(ctx, "SET RETRY_ABORTS_INTERNALLY = TRUE")
	if g, w := spanner.ErrCode(err), codes.OK; g != w {
		t.Fatalf("error code mismatch for setting retry_aborts_internally during a transaction\nGot: %v\nWant: %v", g, w)
	}
	_ = tx.Rollback()

	// Verify that the value can be set at the start of a transaction
	// before any statements have been executed.
	tx, _ = c.BeginTx(ctx, nil)
	if _, err = c.ExecContext(ctx, "SET RETRY_ABORTS_INTERNALLY = TRUE"); err != nil {
		t.Fatal(err)
	}
	_ = tx.Rollback()
}

func TestPartitionedDml(t *testing.T) {
	t.Parallel()

	ctx := context.Background()
	db, server, teardown := setupTestDBConnection(t)
	defer teardown()

	c, err := db.Conn(ctx)
	if err != nil {
		t.Fatalf("failed to obtain a connection: %v", err)
	}
	defer silentClose(c)

	if _, err := c.ExecContext(ctx, "set autocommit_dml_mode = 'Partitioned_Non_Atomic'"); err != nil {
		t.Fatalf("could not set autocommit dml mode: %v", err)
	}

	_ = server.TestSpanner.PutStatementResult("DELETE FROM Foo WHERE TRUE", &testutil.StatementResult{
		Type:        testutil.StatementResultUpdateCount,
		UpdateCount: 200,
	})
	// The following statement should be executed using PDML instead of DML.
	res, err := c.ExecContext(ctx, "DELETE FROM Foo WHERE TRUE")
	if err != nil {
		t.Fatalf("could not execute DML statement: %v", err)
	}
	affected, _ := res.RowsAffected()
	if affected != 200 {
		t.Fatalf("affected rows mismatch\nGot: %v\nWant: %v", affected, 200)
	}
	requests := server.TestSpanner.DrainRequestsFromServer()
	beginRequests := testutil.RequestsOfType(requests, reflect.TypeOf(&sppb.BeginTransactionRequest{}))
	var beginPdml *sppb.BeginTransactionRequest
	for _, req := range beginRequests {
		if req.(*sppb.BeginTransactionRequest).Options.GetPartitionedDml() != nil {
			beginPdml = req.(*sppb.BeginTransactionRequest)
			break
		}
	}
	if beginPdml == nil {
		t.Fatal("no begin request for Partitioned DML found")
	}
	sqlRequests := testutil.RequestsOfType(requests, reflect.TypeOf(&sppb.ExecuteSqlRequest{}))
	if len(sqlRequests) != 1 {
		t.Fatalf("sql requests count mismatch\nGot: %v\nWant: %v", len(sqlRequests), 1)
	}
	req := sqlRequests[0].(*sppb.ExecuteSqlRequest)
	if req.Transaction == nil || req.Transaction.GetId() == nil {
		t.Fatal("missing transaction id for sql request")
	}
	if !server.TestSpanner.IsPartitionedDmlTransaction(req.Transaction.GetId()) {
		t.Fatalf("sql request did not use a PDML transaction")
	}
}

func TestAutocommitBatchDml(t *testing.T) {
	t.Parallel()

	ctx := context.Background()
	db, server, teardown := setupTestDBConnection(t)
	defer teardown()

	c, err := db.Conn(ctx)
	if err != nil {
		t.Fatalf("failed to obtain a connection: %v", err)
	}
	defer silentClose(c)

	if _, err := c.ExecContext(ctx, "START BATCH DML"); err != nil {
		t.Fatalf("could not start a DML batch: %v", err)
	}
	_ = server.TestSpanner.PutStatementResult("INSERT INTO Foo (Id, Val) VALUES (1, 'One')", &testutil.StatementResult{
		Type:        testutil.StatementResultUpdateCount,
		UpdateCount: 1,
	})
	_ = server.TestSpanner.PutStatementResult("INSERT INTO Foo (Id, Val) VALUES (2, 'Two')", &testutil.StatementResult{
		Type:        testutil.StatementResultUpdateCount,
		UpdateCount: 1,
	})

	// The following statements should be batched locally and only sent to Spanner once
	// 'RUN BATCH' is executed.
	res, err := c.ExecContext(ctx, "INSERT INTO Foo (Id, Val) VALUES (1, 'One')")
	if err != nil {
		t.Fatalf("could not execute DML statement: %v", err)
	}
	affected, _ := res.RowsAffected()
	if affected != 0 {
		t.Fatalf("affected rows mismatch\nGot: %v\nWant: %v", affected, 0)
	}
	res, err = c.ExecContext(ctx, "INSERT INTO Foo (Id, Val) VALUES (2, 'Two')")
	if err != nil {
		t.Fatalf("could not execute DML statement: %v", err)
	}
	affected, _ = res.RowsAffected()
	if affected != 0 {
		t.Fatalf("affected rows mismatch\nGot: %v\nWant: %v", affected, 0)
	}

	// There should be no ExecuteSqlRequest statements on the server.
	requests := server.TestSpanner.DrainRequestsFromServer()
	sqlRequests := testutil.RequestsOfType(requests, reflect.TypeOf(&sppb.ExecuteSqlRequest{}))
	if len(sqlRequests) != 0 {
		t.Fatalf("sql requests count mismatch\nGot: %v\nWant: %v", len(sqlRequests), 0)
	}
	batchRequests := testutil.RequestsOfType(requests, reflect.TypeOf(&sppb.ExecuteBatchDmlRequest{}))
	if len(batchRequests) != 0 {
		t.Fatalf("BatchDML requests count mismatch\nGot: %v\nWant: %v", len(batchRequests), 0)
	}

	// Execute a RUN BATCH statement. This should trigger a BatchDML request followed by a Commit request.
	res, err = c.ExecContext(ctx, "RUN BATCH")
	if err != nil {
		t.Fatalf("failed to execute RUN BATCH: %v", err)
	}
	affected, err = res.RowsAffected()
	if err != nil {
		t.Fatalf("could not get rows affected from batch: %v", err)
	}
	if affected != 2 {
		t.Fatalf("affected rows mismatch\nGot: %v\nWant: %v", affected, 2)
	}

	requests = server.TestSpanner.DrainRequestsFromServer()
	// There should still be no ExecuteSqlRequests on the server.
	sqlRequests = testutil.RequestsOfType(requests, reflect.TypeOf(&sppb.ExecuteSqlRequest{}))
	if len(sqlRequests) != 0 {
		t.Fatalf("sql requests count mismatch\nGot: %v\nWant: %v", len(sqlRequests), 0)
	}
	batchRequests = testutil.RequestsOfType(requests, reflect.TypeOf(&sppb.ExecuteBatchDmlRequest{}))
	if len(batchRequests) != 1 {
		t.Fatalf("BatchDML requests count mismatch\nGot: %v\nWant: %v", len(batchRequests), 1)
	}
	if !batchRequests[0].(*sppb.ExecuteBatchDmlRequest).LastStatements {
		t.Fatal("last statements flag not set")
	}
	// The transaction should also have been committed.
	commitRequests := testutil.RequestsOfType(requests, reflect.TypeOf(&sppb.CommitRequest{}))
	if len(commitRequests) != 1 {
		t.Fatalf("Commit requests count mismatch\nGot: %v\nWant: %v", len(commitRequests), 1)
	}
}

func TestExecuteBatchDml(t *testing.T) {
	t.Parallel()

	ctx := context.Background()
	db, server, teardown := setupTestDBConnection(t)
	defer teardown()

	_ = server.TestSpanner.PutStatementResult("INSERT INTO Foo (Id, Val) VALUES (1, 'One')", &testutil.StatementResult{
		Type:        testutil.StatementResultUpdateCount,
		UpdateCount: 1,
	})
	_ = server.TestSpanner.PutStatementResult("INSERT INTO Foo (Id, Val) VALUES (2, 'Two')", &testutil.StatementResult{
		Type:        testutil.StatementResultUpdateCount,
		UpdateCount: 1,
	})

	res, err := ExecuteBatchDml(ctx, db, func(ctx context.Context, batch DmlBatch) error {
		if err := batch.ExecContext(ctx, "INSERT INTO Foo (Id, Val) VALUES (1, 'One')"); err != nil {
			return err
		}
		if err := batch.ExecContext(ctx, "INSERT INTO Foo (Id, Val) VALUES (2, 'Two')"); err != nil {
			return err
		}
		return nil
	})
	if err != nil {
		t.Fatalf("failed to execute dml batch: %v", err)
	}
	affected, err := res.RowsAffected()
	if err != nil {
		t.Fatalf("could not get rows affected from batch: %v", err)
	}
	if g, w := affected, int64(2); g != w {
		t.Fatalf("affected rows mismatch\n Got: %v\nWant: %v", g, w)
	}
	batchAffected, err := res.BatchRowsAffected()
	if err != nil {
		t.Fatalf("could not get batch rows affected from batch: %v", err)
	}
	if g, w := batchAffected, []int64{1, 1}; !cmp.Equal(g, w) {
		t.Fatalf("affected batch rows mismatch\n Got: %v\nWant: %v", g, w)
	}

	requests := server.TestSpanner.DrainRequestsFromServer()
	// There should be no ExecuteSqlRequests on the server.
	sqlRequests := testutil.RequestsOfType(requests, reflect.TypeOf(&sppb.ExecuteSqlRequest{}))
	if g, w := len(sqlRequests), 0; g != w {
		t.Fatalf("sql requests count mismatch\n Got: %v\nWant: %v", g, w)
	}
	batchRequests := testutil.RequestsOfType(requests, reflect.TypeOf(&sppb.ExecuteBatchDmlRequest{}))
	if g, w := len(batchRequests), 1; g != w {
		t.Fatalf("BatchDML requests count mismatch\n Got: %v\nWant: %v", g, w)
	}
	if !batchRequests[0].(*sppb.ExecuteBatchDmlRequest).LastStatements {
		t.Fatal("last statements flag not set")
	}
	// The transaction should have been committed.
	commitRequests := testutil.RequestsOfType(requests, reflect.TypeOf(&sppb.CommitRequest{}))
	if g, w := len(commitRequests), 1; g != w {
		t.Fatalf("Commit requests count mismatch\n Got: %v\nWant: %v", g, w)
	}
}

func TestExecuteBatchDmlError(t *testing.T) {
	t.Parallel()

	ctx := context.Background()
	db, server, teardown := setupTestDBConnection(t)
	defer teardown()

	_ = server.TestSpanner.PutStatementResult("INSERT INTO Foo (Id, Val) VALUES (1, 'One')", &testutil.StatementResult{
		Type:        testutil.StatementResultUpdateCount,
		UpdateCount: 1,
	})
	c, err := db.Conn(ctx)
	defer func() { _ = c.Close() }()
	if err != nil {
		t.Fatalf("failed to obtain connection: %v", err)
	}

	_, err = ExecuteBatchDmlOnConn(ctx, c, func(ctx context.Context, batch DmlBatch) error {
		if err := batch.ExecContext(ctx, "INSERT INTO Foo (Id, Val) VALUES (1, 'One')"); err != nil {
			return err
		}
		return fmt.Errorf("test error")
	})
	if err == nil {
		t.Fatalf("failed to execute dml batch: %v", err)
	}

	requests := server.TestSpanner.DrainRequestsFromServer()
	// There should be no requests on the server.
	batchRequests := testutil.RequestsOfType(requests, reflect.TypeOf(&sppb.ExecuteBatchDmlRequest{}))
	if g, w := len(batchRequests), 0; g != w {
		t.Fatalf("BatchDML requests count mismatch\n Got: %v\nWant: %v", g, w)
	}
	commitRequests := testutil.RequestsOfType(requests, reflect.TypeOf(&sppb.CommitRequest{}))
	if g, w := len(commitRequests), 0; g != w {
		t.Fatalf("Commit requests count mismatch\n Got: %v\nWant: %v", g, w)
	}

	// Verify that the connection is not in a batch, and that it can be used for other statements.
	if err := c.Raw(func(driverConn any) error {
		spannerConn, ok := driverConn.(SpannerConn)
		if !ok {
			return fmt.Errorf("driver connection is not a SpannerConn")
		}
		if spannerConn.InDMLBatch() {
			return fmt.Errorf("connection is still in a batch")
		}
		return nil
	}); err != nil {
		t.Fatalf("check if connection is in a batch failed: %v", err)
	}
	res, err := c.ExecContext(ctx, `INSERT INTO Foo (Id, Val) VALUES (1, 'One')`)
	if err != nil {
		t.Fatalf("failed to execute dml statement: %v", err)
	}
	if affected, err := res.RowsAffected(); err != nil {
		t.Fatalf("failed to obtain rows affected: %v", err)
	} else {
		if g, w := affected, int64(1); g != w {
			t.Fatalf("affected rows mismatch\n Got: %v\nWant: %v", g, w)
		}
	}
}

func TestTransactionBatchDml(t *testing.T) {
	t.Parallel()

	ctx := context.Background()
	db, server, teardown := setupTestDBConnection(t)
	defer teardown()

	tx, err := db.BeginTx(ctx, nil)
	if err != nil {
		t.Fatalf("failed to start transaction: %v", err)
	}

	if _, err := tx.ExecContext(ctx, "START BATCH DML"); err != nil {
		t.Fatalf("could not start a DML batch: %v", err)
	}
	_ = server.TestSpanner.PutStatementResult("INSERT INTO Foo (Id, Val) VALUES (1, 'One')", &testutil.StatementResult{
		Type:        testutil.StatementResultUpdateCount,
		UpdateCount: 1,
	})
	_ = server.TestSpanner.PutStatementResult("INSERT INTO Foo (Id, Val) VALUES (2, 'Two')", &testutil.StatementResult{
		Type:        testutil.StatementResultUpdateCount,
		UpdateCount: 1,
	})

	// The following statements should be batched locally and only sent to Spanner once
	// 'RUN BATCH' is executed.
	res, err := tx.ExecContext(ctx, "INSERT INTO Foo (Id, Val) VALUES (1, 'One')")
	if err != nil {
		t.Fatalf("could not execute DML statement: %v", err)
	}
	affected, _ := res.RowsAffected()
	if affected != 0 {
		t.Fatalf("affected rows mismatch\nGot: %v\nWant: %v", affected, 0)
	}
	res, err = tx.ExecContext(ctx, "INSERT INTO Foo (Id, Val) VALUES (2, 'Two')")
	if err != nil {
		t.Fatalf("could not execute DML statement: %v", err)
	}
	affected, _ = res.RowsAffected()
	if affected != 0 {
		t.Fatalf("affected rows mismatch\nGot: %v\nWant: %v", affected, 0)
	}

	// There should be no ExecuteSqlRequest statements on the server.
	requests := server.TestSpanner.DrainRequestsFromServer()
	sqlRequests := testutil.RequestsOfType(requests, reflect.TypeOf(&sppb.ExecuteSqlRequest{}))
	if len(sqlRequests) != 0 {
		t.Fatalf("sql requests count mismatch\nGot: %v\nWant: %v", len(sqlRequests), 0)
	}
	batchRequests := testutil.RequestsOfType(requests, reflect.TypeOf(&sppb.ExecuteBatchDmlRequest{}))
	if len(batchRequests) != 0 {
		t.Fatalf("BatchDML requests count mismatch\nGot: %v\nWant: %v", len(batchRequests), 0)
	}

	// Execute a RUN BATCH statement. This should trigger a BatchDML request.
	res, err = tx.ExecContext(ctx, "RUN BATCH")
	if err != nil {
		t.Fatalf("failed to execute RUN BATCH: %v", err)
	}
	affected, err = res.RowsAffected()
	if err != nil {
		t.Fatalf("could not get rows affected from batch: %v", err)
	}
	if affected != 2 {
		t.Fatalf("affected rows mismatch\nGot: %v\nWant: %v", affected, 2)
	}

	requests = server.TestSpanner.DrainRequestsFromServer()
	// There should still be no ExecuteSqlRequests on the server.
	sqlRequests = testutil.RequestsOfType(requests, reflect.TypeOf(&sppb.ExecuteSqlRequest{}))
	if len(sqlRequests) != 0 {
		t.Fatalf("sql requests count mismatch\nGot: %v\nWant: %v", len(sqlRequests), 0)
	}
	batchRequests = testutil.RequestsOfType(requests, reflect.TypeOf(&sppb.ExecuteBatchDmlRequest{}))
	if len(batchRequests) != 1 {
		t.Fatalf("BatchDML requests count mismatch\nGot: %v\nWant: %v", len(batchRequests), 1)
	}
	if batchRequests[0].(*sppb.ExecuteBatchDmlRequest).LastStatements {
		t.Fatal("last statements flag set")
	}
	// The transaction should still be active.
	commitRequests := testutil.RequestsOfType(requests, reflect.TypeOf(&sppb.CommitRequest{}))
	if len(commitRequests) != 0 {
		t.Fatalf("Commit requests count mismatch\nGot: %v\nWant: %v", len(commitRequests), 0)
	}

	// Executing another DML statement on the same transaction now that the batch has been
	// executed should cause the statement to be sent to Spanner.
	_ = server.TestSpanner.PutStatementResult("INSERT INTO Foo (Id, Val) VALUES (3, 'Three')", &testutil.StatementResult{
		Type:        testutil.StatementResultUpdateCount,
		UpdateCount: 1,
	})
	if _, err := tx.ExecContext(ctx, "INSERT INTO Foo (Id, Val) VALUES (3, 'Three')"); err != nil {
		t.Fatalf("failed to execute DML statement after batch: %v", err)
	}
	if err := tx.Commit(); err != nil {
		t.Fatalf("failed to commit transaction after batch: %v", err)
	}

	requests = server.TestSpanner.DrainRequestsFromServer()
	// There should now be one ExecuteSqlRequests on the server.
	sqlRequests = testutil.RequestsOfType(requests, reflect.TypeOf(&sppb.ExecuteSqlRequest{}))
	if len(sqlRequests) != 1 {
		t.Fatalf("sql requests count mismatch\nGot: %v\nWant: %v", len(sqlRequests), 1)
	}
	// There should be no new Batch DML requests.
	batchRequests = testutil.RequestsOfType(requests, reflect.TypeOf(&sppb.ExecuteBatchDmlRequest{}))
	if len(batchRequests) != 0 {
		t.Fatalf("BatchDML requests count mismatch\nGot: %v\nWant: %v", len(batchRequests), 0)
	}
	// The transaction should now be committed.
	commitRequests = testutil.RequestsOfType(requests, reflect.TypeOf(&sppb.CommitRequest{}))
	if len(commitRequests) != 1 {
		t.Fatalf("Commit requests count mismatch\nGot: %v\nWant: %v", len(commitRequests), 1)
	}
}

func TestExecuteBatchDmlTransaction(t *testing.T) {
	t.Parallel()

	ctx := context.Background()
	db, server, teardown := setupTestDBConnection(t)
	defer teardown()

	_ = server.TestSpanner.PutStatementResult("INSERT INTO Foo (Id, Val) VALUES (1, 'One')", &testutil.StatementResult{
		Type:        testutil.StatementResultUpdateCount,
		UpdateCount: 1,
	})
	_ = server.TestSpanner.PutStatementResult("INSERT INTO Foo (Id, Val) VALUES (2, 'Two')", &testutil.StatementResult{
		Type:        testutil.StatementResultUpdateCount,
		UpdateCount: 1,
	})

	conn, err := db.Conn(ctx)
	if err != nil {
		t.Fatalf("failed to obtain connection: %v", err)
	}
	tx, err := conn.BeginTx(ctx, &sql.TxOptions{})
	if err != nil {
		t.Fatalf("failed to begin transaction: %v", err)
	}
	res, err := ExecuteBatchDmlOnConn(ctx, conn, func(ctx context.Context, batch DmlBatch) error {
		if err := batch.ExecContext(ctx, "INSERT INTO Foo (Id, Val) VALUES (1, 'One')"); err != nil {
			return err
		}
		if err := batch.ExecContext(ctx, "INSERT INTO Foo (Id, Val) VALUES (2, 'Two')"); err != nil {
			return err
		}
		return nil
	})
	if err != nil {
		t.Fatalf("failed to execute dml batch: %v", err)
	}
	affected, err := res.RowsAffected()
	if err != nil {
		t.Fatalf("could not get rows affected from batch: %v", err)
	}
	if g, w := affected, int64(2); g != w {
		t.Fatalf("affected rows mismatch\n Got: %v\nWant: %v", g, w)
	}
	batchAffected, err := res.BatchRowsAffected()
	if err != nil {
		t.Fatalf("could not get batch rows affected from batch: %v", err)
	}
	if g, w := batchAffected, []int64{1, 1}; !cmp.Equal(g, w) {
		t.Fatalf("affected batch rows mismatch\n Got: %v\nWant: %v", g, w)
	}

	if err := tx.Commit(); err != nil {
		t.Fatalf("failed to commit transaction after batch: %v", err)
	}

	requests := server.TestSpanner.DrainRequestsFromServer()
	// There should be no ExecuteSqlRequests on the server.
	sqlRequests := testutil.RequestsOfType(requests, reflect.TypeOf(&sppb.ExecuteSqlRequest{}))
	if g, w := len(sqlRequests), 0; g != w {
		t.Fatalf("sql requests count mismatch\n Got: %v\nWant: %v", g, w)
	}
	batchRequests := testutil.RequestsOfType(requests, reflect.TypeOf(&sppb.ExecuteBatchDmlRequest{}))
	if g, w := len(batchRequests), 1; g != w {
		t.Fatalf("BatchDML requests count mismatch\n Got: %v\nWant: %v", g, w)
	}
	if batchRequests[0].(*sppb.ExecuteBatchDmlRequest).LastStatements {
		t.Fatal("last statements flag was set, this should not happen for batches in a transaction")
	}
	commitRequests := testutil.RequestsOfType(requests, reflect.TypeOf(&sppb.CommitRequest{}))
	if g, w := len(commitRequests), 1; g != w {
		t.Fatalf("Commit requests count mismatch\n Got: %v\nWant: %v", g, w)
	}
}

func TestCommitResponse(t *testing.T) {
	t.Parallel()

	ctx := context.Background()
	db, _, teardown := setupTestDBConnection(t)
	defer teardown()

	conn, err := db.Conn(ctx)
	defer func() {
		if err := conn.Close(); err != nil {
			t.Fatal(err)
		}
	}()
	if err != nil {
		t.Fatalf("failed to get a connection: %v", err)
	}
	tx, err := conn.BeginTx(ctx, nil)
	if err != nil {
		t.Fatalf("failed to start transaction: %v", err)
	}
	if err := tx.Commit(); err != nil {
		t.Fatalf("commit failed: %v", err)
	}
	// Get the commit timestamp from the connection.
	// We do this in a simple loop to verify that we can get it multiple times.
	for i := 0; i < 2; i++ {
		var ts time.Time
		var cr *spanner.CommitResponse
		if err := conn.Raw(func(driverConn interface{}) error {
			ts, err = driverConn.(SpannerConn).CommitTimestamp()
			if err != nil {
				return err
			}
			cr, err = driverConn.(SpannerConn).CommitResponse()
			return err
		}); err != nil {
			t.Fatalf("failed to get commit response: %v", err)
		}
		if cmp.Equal(time.Time{}, ts) {
			t.Fatalf("got zero commit timestamp: %v", ts)
		}
		if cr == nil {
			t.Fatal("got nil commit response")
		}
	}
}

func TestCommitResponseAutocommit(t *testing.T) {
	t.Parallel()

	ctx := context.Background()
	db, _, teardown := setupTestDBConnection(t)
	defer teardown()

	conn, err := db.Conn(ctx)
	defer func() {
		if err := conn.Close(); err != nil {
			t.Fatal(err)
		}
	}()
	if err != nil {
		t.Fatalf("failed to get a connection: %v", err)
	}
	if _, err := conn.ExecContext(ctx, testutil.UpdateBarSetFoo); err != nil {
		t.Fatalf("failed to execute update: %v", err)
	}
	// Get the commit timestamp from the connection.
	// We do this in a simple loop to verify that we can get it multiple times.
	for i := 0; i < 2; i++ {
		var ts time.Time
		var cr *spanner.CommitResponse
		if err := conn.Raw(func(driverConn interface{}) error {
			ts, err = driverConn.(SpannerConn).CommitTimestamp()
			if err != nil {
				return err
			}
			cr, err = driverConn.(SpannerConn).CommitResponse()
			return err
		}); err != nil {
			t.Fatalf("failed to get commit timestamp: %v", err)
		}
		if cmp.Equal(time.Time{}, ts) {
			t.Fatalf("got zero commit timestamp: %v", ts)
		}
		if cr == nil {
			t.Fatal("got nil commit response")
		}
	}
}

func TestCommitResponseFailsAfterRollback(t *testing.T) {
	t.Parallel()

	ctx := context.Background()
	db, _, teardown := setupTestDBConnection(t)
	defer teardown()

	conn, err := db.Conn(ctx)
	defer func() {
		if err := conn.Close(); err != nil {
			t.Fatal(err)
		}
	}()
	if err != nil {
		t.Fatalf("failed to get a connection: %v", err)
	}
	tx, err := conn.BeginTx(ctx, nil)
	if err != nil {
		t.Fatalf("failed to start transaction: %v", err)
	}
	if err := tx.Rollback(); err != nil {
		t.Fatalf("rollback failed: %v", err)
	}
	// Try to get the commit timestamp from the connection.
	err = conn.Raw(func(driverConn interface{}) error {
		_, err = driverConn.(SpannerConn).CommitTimestamp()
		return err
	})
	if g, w := spanner.ErrCode(err), codes.FailedPrecondition; g != w {
		t.Fatalf("get commit timestamp error code mismatch\n Got: %v\nWant: %v", g, w)
	}
	// Try to get the commit response from the connection.
	err = conn.Raw(func(driverConn interface{}) error {
		_, err = driverConn.(SpannerConn).CommitResponse()
		return err
	})
	if g, w := spanner.ErrCode(err), codes.FailedPrecondition; g != w {
		t.Fatalf("get commit response error code mismatch\n Got: %v\nWant: %v", g, w)
	}
}

func TestCommitResponseFailsAfterAutocommitQuery(t *testing.T) {
	t.Parallel()

	ctx := context.Background()
	db, _, teardown := setupTestDBConnection(t)
	defer teardown()

	conn, err := db.Conn(ctx)
	defer func() {
		if err := conn.Close(); err != nil {
			t.Fatal(err)
		}
	}()
	if err != nil {
		t.Fatalf("failed to get a connection: %v", err)
	}
	var v string
	if err := conn.QueryRowContext(ctx, testutil.SelectFooFromBar).Scan(&v); err != nil {
		t.Fatalf("failed to execute query: %v", err)
	}
	// Try to get the commit timestamp from the connection. This should not be possible as a query in autocommit mode
	// will not return a commit timestamp.
	err = conn.Raw(func(driverConn interface{}) error {
		_, err = driverConn.(SpannerConn).CommitTimestamp()
		return err
	})
	if g, w := spanner.ErrCode(err), codes.FailedPrecondition; g != w {
		t.Fatalf("get commit timestamp error code mismatch\n Got: %v\nWant: %v", g, w)
	}
	// Try to get the commit response from the connection. This should not be possible as a query in autocommit mode
	// will not return a commit response.
	err = conn.Raw(func(driverConn interface{}) error {
		_, err = driverConn.(SpannerConn).CommitResponse()
		return err
	})
	if g, w := spanner.ErrCode(err), codes.FailedPrecondition; g != w {
		t.Fatalf("get commit response error code mismatch\n Got: %v\nWant: %v", g, w)
	}
}

func TestShowVariableCommitTimestamp(t *testing.T) {
	t.Parallel()

	ctx := context.Background()
	db, _, teardown := setupTestDBConnection(t)
	defer teardown()

	conn, err := db.Conn(ctx)
	defer func() {
		if err := conn.Close(); err != nil {
			t.Fatal(err)
		}
	}()
	if err != nil {
		t.Fatalf("failed to get a connection: %v", err)
	}
	tx, err := conn.BeginTx(ctx, nil)
	if err != nil {
		t.Fatalf("failed to start transaction: %v", err)
	}
	if err := tx.Commit(); err != nil {
		t.Fatalf("commit failed: %v", err)
	}
	// Get the commit timestamp from the connection using a custom SQL statement.
	// We do this in a simple loop to verify that we can get it multiple times.
	for i := 0; i < 2; i++ {
		var ts time.Time
		if err := conn.QueryRowContext(ctx, "SHOW VARIABLE COMMIT_TIMESTAMP").Scan(&ts); err != nil {
			t.Fatalf("failed to get commit timestamp: %v", err)
		}
		if cmp.Equal(time.Time{}, ts) {
			t.Fatalf("got zero commit timestamp: %v", ts)
		}
	}

	// Verify that we cannot manually set the commit_timestamp variable.
	_, err = conn.ExecContext(ctx, "set commit_timestamp='2025-09-02T10:00:00Z'")
	if g, w := spanner.ErrCode(err), codes.FailedPrecondition; g != w {
		t.Fatalf("set commit timestamp error code mismatch\n Got: %v\nWant: %v", g, w)
	}
	if g, w := err.Error(), "rpc error: code = FailedPrecondition desc = property commit_timestamp is read-only"; g != w {
		t.Fatalf("set commit timestamp error message mismatch\n Got: %v\nWant: %v", g, w)
	}
}

func TestShowVariableCommitResponse(t *testing.T) {
	t.Parallel()

	ctx := context.Background()
	db, _, teardown := setupTestDBConnection(t)
	defer teardown()

	conn, err := db.Conn(ctx)
	defer func() {
		if err := conn.Close(); err != nil {
			t.Fatal(err)
		}
	}()
	if err != nil {
		t.Fatalf("failed to get a connection: %v", err)
	}
	tx, err := conn.BeginTx(ctx, nil)
	if err != nil {
		t.Fatalf("failed to start transaction: %v", err)
	}
	if err := tx.Commit(); err != nil {
		t.Fatalf("commit failed: %v", err)
	}
	// Get the commit response from the connection using a custom SQL statement.
	// We do this in a simple loop to verify that we can get it multiple times.
	for i := 0; i < 2; i++ {
		var resp string
		if err := conn.QueryRowContext(ctx, "SHOW VARIABLE commit_response").Scan(&resp); err != nil {
			t.Fatalf("failed to get commit response: %v", err)
		}
		if resp == "" {
			t.Fatalf("got empty commit response: %v", resp)
		}
	}

	// Verify that we cannot manually set the commit_response variable.
	_, err = conn.ExecContext(ctx, "set commit_response='2025-09-02T10:00:00Z'")
	if g, w := spanner.ErrCode(err), codes.FailedPrecondition; g != w {
		t.Fatalf("set commit response error code mismatch\n Got: %v\nWant: %v", g, w)
	}
	if g, w := err.Error(), "rpc error: code = FailedPrecondition desc = property commit_response is read-only"; g != w {
		t.Fatalf("set commit response error message mismatch\n Got: %v\nWant: %v", g, w)
	}
}

func TestSetCommitTimestampInConnectionString(t *testing.T) {
	t.Parallel()

	_, server, teardown := setupTestDBConnection(t)
	defer teardown()

	_, err := sql.Open(
		"spanner",
		fmt.Sprintf("%s/projects/p/instances/i/databases/d?useplaintext=true;commit_timestamp='2025-09-02T10:00:00Z'", server.Address))
	if g, w := spanner.ErrCode(err), codes.FailedPrecondition; g != w {
		t.Fatalf("error code mismatch\n Got: %v\nWant: %v", g, w)
	}
	if g, w := err.Error(), "rpc error: code = FailedPrecondition desc = property commit_timestamp is read-only"; g != w {
		t.Fatalf("error message mismatch\n Got: %v\nWant: %v", g, w)
	}
}

func TestMinSessions(t *testing.T) {
	// MinSessions only has an effect if we are not using multiplexed sessions.
	t.Setenv("GOOGLE_CLOUD_SPANNER_MULTIPLEXED_SESSIONS", "false")

	minSessions := int32(10)
	ctx := context.Background()
	db, server, teardown := setupTestDBConnectionWithParams(t, fmt.Sprintf("minSessions=%v", minSessions))
	defer teardown()

	conn, err := db.Conn(ctx)
	if err != nil {
		t.Fatalf("failed to get a connection: %v", err)
	}
	var res int64
	if err := conn.QueryRowContext(ctx, "SELECT 1").Scan(&res); err != nil {
		t.Fatalf("failed to execute query on connection: %v", err)
	}
	// Wait until all sessions have been created.
	waitFor(t, func() error {
		created := int32(server.TestSpanner.TotalSessionsCreated())
		if created != minSessions {
			return fmt.Errorf("num open sessions mismatch\n Got: %d\nWant: %d", created, minSessions)
		}
		return nil
	})
	_ = conn.Close()
	_ = db.Close()

	// Verify that the connector created 10 sessions on the server.
	reqs := server.TestSpanner.DrainRequestsFromServer()
	createReqs := testutil.RequestsOfType(reqs, reflect.TypeOf(&sppb.BatchCreateSessionsRequest{}))
	numCreated := int32(0)
	for _, req := range createReqs {
		numCreated += req.(*sppb.BatchCreateSessionsRequest).SessionCount
	}
	if g, w := numCreated, minSessions; g != w {
		t.Errorf("session creation count mismatch\n Got: %v\nWant: %v", g, w)
	}
}

func TestMaxSessions(t *testing.T) {
	// MaxSessions only has an effect if we are not using multiplexed sessions.
	t.Setenv("GOOGLE_CLOUD_SPANNER_MULTIPLEXED_SESSIONS", "false")

	ctx := context.Background()
	db, server, teardown := setupTestDBConnectionWithParams(t, "minSessions=0;maxSessions=2")
	defer teardown()

	var wg sync.WaitGroup
	for i := 0; i < 20; i++ {
		wg.Add(1)
		go func() {
			defer wg.Done()
			conn, err := db.Conn(ctx)
			if err != nil {
				t.Errorf("failed to get a connection: %v", err)
			}
			var res int64
			if err := conn.QueryRowContext(ctx, "SELECT 1").Scan(&res); err != nil {
				t.Errorf("failed to execute query on connection: %v", err)
			}
			_ = conn.Close()
		}()
	}
	wg.Wait()

	// Verify that the connector only created 2 sessions on the server.
	reqs := server.TestSpanner.DrainRequestsFromServer()
	createReqs := testutil.RequestsOfType(reqs, reflect.TypeOf(&sppb.BatchCreateSessionsRequest{}))
	numCreated := int32(0)
	for _, req := range createReqs {
		numCreated += req.(*sppb.BatchCreateSessionsRequest).SessionCount
	}
	if g, w := numCreated, int32(2); g != w {
		t.Errorf("session creation count mismatch\n Got: %v\nWant: %v", g, w)
	}
}

func TestClientReuse(t *testing.T) {
	// MinSessions only has an effect if we are not using multiplexed sessions.
	t.Setenv("GOOGLE_CLOUD_SPANNER_MULTIPLEXED_SESSIONS", "false")

	ctx := context.Background()
	db, server, teardown := setupTestDBConnectionWithParams(t, "minSessions=2")
	defer teardown()

	// Repeatedly get a connection and close it using the same DB instance. These
	// connections should all share the same Spanner client, and only initialized
	// one session pool.
	for i := 0; i < 5; i++ {
		conn, err := db.Conn(ctx)
		if err != nil {
			t.Fatalf("failed to get a connection: %v", err)
		}
		var res int64
		if err := conn.QueryRowContext(ctx, "SELECT 1").Scan(&res); err != nil {
			t.Fatalf("failed to execute query on connection: %v", err)
		}
		_ = conn.Close()
	}
	// Verify that the connector only created 2 sessions on the server.
	reqs := server.TestSpanner.DrainRequestsFromServer()
	createReqs := testutil.RequestsOfType(reqs, reflect.TypeOf(&sppb.BatchCreateSessionsRequest{}))
	numCreated := int32(0)
	for _, req := range createReqs {
		numCreated += req.(*sppb.BatchCreateSessionsRequest).SessionCount
	}
	if g, w := numCreated, int32(2); g != w {
		t.Errorf("session creation count mismatch\n Got: %v\nWant: %v", g, w)
	}

	// Now close the DB instance and create a new DB connection.
	// This should cause the first Spanner client to be closed and
	// a new one to be opened.
	_ = db.Close()

	db, err := sql.Open(
		"spanner",
		fmt.Sprintf("%s/projects/p/instances/i/databases/d?useplaintext=true;minSessions=2", server.Address))
	if err != nil {
		t.Fatalf("failed to open new DB instance: %v", err)
	}
	var res int64
	if err := db.QueryRowContext(ctx, "SELECT 1").Scan(&res); err != nil {
		t.Fatalf("failed to execute query on db: %v", err)
	}
	reqs = server.TestSpanner.DrainRequestsFromServer()
	createReqs = testutil.RequestsOfType(reqs, reflect.TypeOf(&sppb.BatchCreateSessionsRequest{}))
	numCreated = int32(0)
	for _, req := range createReqs {
		numCreated += req.(*sppb.BatchCreateSessionsRequest).SessionCount
	}
	if g, w := numCreated, int32(2); g != w {
		t.Errorf("session creation count mismatch\n Got: %v\nWant: %v", g, w)
	}
}

func TestStressClientReuse(t *testing.T) {
	// MinSessions only has an effect if we are not using multiplexed sessions.
	t.Setenv("GOOGLE_CLOUD_SPANNER_MULTIPLEXED_SESSIONS", "false")

	ctx := context.Background()
	_, server, teardown := setupTestDBConnection(t)
	defer teardown()

	rng := rand.New(rand.NewSource(time.Now().UnixNano()))

	numSessions := 10
	numClients := 5
	numParallel := 50
	var wg sync.WaitGroup
	for clientIndex := 0; clientIndex < numClients; clientIndex++ {
		// Open a DB using a dsn that contains a meaningless number. This will ensure that
		// the underlying client will be different from the other connections that use a
		// different number.
		db, err := sql.Open("spanner",
			fmt.Sprintf("%s/projects/p/instances/i/databases/d?useplaintext=true;minSessions=%v;maxSessions=%v;randomNumber=%v", server.Address, numSessions, numSessions, clientIndex))
		if err != nil {
			t.Fatalf("failed to open DB: %v", err)
		}
		// Execute random operations in parallel on the database.
		for i := 0; i < numParallel; i++ {
			doUpdate := rng.Int()%2 == 0

			wg.Add(1)
			go func() {
				defer wg.Done()
				conn, err := db.Conn(ctx)
				if err != nil {
					t.Errorf("failed to get a connection: %v", err)
				}
				if doUpdate {
					if _, err := conn.ExecContext(ctx, testutil.UpdateBarSetFoo); err != nil {
						t.Errorf("failed to execute update on connection: %v", err)
					}
				} else {
					var res int64
					if err := conn.QueryRowContext(ctx, "SELECT 1").Scan(&res); err != nil {
						t.Errorf("failed to execute query on connection: %v", err)
					}
				}
				_ = conn.Close()
			}()
		}
	}
	wg.Wait()

	// Verify that each unique connection string created numSessions (10) sessions on the server.
	reqs := server.TestSpanner.DrainRequestsFromServer()
	createReqs := testutil.RequestsOfType(reqs, reflect.TypeOf(&sppb.BatchCreateSessionsRequest{}))
	numCreated := int32(0)
	for _, req := range createReqs {
		numCreated += req.(*sppb.BatchCreateSessionsRequest).SessionCount
	}
	if g, w := numCreated, int32(numSessions*numClients); g != w {
		t.Errorf("session creation count mismatch\n Got: %v\nWant: %v", g, w)
	}
	sqlReqs := testutil.RequestsOfType(reqs, reflect.TypeOf(&sppb.ExecuteSqlRequest{}))
	if g, w := len(sqlReqs), numClients*numParallel; g != w {
		t.Errorf("ExecuteSql request count mismatch\n Got: %v\nWant: %v", g, w)
	}
}

func TestExcludeTxnFromChangeStreams_AutoCommitUpdate(t *testing.T) {
	t.Parallel()

	ctx := context.Background()
	db, server, teardown := setupTestDBConnection(t)
	defer teardown()

	conn, err := db.Conn(ctx)
	defer func() {
		if err := conn.Close(); err != nil {
			t.Fatal(err)
		}
	}()
	if err != nil {
		t.Fatalf("failed to get a connection: %v", err)
	}

	var exclude bool
	if err := conn.QueryRowContext(ctx, "SHOW VARIABLE EXCLUDE_TXN_FROM_CHANGE_STREAMS").Scan(&exclude); err != nil {
		t.Fatalf("failed to get exclude setting: %v", err)
	}
	if g, w := exclude, false; g != w {
		t.Fatalf("exclude_txn_from_change_streams mismatch\n Got: %v\nWant: %v", g, w)
	}
	if _, err := conn.ExecContext(ctx, "set exclude_txn_from_change_streams = true"); err != nil {
		t.Fatal(err)
	}
	if _, err = conn.ExecContext(ctx, testutil.UpdateBarSetFoo); err != nil {
		t.Fatal(err)
	}
	requests := server.TestSpanner.DrainRequestsFromServer()
	sqlRequests := testutil.RequestsOfType(requests, reflect.TypeOf(&sppb.ExecuteSqlRequest{}))
	if g, w := len(sqlRequests), 1; g != w {
		t.Fatalf("ExecuteSqlRequests count mismatch\nGot: %v\nWant: %v", g, w)
	}
	req := sqlRequests[0].(*sppb.ExecuteSqlRequest)
	if req.Transaction == nil {
		t.Fatalf("missing transaction for ExecuteSqlRequest")
	}
	if _, ok := req.Transaction.Selector.(*sppb.TransactionSelector_Begin); !ok {
		t.Fatalf("unsupported transaction type %T", req.Transaction.Selector)
	}
	begin := req.Transaction.Selector.(*sppb.TransactionSelector_Begin)
	if !begin.Begin.ExcludeTxnFromChangeStreams {
		t.Fatalf("missing ExcludeTxnFromChangeStreams option on BeginTransaction option")
	}
}

func TestExcludeTxnFromChangeStreams_AutoCommitBatchDml(t *testing.T) {
	t.Parallel()

	ctx := context.Background()
	db, server, teardown := setupTestDBConnection(t)
	defer teardown()

	conn, err := db.Conn(ctx)
	defer func() {
		if err := conn.Close(); err != nil {
			t.Fatal(err)
		}
	}()
	if err != nil {
		t.Fatalf("failed to get a connection: %v", err)
	}

	if _, err := conn.ExecContext(ctx, "set exclude_txn_from_change_streams = true"); err != nil {
		t.Fatal(err)
	}
	if _, err := conn.ExecContext(ctx, "start batch dml"); err != nil {
		t.Fatal(err)
	}
	if _, err := conn.ExecContext(ctx, testutil.UpdateBarSetFoo); err != nil {
		t.Fatal(err)
	}
	if _, err := conn.ExecContext(ctx, "run batch"); err != nil {
		t.Fatal(err)
	}
	requests := server.TestSpanner.DrainRequestsFromServer()
	batchRequests := testutil.RequestsOfType(requests, reflect.TypeOf(&sppb.ExecuteBatchDmlRequest{}))
	if g, w := len(batchRequests), 1; g != w {
		t.Fatalf("ExecuteBatchDmlRequest count mismatch\nGot: %v\nWant: %v", g, w)
	}
	req := batchRequests[0].(*sppb.ExecuteBatchDmlRequest)
	if req.Transaction == nil {
		t.Fatalf("missing transaction for ExecuteBatchDmlRequest")
	}
	if _, ok := req.Transaction.Selector.(*sppb.TransactionSelector_Begin); !ok {
		t.Fatalf("unsupported transaction type %T", req.Transaction.Selector)
	}
	begin := req.Transaction.Selector.(*sppb.TransactionSelector_Begin)
	if !begin.Begin.ExcludeTxnFromChangeStreams {
		t.Fatalf("missing ExcludeTxnFromChangeStreams option on BeginTransaction option")
	}
}

func TestExcludeTxnFromChangeStreams_PartitionedDml(t *testing.T) {
	t.Parallel()

	ctx := context.Background()
	db, server, teardown := setupTestDBConnection(t)
	defer teardown()

	conn, err := db.Conn(ctx)
	defer func() {
		if err := conn.Close(); err != nil {
			t.Fatal(err)
		}
	}()
	if err != nil {
		t.Fatalf("failed to get a connection: %v", err)
	}

	if _, err := conn.ExecContext(ctx, "set exclude_txn_from_change_streams = true"); err != nil {
		t.Fatal(err)
	}
	if _, err := conn.ExecContext(ctx, "set autocommit_dml_mode = 'partitioned_non_atomic'"); err != nil {
		t.Fatal(err)
	}
	if _, err := conn.ExecContext(ctx, testutil.UpdateBarSetFoo); err != nil {
		t.Fatal(err)
	}
	requests := server.TestSpanner.DrainRequestsFromServer()
	beginRequests := testutil.RequestsOfType(requests, reflect.TypeOf(&sppb.BeginTransactionRequest{}))
	if g, w := len(beginRequests), 1; g != w {
		t.Fatalf("BeginTransactionRequest count mismatch\nGot: %v\nWant: %v", g, w)
	}
	req := beginRequests[0].(*sppb.BeginTransactionRequest)
	if !req.Options.ExcludeTxnFromChangeStreams {
		t.Fatalf("missing ExcludeTxnFromChangeStreams option on BeginTransaction option")
	}
}

func TestExcludeTxnFromChangeStreams_Transaction(t *testing.T) {
	t.Parallel()

	ctx := context.Background()
	db, server, teardown := setupTestDBConnection(t)
	defer teardown()

	conn, err := db.Conn(ctx)
	defer func() {
		if err := conn.Close(); err != nil {
			t.Fatal(err)
		}
	}()
	if err != nil {
		t.Fatalf("failed to get a connection: %v", err)
	}

	var exclude bool
	if err := conn.QueryRowContext(ctx, "SHOW VARIABLE exclude_txn_from_change_streams").Scan(&exclude); err != nil {
		t.Fatalf("failed to get exclude setting: %v", err)
	}
	if g, w := exclude, false; g != w {
		t.Fatalf("exclude_txn_from_change_streams mismatch\n Got: %v\nWant: %v", g, w)
	}
	_, _ = conn.ExecContext(ctx, "set exclude_txn_from_change_streams = true")
	tx, err := conn.BeginTx(ctx, &sql.TxOptions{})
	if err != nil {
		t.Fatal(err)
	}
	_, _ = conn.ExecContext(ctx, testutil.UpdateBarSetFoo)
	_ = tx.Commit()

	requests := server.TestSpanner.DrainRequestsFromServer()
	beginRequests := testutil.RequestsOfType(requests, reflect.TypeOf(&sppb.BeginTransactionRequest{}))
	if g, w := len(beginRequests), 0; g != w {
		t.Fatalf("BeginTransactionRequest count mismatch\n Got: %v\nWant: %v", g, w)
	}
	executeRequests := testutil.RequestsOfType(requests, reflect.TypeOf(&sppb.ExecuteSqlRequest{}))
	if g, w := len(executeRequests), 1; g != w {
		t.Fatalf("ExecuteSqlRequest count mismatch\n Got: %v\nWant: %v", g, w)
	}
	req := executeRequests[0].(*sppb.ExecuteSqlRequest)
	if req.GetTransaction() == nil || req.GetTransaction().GetBegin() == nil {
		t.Fatal("missing BeginTransaction option on ExecuteSqlRequest")
	}
	if !req.GetTransaction().GetBegin().ExcludeTxnFromChangeStreams {
		t.Fatalf("missing ExcludeTxnFromChangeStreams option on BeginTransaction option")
	}

	// Verify that the flag is NOT reset after the transaction.
	if err := conn.QueryRowContext(ctx, "SHOW VARIABLE EXCLUDE_TXN_FROM_CHANGE_STREAMS").Scan(&exclude); err != nil {
		t.Fatalf("failed to get exclude setting: %v", err)
	}
	if g, w := exclude, true; g != w {
		t.Fatalf("exclude_txn_from_change_streams mismatch\n Got: %v\nWant: %v", g, w)
	}
}

func TestTag_Query_AutoCommit(t *testing.T) {
	t.Parallel()

	ctx := context.Background()
	db, server, teardown := setupTestDBConnection(t)
	defer teardown()

	conn, err := db.Conn(ctx)
	defer func() {
		if err := conn.Close(); err != nil {
			t.Fatal(err)
		}
	}()
	if err != nil {
		t.Fatalf("failed to get a connection: %v", err)
	}

	_, _ = conn.ExecContext(ctx, "set statement_tag = 'tag_1'")
	iter, err := conn.QueryContext(ctx, testutil.SelectFooFromBar)
	if err != nil {
		t.Fatalf("failed to execute query: %v", err)
	}
	// Just consume the results to ensure that the query is executed.
	for iter.Next() {
		if iter.Err() != nil {
			t.Fatal(iter.Err())
		}
	}
	_ = iter.Close()

	requests := server.TestSpanner.DrainRequestsFromServer()
	// The ExecuteSqlRequest and CommitRequest should have a transaction tag.
	execRequests := testutil.RequestsOfType(requests, reflect.TypeOf(&sppb.ExecuteSqlRequest{}))
	if g, w := len(execRequests), 1; g != w {
		t.Fatalf("number of execute requests mismatch\n Got: %v\nWant: %v", g, w)
	}
	execRequest := execRequests[0].(*sppb.ExecuteSqlRequest)
	if g, w := execRequest.RequestOptions.TransactionTag, ""; g != w {
		t.Fatalf("transaction tag mismatch\n Got: %v\nWant: %v", g, w)
	}
	if g, w := execRequest.RequestOptions.RequestTag, "tag_1"; g != w {
		t.Fatalf("statement tag mismatch\n Got: %v\nWant: %v", g, w)
	}

	// Verify that the tag is reset after the statement.
	var statementTag string
	if err := conn.QueryRowContext(ctx, "SHOW VARIABLE STATEMENT_TAG").Scan(&statementTag); err != nil {
		t.Fatalf("failed to get statement_tag: %v", err)
	}
	if g, w := statementTag, ""; g != w {
		t.Fatalf("statement_tag mismatch\n Got: %v\nWant: %v", g, w)
	}
}

func TestTag_Update_AutoCommit(t *testing.T) {
	t.Parallel()

	ctx := context.Background()
	db, server, teardown := setupTestDBConnection(t)
	defer teardown()

	conn, err := db.Conn(ctx)
	defer func() {
		if err := conn.Close(); err != nil {
			t.Fatal(err)
		}
	}()
	if err != nil {
		t.Fatalf("failed to get a connection: %v", err)
	}

	_, _ = conn.ExecContext(ctx, "set transaction_tag = 'my_transaction_tag'")
	_, _ = conn.ExecContext(ctx, "set statement_tag = 'tag_1'")
	_, _ = conn.ExecContext(ctx, testutil.UpdateBarSetFoo)

	requests := server.TestSpanner.DrainRequestsFromServer()
	// The ExecuteSqlRequest and CommitRequest should have a transaction tag.
	execRequests := testutil.RequestsOfType(requests, reflect.TypeOf(&sppb.ExecuteSqlRequest{}))
	if g, w := len(execRequests), 1; g != w {
		t.Fatalf("number of execute requests mismatch\n Got: %v\nWant: %v", g, w)
	}
	execRequest := execRequests[0].(*sppb.ExecuteSqlRequest)
	if g, w := execRequest.RequestOptions.TransactionTag, "my_transaction_tag"; g != w {
		t.Fatalf("transaction tag mismatch\n Got: %v\nWant: %v", g, w)
	}
	if g, w := execRequest.RequestOptions.RequestTag, "tag_1"; g != w {
		t.Fatalf("statement tag mismatch\n Got: %v\nWant: %v", g, w)
	}
	commitRequests := testutil.RequestsOfType(requests, reflect.TypeOf(&sppb.CommitRequest{}))
	if g, w := len(commitRequests), 1; g != w {
		t.Fatalf("number of commit request mismatch\n Got: %v\nWant: %v", g, w)
	}
	commitRequest := commitRequests[0].(*sppb.CommitRequest)
	if g, w := commitRequest.RequestOptions.TransactionTag, "my_transaction_tag"; g != w {
		t.Fatalf("transaction tag mismatch\n Got: %v\nWant: %v", g, w)
	}

	// Verify that the tag is reset after the statement.
	var transactionTag string
	if err := conn.QueryRowContext(ctx, "SHOW VARIABLE TRANSACTION_TAG").Scan(&transactionTag); err != nil {
		t.Fatalf("failed to get transaction_tag: %v", err)
	}
	if g, w := transactionTag, ""; g != w {
		t.Fatalf("transaction_tag mismatch\n Got: %v\nWant: %v", g, w)
	}
}

func TestTag_AutoCommit_BatchDml(t *testing.T) {
	t.Parallel()

	ctx := context.Background()
	db, server, teardown := setupTestDBConnection(t)
	defer teardown()

	conn, err := db.Conn(ctx)
	defer func() {
		if err := conn.Close(); err != nil {
			t.Fatal(err)
		}
	}()
	if err != nil {
		t.Fatalf("failed to get a connection: %v", err)
	}

	_, _ = conn.ExecContext(ctx, "set transaction_tag = 'my_transaction_tag'")
	_, _ = conn.ExecContext(ctx, "set statement_tag = 'tag_1'")
	_, _ = conn.ExecContext(ctx, "start batch dml")
	_, _ = conn.ExecContext(ctx, testutil.UpdateBarSetFoo)
	_, _ = conn.ExecContext(ctx, testutil.UpdateBarSetFoo)
	_, _ = conn.ExecContext(ctx, "run batch")

	requests := server.TestSpanner.DrainRequestsFromServer()
	// The ExecuteBatchDmlRequest and CommitRequest should have a transaction tag.
	execRequests := testutil.RequestsOfType(requests, reflect.TypeOf(&sppb.ExecuteBatchDmlRequest{}))
	if g, w := len(execRequests), 1; g != w {
		t.Fatalf("number of execute requests mismatch\n Got: %v\nWant: %v", g, w)
	}
	execRequest := execRequests[0].(*sppb.ExecuteBatchDmlRequest)
	if g, w := execRequest.RequestOptions.TransactionTag, "my_transaction_tag"; g != w {
		t.Fatalf("transaction tag mismatch\n Got: %v\nWant: %v", g, w)
	}
	if g, w := execRequest.RequestOptions.RequestTag, "tag_1"; g != w {
		t.Fatalf("statement tag mismatch\n Got: %v\nWant: %v", g, w)
	}
	commitRequests := testutil.RequestsOfType(requests, reflect.TypeOf(&sppb.CommitRequest{}))
	if g, w := len(commitRequests), 1; g != w {
		t.Fatalf("number of commit request mismatch\n Got: %v\nWant: %v", g, w)
	}
	commitRequest := commitRequests[0].(*sppb.CommitRequest)
	if g, w := commitRequest.RequestOptions.TransactionTag, "my_transaction_tag"; g != w {
		t.Fatalf("transaction tag mismatch\n Got: %v\nWant: %v", g, w)
	}

	// Verify that the tag is reset after the statement.
	var transactionTag string
	if err := conn.QueryRowContext(ctx, "SHOW VARIABLE TRANSACTION_TAG").Scan(&transactionTag); err != nil {
		t.Fatalf("failed to get transaction_tag: %v", err)
	}
	if g, w := transactionTag, ""; g != w {
		t.Fatalf("transaction_tag mismatch\n Got: %v\nWant: %v", g, w)
	}
}

func TestTag_ReadWriteTransaction(t *testing.T) {
	t.Parallel()

	ctx := context.Background()
	db, server, teardown := setupTestDBConnection(t)
	defer teardown()

	conn, err := db.Conn(ctx)
	defer func() {
		if err := conn.Close(); err != nil {
			t.Fatal(err)
		}
	}()
	if err != nil {
		t.Fatalf("failed to get a connection: %v", err)
	}

	var transactionTag string
	if err := conn.QueryRowContext(ctx, "SHOW VARIABLE TRANSACTION_TAG").Scan(&transactionTag); err != nil {
		t.Fatalf("failed to get transaction tag: %v", err)
	}
	if g, w := transactionTag, ""; g != w {
		t.Fatalf("transaction_tag mismatch\n Got: %v\nWant: %v", g, w)
	}
	_, _ = conn.ExecContext(ctx, "set transaction_tag = 'my_transaction_tag'")
	tx, err := conn.BeginTx(ctx, &sql.TxOptions{})
	if err != nil {
		t.Fatal(err)
	}
	_, _ = tx.ExecContext(ctx, "set statement_tag = 'tag_1'")
	rows, _ := tx.QueryContext(ctx, testutil.SelectFooFromBar)
	for rows.Next() {
	}
	_ = rows.Close()

	_, _ = tx.ExecContext(ctx, "set statement_tag = 'tag_2'")
	_, _ = tx.ExecContext(ctx, testutil.UpdateBarSetFoo)

	_, _ = tx.ExecContext(ctx, "set statement_tag = 'tag_3'")
	_, _ = tx.ExecContext(ctx, "start batch dml")
	_, _ = tx.ExecContext(ctx, testutil.UpdateBarSetFoo)
	_, _ = tx.ExecContext(ctx, "run batch")
	_ = tx.Commit()

	requests := server.TestSpanner.DrainRequestsFromServer()
	// The ExecuteSqlRequest and CommitRequest should have a transaction tag.
	execRequests := testutil.RequestsOfType(requests, reflect.TypeOf(&sppb.ExecuteSqlRequest{}))
	if g, w := len(execRequests), 2; g != w {
		t.Fatalf("number of execute requests mismatch\n Got: %v\nWant: %v", g, w)
	}
	for i := 0; i < len(execRequests); i++ {
		execRequest := execRequests[i].(*sppb.ExecuteSqlRequest)
		if g, w := execRequest.RequestOptions.TransactionTag, "my_transaction_tag"; g != w {
			t.Fatalf("transaction tag mismatch\n Got: %v\nWant: %v", g, w)
		}
		if g, w := execRequest.RequestOptions.RequestTag, fmt.Sprintf("tag_%d", (i%2)+1); g != w {
			t.Fatalf("statement tag mismatch\n Got: %v\nWant: %v", g, w)
		}
	}

	batchRequests := testutil.RequestsOfType(requests, reflect.TypeOf(&sppb.ExecuteBatchDmlRequest{}))
	if g, w := len(batchRequests), 1; g != w {
		t.Fatalf("number of batch request mismatch\n Got: %v\nWant: %v", g, w)
	}
	batchRequest := batchRequests[0].(*sppb.ExecuteBatchDmlRequest)
	if g, w := batchRequest.RequestOptions.TransactionTag, "my_transaction_tag"; g != w {
		t.Fatalf("transaction tag mismatch\n Got: %v\nWant: %v", g, w)
	}
	if g, w := batchRequest.RequestOptions.RequestTag, "tag_3"; g != w {
		t.Fatalf("statement tag mismatch\n Got: %v\nWant: %v", g, w)
	}

	commitRequests := testutil.RequestsOfType(requests, reflect.TypeOf(&sppb.CommitRequest{}))
	if g, w := len(commitRequests), 1; g != w {
		t.Fatalf("number of commit request mismatch\n Got: %v\nWant: %v", g, w)
	}
	commitRequest := commitRequests[0].(*sppb.CommitRequest)
	if g, w := commitRequest.RequestOptions.TransactionTag, "my_transaction_tag"; g != w {
		t.Fatalf("transaction tag mismatch\n Got: %v\nWant: %v", g, w)
	}

	// Verify that the tag is reset after the transaction.
	if err := conn.QueryRowContext(ctx, "SHOW VARIABLE TRANSACTION_TAG").Scan(&transactionTag); err != nil {
		t.Fatalf("failed to get transaction_tag: %v", err)
	}
	if g, w := transactionTag, ""; g != w {
		t.Fatalf("transaction_tag mismatch\n Got: %v\nWant: %v", g, w)
	}
}

func TestTag_ReadWriteTransaction_Retry(t *testing.T) {
	t.Parallel()

	ctx := context.Background()
	db, server, teardown := setupTestDBConnection(t)
	defer teardown()

	conn, err := db.Conn(ctx)
	defer func() {
		if err := conn.Close(); err != nil {
			t.Fatal(err)
		}
	}()
	if err != nil {
		t.Fatalf("failed to get a connection: %v", err)
	}

	for _, useArgs := range []bool{false, true} {
		var transactionTag string
		if err := conn.QueryRowContext(ctx, "SHOW VARIABLE TRANSACTION_TAG").Scan(&transactionTag); err != nil {
			t.Fatalf("failed to get transaction tag: %v", err)
		}
		if g, w := transactionTag, ""; g != w {
			t.Fatalf("transaction_tag mismatch\n Got: %v\nWant: %v", g, w)
		}
		_, _ = conn.ExecContext(ctx, "set transaction_tag = 'my_transaction_tag'")
		tx, err := conn.BeginTx(ctx, &sql.TxOptions{})
		if err != nil {
			t.Fatal(err)
		}

		var rows *sql.Rows
		if useArgs {
			rows, _ = tx.QueryContext(ctx, testutil.SelectFooFromBar, ExecOptions{QueryOptions: spanner.QueryOptions{RequestTag: "tag_1"}})
		} else {
			_, _ = tx.ExecContext(ctx, "set statement_tag='tag_1'")
			rows, _ = tx.QueryContext(ctx, testutil.SelectFooFromBar)
		}
		for rows.Next() {
		}
		_ = rows.Close()

		if useArgs {
			_, _ = tx.ExecContext(ctx, testutil.UpdateBarSetFoo, ExecOptions{QueryOptions: spanner.QueryOptions{RequestTag: "tag_2"}})
		} else {
			_, _ = tx.ExecContext(ctx, "set statement_tag='tag_2'")
			_, _ = tx.ExecContext(ctx, testutil.UpdateBarSetFoo)
		}

		if useArgs {
			_, _ = tx.ExecContext(ctx, "start batch dml", ExecOptions{QueryOptions: spanner.QueryOptions{RequestTag: "tag_3"}})
		} else {
			_, _ = tx.ExecContext(ctx, "set statement_tag = 'tag_3'")
			_, _ = tx.ExecContext(ctx, "start batch dml")
		}
		_, _ = tx.ExecContext(ctx, testutil.UpdateBarSetFoo)
		_, _ = tx.ExecContext(ctx, "run batch")

		server.TestSpanner.PutExecutionTime(testutil.MethodCommitTransaction, testutil.SimulatedExecutionTime{
			Errors: []error{gstatus.Error(codes.Aborted, "Aborted")},
		})
		_ = tx.Commit()

		requests := server.TestSpanner.DrainRequestsFromServer()
		// The ExecuteSqlRequest and CommitRequest should have a transaction tag.
		execRequests := testutil.RequestsOfType(requests, reflect.TypeOf(&sppb.ExecuteSqlRequest{}))
		if g, w := len(execRequests), 4; g != w {
			t.Fatalf("number of execute requests mismatch\n Got: %v\nWant: %v", g, w)
		}
		for i := 0; i < len(execRequests); i++ {
			execRequest := execRequests[i].(*sppb.ExecuteSqlRequest)
			if g, w := execRequest.RequestOptions.TransactionTag, "my_transaction_tag"; g != w {
				t.Fatalf("transaction tag mismatch\n Got: %v\nWant: %v", g, w)
			}
			if g, w := execRequest.RequestOptions.RequestTag, fmt.Sprintf("tag_%d", (i%2)+1); g != w {
				t.Fatalf("statement tag mismatch\n Got: %v\nWant: %v", g, w)
			}
		}

		batchRequests := testutil.RequestsOfType(requests, reflect.TypeOf(&sppb.ExecuteBatchDmlRequest{}))
		if g, w := len(batchRequests), 2; g != w {
			t.Fatalf("number of batch request mismatch\n Got: %v\nWant: %v", g, w)
		}
		for i := 0; i < len(batchRequests); i++ {
			batchRequest := batchRequests[i].(*sppb.ExecuteBatchDmlRequest)
			if g, w := batchRequest.RequestOptions.TransactionTag, "my_transaction_tag"; g != w {
				t.Fatalf("transaction tag mismatch\n Got: %v\nWant: %v", g, w)
			}
			if g, w := batchRequest.RequestOptions.RequestTag, "tag_3"; g != w {
				t.Fatalf("statement tag mismatch\n Got: %v\nWant: %v", g, w)
			}
		}

		commitRequests := testutil.RequestsOfType(requests, reflect.TypeOf(&sppb.CommitRequest{}))
		if g, w := len(commitRequests), 2; g != w {
			t.Fatalf("number of commit request mismatch\n Got: %v\nWant: %v", g, w)
		}
		for i := 0; i < len(commitRequests); i++ {
			commitRequest := commitRequests[i].(*sppb.CommitRequest)
			if g, w := commitRequest.RequestOptions.TransactionTag, "my_transaction_tag"; g != w {
				t.Fatalf("transaction tag mismatch\n Got: %v\nWant: %v", g, w)
			}
		}

		// Verify that the tag is reset after the transaction.
		if err := conn.QueryRowContext(ctx, "SHOW VARIABLE TRANSACTION_TAG").Scan(&transactionTag); err != nil {
			t.Fatalf("failed to get transaction_tag: %v", err)
		}
		if g, w := transactionTag, ""; g != w {
			t.Fatalf("transaction_tag mismatch\n Got: %v\nWant: %v", g, w)
		}
	}
}

func TestTag_RunTransaction_Retry(t *testing.T) {
	t.Parallel()

	ctx := context.Background()
	db, server, teardown := setupTestDBConnection(t)
	defer teardown()

	conn, err := db.Conn(ctx)
	defer func() {
		if conn == nil {
			return
		}
		if err := conn.Close(); err != nil {
			t.Fatal(err)
		}
	}()
	if err != nil {
		t.Fatalf("failed to get a connection: %v", err)
	}

	for _, useArgs := range []bool{false, true} {
		attempts := 0
		err = RunTransactionWithOptions(ctx, db, &sql.TxOptions{}, func(ctx context.Context, tx *sql.Tx) error {
			attempts++
			var rows *sql.Rows
			if useArgs {
				rows, _ = tx.QueryContext(ctx, testutil.SelectFooFromBar, ExecOptions{QueryOptions: spanner.QueryOptions{RequestTag: "tag_1"}})
			} else {
				_, _ = tx.ExecContext(ctx, "set statement_tag='tag_1'")
				rows, _ = tx.QueryContext(ctx, testutil.SelectFooFromBar)
			}
			for rows.Next() {
			}
			_ = rows.Close()

			if useArgs {
				_, _ = tx.ExecContext(ctx, testutil.UpdateBarSetFoo, ExecOptions{QueryOptions: spanner.QueryOptions{RequestTag: "tag_2"}})
			} else {
				_, _ = tx.ExecContext(ctx, "set statement_tag='tag_2'")
				_, _ = tx.ExecContext(ctx, testutil.UpdateBarSetFoo)
			}

			if useArgs {
				_, _ = tx.ExecContext(ctx, "start batch dml", ExecOptions{QueryOptions: spanner.QueryOptions{RequestTag: "tag_3"}})
			} else {
				_, _ = tx.ExecContext(ctx, "set statement_tag = 'tag_3'")
				_, _ = tx.ExecContext(ctx, "start batch dml")
			}
			_, _ = tx.ExecContext(ctx, testutil.UpdateBarSetFoo)
			_, _ = tx.ExecContext(ctx, "run batch")
			if attempts == 1 {
				server.TestSpanner.PutExecutionTime(testutil.MethodCommitTransaction, testutil.SimulatedExecutionTime{
					Errors: []error{gstatus.Error(codes.Aborted, "Aborted")},
				})
			}
			return nil
		}, spanner.TransactionOptions{TransactionTag: "my_transaction_tag"})
		if err != nil {
			t.Fatalf("failed to run transaction: %v", err)
		}

		requests := server.TestSpanner.DrainRequestsFromServer()
		// The ExecuteSqlRequest and CommitRequest should have a transaction tag.
		execRequests := testutil.RequestsOfType(requests, reflect.TypeOf(&sppb.ExecuteSqlRequest{}))
		if g, w := len(execRequests), 4; g != w {
			t.Fatalf("number of execute requests mismatch\n Got: %v\nWant: %v", g, w)
		}
		for i := 0; i < len(execRequests); i++ {
			execRequest := execRequests[i].(*sppb.ExecuteSqlRequest)
			if g, w := execRequest.RequestOptions.TransactionTag, "my_transaction_tag"; g != w {
				t.Fatalf("transaction tag mismatch\n Got: %v\nWant: %v", g, w)
			}
			if g, w := execRequest.RequestOptions.RequestTag, fmt.Sprintf("tag_%d", (i%2)+1); g != w {
				t.Fatalf("useArgs: %v, statement tag mismatch\n Got: %v\nWant: %v", useArgs, g, w)
			}
		}

		batchRequests := testutil.RequestsOfType(requests, reflect.TypeOf(&sppb.ExecuteBatchDmlRequest{}))
		if g, w := len(batchRequests), 2; g != w {
			t.Fatalf("number of batch request mismatch\n Got: %v\nWant: %v", g, w)
		}
		for i := 0; i < len(batchRequests); i++ {
			batchRequest := batchRequests[i].(*sppb.ExecuteBatchDmlRequest)
			if g, w := batchRequest.RequestOptions.TransactionTag, "my_transaction_tag"; g != w {
				t.Fatalf("transaction tag mismatch\n Got: %v\nWant: %v", g, w)
			}
			if g, w := batchRequest.RequestOptions.RequestTag, "tag_3"; g != w {
				t.Fatalf("statement tag mismatch\n Got: %v\nWant: %v", g, w)
			}
		}

		commitRequests := testutil.RequestsOfType(requests, reflect.TypeOf(&sppb.CommitRequest{}))
		if g, w := len(commitRequests), 2; g != w {
			t.Fatalf("number of commit request mismatch\n Got: %v\nWant: %v", g, w)
		}
		for i := 0; i < len(commitRequests); i++ {
			commitRequest := commitRequests[i].(*sppb.CommitRequest)
			if g, w := commitRequest.RequestOptions.TransactionTag, "my_transaction_tag"; g != w {
				t.Fatalf("transaction tag mismatch\n Got: %v\nWant: %v", g, w)
			}
		}

		// Verify that the transaction tag is reset after the transaction.
		var transactionTag string
		if err := conn.QueryRowContext(ctx, "SHOW VARIABLE TRANSACTION_TAG").Scan(&transactionTag); err != nil {
			t.Fatalf("failed to get transaction_tag: %v", err)
		}
		if g, w := transactionTag, ""; g != w {
			t.Fatalf("transaction_tag mismatch\n Got: %v\nWant: %v", g, w)
		}
	}
}

func TestTag_RunTransactionWithOptions_IsNotSticky(t *testing.T) {
	t.Parallel()

	ctx := context.Background()
	db, server, teardown := setupTestDBConnection(t)
	defer teardown()

	if err := RunTransactionWithOptions(ctx, db, &sql.TxOptions{}, func(ctx context.Context, tx *sql.Tx) error {
		_, err := tx.ExecContext(ctx, testutil.UpdateBarSetFoo)
		if err != nil {
			return err
		}
		return nil
	}, spanner.TransactionOptions{
		CommitOptions: spanner.CommitOptions{ReturnCommitStats: true},
	}); err != nil {
		t.Fatal(err)
	}
	requests := server.TestSpanner.DrainRequestsFromServer()
	commitRequests := testutil.RequestsOfType(requests, reflect.TypeOf(&sppb.CommitRequest{}))
	if g, w := len(commitRequests), 1; g != w {
		t.Fatalf("number of commit request mismatch\n Got: %v\nWant: %v", g, w)
	}
	commitRequest := commitRequests[0].(*sppb.CommitRequest)
	if g, w := commitRequest.ReturnCommitStats, true; g != w {
		t.Fatalf("return_commit_stats mismatch\n Got: %v\nWant: %v", g, w)
	}

	// Verify that the transaction options are not used for the next transaction.
	tx, err := db.BeginTx(ctx, &sql.TxOptions{})
	if err != nil {
		t.Fatal(err)
	}
	if _, err := tx.ExecContext(ctx, testutil.UpdateBarSetFoo); err != nil {
		t.Fatal(err)
	}
	if err := tx.Commit(); err != nil {
		t.Fatal(err)
	}
	requests = server.TestSpanner.DrainRequestsFromServer()
	commitRequests = testutil.RequestsOfType(requests, reflect.TypeOf(&sppb.CommitRequest{}))
	if g, w := len(commitRequests), 1; g != w {
		t.Fatalf("number of commit request mismatch\n Got: %v\nWant: %v", g, w)
	}
	commitRequest = commitRequests[0].(*sppb.CommitRequest)
	// ReturnCommitStats should be false for this transaction.
	if g, w := commitRequest.ReturnCommitStats, false; g != w {
		t.Fatalf("return_commit_stats mismatch\n Got: %v\nWant: %v", g, w)
	}
}

func TestMaxIdleConnectionsNonZero(t *testing.T) {
	// MinSessions only has an effect if we are not using multiplexed sessions.
	t.Setenv("GOOGLE_CLOUD_SPANNER_MULTIPLEXED_SESSIONS", "false")

	// Set MinSessions=1, so we can use the number of BatchCreateSessions requests as an indication
	// of the number of clients that was created.
	db, server, teardown := setupTestDBConnectionWithParams(t, "MinSessions=1")
	defer teardown()

	db.SetMaxIdleConns(2)
	for i := 0; i < 2; i++ {
		openAndCloseConn(t, db)
	}

	// Verify that only one client was created.
	// This happens because we have a non-zero value for the number of idle connections.
	requests := server.TestSpanner.DrainRequestsFromServer()
	batchRequests := testutil.RequestsOfType(requests, reflect.TypeOf(&sppb.BatchCreateSessionsRequest{}))
	if g, w := len(batchRequests), 1; g != w {
		t.Fatalf("BatchCreateSessions requests count mismatch\n Got: %v\nWant: %v", g, w)
	}
}

func TestMaxIdleConnectionsZero(t *testing.T) {
	// MinSessions only has an effect if we are not using multiplexed sessions.
	t.Setenv("GOOGLE_CLOUD_SPANNER_MULTIPLEXED_SESSIONS", "false")

	// Set MinSessions=1, so we can use the number of BatchCreateSessions requests as an indication
	// of the number of clients that was created.
	db, server, teardown := setupTestDBConnectionWithParams(t, "MinSessions=1")
	defer teardown()

	db.SetMaxIdleConns(0)
	for i := 0; i < 2; i++ {
		openAndCloseConn(t, db)
	}

	// Verify that two clients were created and closed.
	// This should happen because we do not keep any idle connections open.
	requests := server.TestSpanner.DrainRequestsFromServer()
	batchRequests := testutil.RequestsOfType(requests, reflect.TypeOf(&sppb.BatchCreateSessionsRequest{}))
	if g, w := len(batchRequests), 2; g != w {
		t.Fatalf("BatchCreateSessions requests count mismatch\n Got: %v\nWant: %v", g, w)
	}
}

func openAndCloseConn(t *testing.T, db *sql.DB) {
	ctx := context.Background()
	conn, err := db.Conn(ctx)
	if err != nil {
		t.Fatalf("failed to get a connection: %v", err)
	}
	defer func() {
		err = conn.Close()
		if err != nil {
			t.Fatalf("failed to close connection: %v", err)
		}
	}()

	var result int64
	if err := conn.QueryRowContext(ctx, "SELECT 1").Scan(&result); err != nil {
		t.Fatalf("failed to select: %v", err)
	}
	if result != 1 {
		t.Fatalf("expected 1 got %v", result)
	}
}

func TestCannotReuseClosedConnector(t *testing.T) {
	// Note: This test cannot be parallel, as it inspects the size of the shared
	// map of connectors in the driver. There is no guarantee how many connectors
	// will be open when the test is running, if there are other tests running
	// in parallel.

	// Make sure we start with an empty list of connectors. This cleans up connectors
	// that other tests might have created, but not cleaned up.
	connectors := spannerDriver.connectors
	for _, connector := range connectors {
		_ = connector.Close()
	}

	db, _, teardown := setupTestDBConnection(t)
	defer teardown()

	ctx := context.Background()
	conn, err := db.Conn(ctx)
	if err != nil {
		t.Fatalf("failed to get a connection: %v", err)
	}
	_ = conn.Close()
	if g, w := len(connectors), 1; g != w {
		t.Fatalf("underlying connector count mismatch\n Got: %v\nWant: %v", g, w)
	}
	var connector *connector
	for _, v := range connectors {
		connector = v
	}
	if connector == nil {
		t.Fatal("no connector found")
	}
	if connector.closed {
		t.Fatal("connector is closed")
	}

	if err := db.Close(); err != nil {
		t.Fatalf("failed to close connector: %v", err)
	}
	_, err = db.Conn(ctx)
	if err == nil {
		t.Fatal("missing error for getting a connection from a closed connector")
	}
	if g, w := err.Error(), "sql: database is closed"; g != w {
		t.Fatalf("error mismatch for getting a connection from a closed connector\n Got: %v\nWant: %v", g, w)
	}
	// Verify that the underlying connector also has been closed.
	if g, w := len(connectors), 0; g != w {
		t.Fatal("underlying connector has not been closed")
	}
	if !connector.closed {
		t.Fatal("connector is not closed")
	}
}

func TestRunTransaction(t *testing.T) {
	t.Parallel()

	ctx := context.Background()
	db, server, teardown := setupTestDBConnection(t)
	defer teardown()

	err := RunTransaction(ctx, db, nil, func(ctx context.Context, tx *sql.Tx) error {
		rows, err := tx.Query(testutil.SelectFooFromBar)
		if err != nil {
			return err
		}
		defer silentClose(rows)
		// Verify that internal retries are disabled during RunTransaction
		txi := reflect.ValueOf(tx).Elem().FieldByName("txi")
		rwTx := (*readWriteTransaction)(txi.Elem().UnsafePointer())
		// Verify that getting the transaction through reflection worked.
		if g, w := rwTx.ctx, ctx; g != w {
			return fmt.Errorf("getting the transaction through reflection failed")
		}
		if rwTx.retryAborts() {
			return fmt.Errorf("internal retries should be disabled during RunTransaction")
		}

		for want := int64(1); rows.Next(); want++ {
			cols, err := rows.Columns()
			if err != nil {
				return err
			}
			if !cmp.Equal(cols, []string{"FOO"}) {
				return fmt.Errorf("cols mismatch\nGot: %v\nWant: %v", cols, []string{"FOO"})
			}
			var got int64
			err = rows.Scan(&got)
			if err != nil {
				return err
			}
			if got != want {
				return fmt.Errorf("value mismatch\nGot: %v\nWant: %v", got, want)
			}
		}
		if err := rows.Err(); err != nil {
			return err
		}
		return nil
	})
	if err != nil {
		t.Fatal(err)
	}
	// Verify that internal retries are still enabled after RunTransaction
	row := db.QueryRow("show variable retry_aborts_internally")
	var retry bool
	if err := row.Scan(&retry); err != nil {
		t.Fatal(err)
	}
	if !retry {
		t.Fatal("internal retries should be enabled after RunTransaction")
	}

	requests := server.TestSpanner.DrainRequestsFromServer()
	sqlRequests := testutil.RequestsOfType(requests, reflect.TypeOf(&sppb.ExecuteSqlRequest{}))
	if g, w := len(sqlRequests), 1; g != w {
		t.Fatalf("ExecuteSqlRequests count mismatch\nGot: %v\nWant: %v", g, w)
	}
	req := sqlRequests[0].(*sppb.ExecuteSqlRequest)
	if req.Transaction == nil {
		t.Fatalf("missing transaction for ExecuteSqlRequest")
	}
	if req.Transaction.GetBegin() == nil {
		t.Fatalf("missing begin selector for ExecuteSqlRequest")
	}
	commitRequests := testutil.RequestsOfType(requests, reflect.TypeOf(&sppb.CommitRequest{}))
	if g, w := len(commitRequests), 1; g != w {
		t.Fatalf("commit requests count mismatch\nGot: %v\nWant: %v", g, w)
	}
}

func TestRunTransactionCommitAborted(t *testing.T) {
	t.Parallel()

	ctx := context.Background()
	db, server, teardown := setupTestDBConnection(t)
	defer teardown()

	attempts := 0
	err := RunTransaction(ctx, db, nil, func(ctx context.Context, tx *sql.Tx) error {
		attempts++
		rows, err := tx.Query(testutil.SelectFooFromBar)
		if err != nil {
			return err
		}
		defer silentClose(rows)

		for want := int64(1); rows.Next(); want++ {
			cols, err := rows.Columns()
			if err != nil {
				return err
			}
			if !cmp.Equal(cols, []string{"FOO"}) {
				return fmt.Errorf("cols mismatch\nGot: %v\nWant: %v", cols, []string{"FOO"})
			}
			var got int64
			err = rows.Scan(&got)
			if err != nil {
				return err
			}
			if got != want {
				return fmt.Errorf("value mismatch\nGot: %v\nWant: %v", got, want)
			}
		}
		if err := rows.Err(); err != nil {
			return err
		}
		// Instruct the mock server to abort the transaction.
		if attempts == 1 {
			server.TestSpanner.PutExecutionTime(testutil.MethodCommitTransaction, testutil.SimulatedExecutionTime{
				Errors: []error{gstatus.Error(codes.Aborted, "Aborted")},
			})
		}
		return nil
	})
	if err != nil {
		t.Fatal(err)
	}

	requests := server.TestSpanner.DrainRequestsFromServer()
	sqlRequests := testutil.RequestsOfType(requests, reflect.TypeOf(&sppb.ExecuteSqlRequest{}))
	// There should be two requests, as the transaction is aborted and retried.
	if g, w := len(sqlRequests), 2; g != w {
		t.Fatalf("ExecuteSqlRequests count mismatch\nGot: %v\nWant: %v", g, w)
	}
	commitRequests := testutil.RequestsOfType(requests, reflect.TypeOf(&sppb.CommitRequest{}))
	if g, w := len(commitRequests), 2; g != w {
		t.Fatalf("commit requests count mismatch\nGot: %v\nWant: %v", g, w)
	}
	for i := 0; i < 2; i++ {
		req := sqlRequests[i].(*sppb.ExecuteSqlRequest)
		if req.Transaction == nil {
			t.Fatalf("missing transaction for ExecuteSqlRequest")
		}
		if i == 0 {
			if req.Transaction.GetBegin() == nil {
				t.Fatalf("missing begin selector for ExecuteSqlRequest")
			}
		} else {
			// The retried transaction uses an explicit BeginTransaction RPC.
			if req.Transaction.GetId() == nil {
				t.Fatalf("missing id selector for ExecuteSqlRequest")
			}
			commitReq := commitRequests[i].(*sppb.CommitRequest)
			if c, e := commitReq.GetTransactionId(), req.Transaction.GetId(); !cmp.Equal(c, e) {
				t.Fatalf("transaction id mismatch\nCommit: %c\nExecute: %v", c, e)
			}
		}
	}
}

func TestRunTransactionQueryAborted(t *testing.T) {
	t.Parallel()

	ctx := context.Background()
	db, server, teardown := setupTestDBConnection(t)
	defer teardown()

	attempts := 0
	err := RunTransaction(ctx, db, nil, func(ctx context.Context, tx *sql.Tx) error {
		attempts++
		// Instruct the mock server to abort the transaction.
		if attempts == 1 {
			server.TestSpanner.PutExecutionTime(testutil.MethodExecuteStreamingSql, testutil.SimulatedExecutionTime{
				Errors: []error{gstatus.Error(codes.Aborted, "Aborted")},
			})
		}
		rows, err := tx.Query(testutil.SelectFooFromBar)
		if err != nil {
			return err
		}
		defer silentClose(rows)

		for want := int64(1); rows.Next(); want++ {
			cols, err := rows.Columns()
			if err != nil {
				return err
			}
			if !cmp.Equal(cols, []string{"FOO"}) {
				return fmt.Errorf("cols mismatch\nGot: %v\nWant: %v", cols, []string{"FOO"})
			}
			var got int64
			err = rows.Scan(&got)
			if err != nil {
				return err
			}
			if got != want {
				return fmt.Errorf("value mismatch\nGot: %v\nWant: %v", got, want)
			}
		}
		if err := rows.Err(); err != nil {
			return err
		}
		return nil
	})
	if err != nil {
		t.Fatal(err)
	}

	requests := server.TestSpanner.DrainRequestsFromServer()
	sqlRequests := testutil.RequestsOfType(requests, reflect.TypeOf(&sppb.ExecuteSqlRequest{}))
	// There should be two ExecuteSql requests, as the transaction is aborted and retried.
	if g, w := len(sqlRequests), 2; g != w {
		t.Fatalf("ExecuteSqlRequests count mismatch\nGot: %v\nWant: %v", g, w)
	}
	commitRequests := testutil.RequestsOfType(requests, reflect.TypeOf(&sppb.CommitRequest{}))
	// There should be only 1 CommitRequest, as the transaction is aborted before
	// the first commit attempt.
	if g, w := len(commitRequests), 1; g != w {
		t.Fatalf("commit requests count mismatch\nGot: %v\nWant: %v", g, w)
	}
	req := sqlRequests[1].(*sppb.ExecuteSqlRequest)
	if req.Transaction == nil {
		t.Fatalf("missing transaction for ExecuteSqlRequest")
	}
	if req.Transaction.GetId() == nil {
		t.Fatalf("missing id selector for ExecuteSqlRequest")
	}
	commitReq := commitRequests[0].(*sppb.CommitRequest)
	if c, e := commitReq.GetTransactionId(), req.Transaction.GetId(); !cmp.Equal(c, e) {
		t.Fatalf("transaction id mismatch\nCommit: %c\nExecute: %v", c, e)
	}
}

func TestRunTransactionQueryError(t *testing.T) {
	t.Parallel()

	ctx := context.Background()
	db, server, teardown := setupTestDBConnection(t)
	defer teardown()

	err := RunTransaction(ctx, db, nil, func(ctx context.Context, tx *sql.Tx) error {
		server.TestSpanner.PutExecutionTime(testutil.MethodExecuteStreamingSql, testutil.SimulatedExecutionTime{
			Errors: []error{gstatus.Error(codes.NotFound, "Table not found")},
		})
		rows, err := tx.Query(testutil.SelectFooFromBar)
		if err != nil {
			return err
		}
		defer silentClose(rows)

		for want := int64(1); rows.Next(); want++ {
			cols, err := rows.Columns()
			if err != nil {
				return err
			}
			if !cmp.Equal(cols, []string{"FOO"}) {
				return fmt.Errorf("cols mismatch\nGot: %v\nWant: %v", cols, []string{"FOO"})
			}
			var got int64
			err = rows.Scan(&got)
			if err != nil {
				return err
			}
			if got != want {
				return fmt.Errorf("value mismatch\nGot: %v\nWant: %v", got, want)
			}
		}
		if err := rows.Err(); err != nil {
			return err
		}
		return nil
	})
	if err == nil {
		t.Fatal("missing transaction error")
	}
	if g, w := spanner.ErrCode(err), codes.NotFound; g != w {
		t.Fatalf("error code mismatch\n Got: %v\nWant: %v", g, w)
	}

	requests := server.TestSpanner.DrainRequestsFromServer()
	sqlRequests := testutil.RequestsOfType(requests, reflect.TypeOf(&sppb.ExecuteSqlRequest{}))
	if g, w := len(sqlRequests), 1; g != w {
		t.Fatalf("ExecuteSqlRequests count mismatch\nGot: %v\nWant: %v", g, w)
	}
	commitRequests := testutil.RequestsOfType(requests, reflect.TypeOf(&sppb.CommitRequest{}))
	// There should be no CommitRequest, as the transaction failed
	if g, w := len(commitRequests), 0; g != w {
		t.Fatalf("commit requests count mismatch\nGot: %v\nWant: %v", g, w)
	}
	// There is no RollbackRequest, as the transaction was never started.
	// The ExecuteSqlRequest included a BeginTransaction option, but because that
	// request failed, the transaction was not started.
	rollbackRequests := testutil.RequestsOfType(requests, reflect.TypeOf(&sppb.RollbackRequest{}))
	if g, w := len(rollbackRequests), 0; g != w {
		t.Fatalf("rollback requests count mismatch\nGot: %v\nWant: %v", g, w)
	}
}

func TestRunTransactionCommitError(t *testing.T) {
	t.Parallel()

	ctx := context.Background()
	db, server, teardown := setupTestDBConnection(t)
	defer teardown()

	err := RunTransaction(ctx, db, nil, func(ctx context.Context, tx *sql.Tx) error {
		rows, err := tx.Query(testutil.SelectFooFromBar)
		if err != nil {
			return err
		}
		defer silentClose(rows)

		for want := int64(1); rows.Next(); want++ {
			cols, err := rows.Columns()
			if err != nil {
				return err
			}
			if !cmp.Equal(cols, []string{"FOO"}) {
				return fmt.Errorf("cols mismatch\nGot: %v\nWant: %v", cols, []string{"FOO"})
			}
			var got int64
			err = rows.Scan(&got)
			if err != nil {
				return err
			}
			if got != want {
				return fmt.Errorf("value mismatch\nGot: %v\nWant: %v", got, want)
			}
		}
		if err := rows.Err(); err != nil {
			return err
		}
		// Add an error for the Commit RPC. This will make the transaction fail,
		// as the commit fails.
		server.TestSpanner.PutExecutionTime(testutil.MethodCommitTransaction, testutil.SimulatedExecutionTime{
			Errors: []error{gstatus.Error(codes.FailedPrecondition, "Unique key constraint violation")},
		})
		return nil
	})
	if err == nil {
		t.Fatal("missing transaction error")
	}
	if g, w := spanner.ErrCode(err), codes.FailedPrecondition; g != w {
		t.Fatalf("error code mismatch\n Got: %v\nWant: %v", g, w)
	}

	requests := server.TestSpanner.DrainRequestsFromServer()
	sqlRequests := testutil.RequestsOfType(requests, reflect.TypeOf(&sppb.ExecuteSqlRequest{}))
	if g, w := len(sqlRequests), 1; g != w {
		t.Fatalf("ExecuteSqlRequests count mismatch\nGot: %v\nWant: %v", g, w)
	}
	commitRequests := testutil.RequestsOfType(requests, reflect.TypeOf(&sppb.CommitRequest{}))
	// There should be no CommitRequest, as the transaction failed
	if g, w := len(commitRequests), 1; g != w {
		t.Fatalf("commit requests count mismatch\nGot: %v\nWant: %v", g, w)
	}
	// A Rollback request should normally not be necessary, as the Commit RPC
	// already closed the transaction. However, the Spanner client also sends
	// a RollbackRequest if a Commit fails.
	// TODO: Revisit once the client library has been checked whether it is really
	//       necessary to send a Rollback after a failed Commit.
	rollbackRequests := testutil.RequestsOfType(requests, reflect.TypeOf(&sppb.RollbackRequest{}))
	if g, w := len(rollbackRequests), 1; g != w {
		t.Fatalf("rollback requests count mismatch\nGot: %v\nWant: %v", g, w)
	}
}

func TestRunTransactionPanics(t *testing.T) {
	t.Parallel()

	ctx := context.Background()
	db, _, teardown := setupTestDBConnection(t)
	defer teardown()

	err := RunTransaction(ctx, db, nil, func(ctx context.Context, tx *sql.Tx) error {
		panic(nil)
	})
	if err == nil {
		t.Fatal("missing error from transaction runner")
	}
}

func TestTransactionWithLevelDisableRetryAborts(t *testing.T) {
	t.Parallel()

	ctx := context.Background()
	db, server, teardown := setupTestDBConnection(t)
	defer teardown()

	tx, err := db.BeginTx(ctx, &sql.TxOptions{Isolation: WithDisableRetryAborts(sql.LevelSerializable)})
	if err != nil {
		t.Fatal(err)
	}
	rows, err := tx.Query(testutil.SelectFooFromBar)
	if err != nil {
		t.Fatal(err)
	}
	defer silentClose(rows)
	for want := int64(1); rows.Next(); want++ {
		cols, err := rows.Columns()
		if err != nil {
			t.Fatal(err)
		}
		if !cmp.Equal(cols, []string{"FOO"}) {
			t.Fatalf("cols mismatch\nGot: %v\nWant: %v", cols, []string{"FOO"})
		}
		var got int64
		err = rows.Scan(&got)
		if err != nil {
			t.Fatal(err)
		}
		if got != want {
			t.Fatalf("value mismatch\nGot: %v\nWant: %v", got, want)
		}
	}
	if err := rows.Err(); err != nil {
		t.Fatal(err)
	}
	// Simulate that the transaction was aborted.
	server.TestSpanner.PutExecutionTime(testutil.MethodCommitTransaction, testutil.SimulatedExecutionTime{
		Errors: []error{gstatus.Error(codes.Aborted, "Aborted")},
	})
	// Committing the transaction should fail, as we have disabled internal retries.
	err = tx.Commit()
	if err == nil {
		t.Fatal("missing aborted error after commit")
	}
	code := spanner.ErrCode(err)
	if w, g := code, codes.Aborted; w != g {
		t.Fatalf("error code mismatch\n Got: %v\nWant: %v", g, w)
	}

	requests := server.TestSpanner.DrainRequestsFromServer()
	sqlRequests := testutil.RequestsOfType(requests, reflect.TypeOf(&sppb.ExecuteSqlRequest{}))
	if g, w := len(sqlRequests), 1; g != w {
		t.Fatalf("ExecuteSqlRequests count mismatch\nGot: %v\nWant: %v", g, w)
	}
	req := sqlRequests[0].(*sppb.ExecuteSqlRequest)
	if req.Transaction == nil {
		t.Fatalf("missing transaction for ExecuteSqlRequest")
	}
	if req.Transaction.GetBegin() == nil {
		t.Fatalf("missing begin selector for ExecuteSqlRequest")
	}
	commitRequests := testutil.RequestsOfType(requests, reflect.TypeOf(&sppb.CommitRequest{}))
	if g, w := len(commitRequests), 1; g != w {
		t.Fatalf("commit requests count mismatch\nGot: %v\nWant: %v", g, w)
	}
}

func TestBeginReadWriteTransaction(t *testing.T) {
	t.Parallel()

	ctx, cancel := context.WithTimeout(context.Background(), time.Second*5)
	defer cancel()
	db, server, teardown := setupTestDBConnection(t)
	defer teardown()
	db.SetMaxOpenConns(1)

	for i := 0; i < 2; i++ {
		tag := "my_tx_tag"
		tx, err := BeginReadWriteTransaction(ctx, db, ReadWriteTransactionOptions{
			DisableInternalRetries: true,
			TransactionOptions: spanner.TransactionOptions{
				TransactionTag:         tag,
				CommitPriority:         sppb.RequestOptions_PRIORITY_LOW,
				BeginTransactionOption: spanner.ExplicitBeginTransaction,
			},
		})
		if err != nil {
			t.Fatalf("failed to start transaction: %v", err)
		}

		rows, err := tx.Query(testutil.SelectFooFromBar)
		if err != nil {
			t.Fatal(err)
		}
		// Verify that internal retries are disabled during this transaction.
		txi := reflect.ValueOf(tx).Elem().FieldByName("txi")
		rwTx := (*readWriteTransaction)(txi.Elem().UnsafePointer())
		// Verify that getting the transaction through reflection worked.
		if g, w := rwTx.ctx, ctx; g != w {
			t.Fatal("getting the transaction through reflection failed")
		}
		if rwTx.retryAborts() {
			t.Fatal("internal retries should be disabled during this transaction")
		}

		for want := int64(1); rows.Next(); want++ {
			cols, err := rows.Columns()
			if err != nil {
				t.Fatal(err)
			}
			if !cmp.Equal(cols, []string{"FOO"}) {
				t.Fatalf("cols mismatch\nGot: %v\nWant: %v", cols, []string{"FOO"})
			}
			var got int64
			err = rows.Scan(&got)
			if err != nil {
				t.Fatal(err)
			}
			if got != want {
				t.Fatalf("value mismatch\nGot: %v\nWant: %v", got, want)
			}
		}
		if err := rows.Err(); err != nil {
			t.Fatal(err)
		}
		if err := tx.Commit(); err != nil {
			t.Fatal(err)
		}

		// Verify that internal retries are still enabled after the transaction finished.
		row := db.QueryRow("show variable retry_aborts_internally")
		var retry bool
		if err := row.Scan(&retry); err != nil {
			t.Fatal(err)
		}
		if !retry {
			t.Fatal("internal retries should still be enabled")
		}

		requests := server.TestSpanner.DrainRequestsFromServer()
		sqlRequests := testutil.RequestsOfType(requests, reflect.TypeOf(&sppb.ExecuteSqlRequest{}))
		if g, w := len(sqlRequests), 1; g != w {
			t.Fatalf("ExecuteSqlRequests count mismatch\nGot: %v\nWant: %v", g, w)
		}
		req := sqlRequests[0].(*sppb.ExecuteSqlRequest)
		if req.Transaction == nil {
			t.Fatalf("missing transaction for ExecuteSqlRequest")
		}
		if req.Transaction.GetId() == nil {
			t.Fatalf("missing begin selector for ExecuteSqlRequest")
		}
		if g, w := req.RequestOptions.TransactionTag, tag; g != w {
			t.Fatalf("transaction tag mismatch\n Got: %v\nWant: %v", g, w)
		}
		commitRequests := testutil.RequestsOfType(requests, reflect.TypeOf(&sppb.CommitRequest{}))
		if g, w := len(commitRequests), 1; g != w {
			t.Fatalf("commit requests count mismatch\nGot: %v\nWant: %v", g, w)
		}
		commitReq := commitRequests[0].(*sppb.CommitRequest)
		if c, e := commitReq.GetTransactionId(), req.Transaction.GetId(); !cmp.Equal(c, e) {
			t.Fatalf("transaction id mismatch\nCommit: %c\nExecute: %v", c, e)
		}
		if g, w := commitReq.RequestOptions.TransactionTag, tag; g != w {
			t.Fatalf("transaction tag mismatch\n Got: %v\nWant: %v", g, w)
		}
		if g, w := commitReq.RequestOptions.Priority, sppb.RequestOptions_PRIORITY_LOW; g != w {
			t.Fatalf("commit priority mismatch\n Got: %v\nWant: %v", g, w)
		}
	}
}

func TestCustomClientConfig(t *testing.T) {
	t.Parallel()

	ctx := context.Background()

	mu := sync.Mutex{}
	mu.Lock()
	interceptorInvoked := false
	routeToLeaderHeaderFound := false
	mu.Unlock()
	db, server, teardown := setupTestDBConnectionWithConfigurator(t, "", func(config *spanner.ClientConfig, opts *[]option.ClientOption) {
		config.QueryOptions = spanner.QueryOptions{Options: &sppb.ExecuteSqlRequest_QueryOptions{OptimizerVersion: "1"}}
		config.DisableRouteToLeader = true

		dopt := grpc.WithUnaryInterceptor(func(ctx context.Context, method string, req, reply any, cc *grpc.ClientConn, invoker grpc.UnaryInvoker, opts ...grpc.CallOption) error {
			mu.Lock()
			defer mu.Unlock()
			interceptorInvoked = true
			md, ok := metadata.FromOutgoingContext(ctx)
			if !ok {
				t.Fatalf("missing metadata for method %q", method)
			}
			if md.Get("x-goog-spanner-route-to-leader") != nil {
				routeToLeaderHeaderFound = true
			}
			return invoker(ctx, method, req, reply, cc, opts...)
		})
		*opts = append(*opts, option.WithGRPCDialOption(dopt))
	})
	defer teardown()
	rows, err := db.QueryContext(ctx, testutil.SelectFooFromBar)
	if err != nil {
		t.Fatal(err)
	}
	defer silentClose(rows)
	rows.Next()
	if rows.Err() != nil {
		t.Fatal(rows.Err())
	}
	requests := server.TestSpanner.DrainRequestsFromServer()
	sqlRequests := testutil.RequestsOfType(requests, reflect.TypeOf(&sppb.ExecuteSqlRequest{}))
	if g, w := len(sqlRequests), 1; g != w {
		t.Fatalf("sql requests count mismatch\nGot: %v\nWant: %v", g, w)
	}
	req := sqlRequests[0].(*sppb.ExecuteSqlRequest)
	if g, w := req.QueryOptions.OptimizerVersion, "1"; g != w {
		t.Errorf("query optimizer version mismatch\n Got: %v\nWant: %v", g, w)
	}

	mu.Lock()
	defer mu.Unlock()
	if !interceptorInvoked {
		t.Errorf("interceptor was not invoked")
	}

	if routeToLeaderHeaderFound {
		t.Errorf("disabling route-to-leader did not work")
	}
}

func TestPostgreSQLDialect(t *testing.T) {
	t.Parallel()

	db, server, teardown := setupTestDBConnectionWithDialect(t, databasepb.DatabaseDialect_POSTGRESQL)
	defer teardown()
	_ = server.TestSpanner.PutStatementResult(
		"SELECT * FROM Test WHERE Id=$1",
		&testutil.StatementResult{
			Type:      testutil.StatementResultResultSet,
			ResultSet: testutil.CreateSelect1ResultSet(),
		},
	)

	// The positional query parameter should be replaced with a PostgreSQL-style parameter.
	stmt, err := db.Prepare("SELECT * FROM Test WHERE Id=?")
	if err != nil {
		t.Fatal(err)
	}
	defer silentClose(stmt)

	rows, err := stmt.Query(1)
	if err != nil {
		t.Fatal(err)
	}
	defer rows.Close()

	for want := int64(1); rows.Next(); want++ {
		var got int64
		err = rows.Scan(&got)
		if err != nil {
			t.Fatal(err)
		}
		if got != want {
			t.Fatalf("value mismatch\n Got: %v\nWant: %v", got, want)
		}
	}
	if rows.Err() != nil {
		t.Fatal(rows.Err())
	}
	requests := server.TestSpanner.DrainRequestsFromServer()
	sqlRequests := testutil.RequestsOfType(requests, reflect.TypeOf(&sppb.ExecuteSqlRequest{}))
	if g, w := len(sqlRequests), 1; g != w {
		t.Fatalf("sql requests count mismatch\n Got: %v\nWant: %v", g, w)
	}
	req := sqlRequests[0].(*sppb.ExecuteSqlRequest)
	if g, w := len(req.ParamTypes), 1; g != w {
		t.Fatalf("param types length mismatch\n Got: %v\nWant: %v", g, w)
	}
	if pt, ok := req.ParamTypes["p1"]; ok {
		if g, w := pt.Code, sppb.TypeCode_INT64; g != w {
			t.Fatalf("param type mismatch\n Got: %v\nWant: %v", g, w)
		}
	} else {
		t.Fatalf("no param type found for $1")
	}
	if g, w := len(req.Params.Fields), 1; g != w {
		t.Fatalf("params length mismatch\n Got: %v\nWant: %v", g, w)
	}
	if val, ok := req.Params.Fields["p1"]; ok {
		if g, w := val.GetStringValue(), "1"; g != w {
			t.Fatalf("param value mismatch\n Got: %v\nWant: %v", g, w)
		}
	} else {
		t.Fatalf("no value found for param $1")
	}
}

func TestReturnResultSetMetadata(t *testing.T) {
	t.Parallel()

	db, _, teardown := setupTestDBConnection(t)
	defer teardown()
	rows, err := db.QueryContext(context.Background(), testutil.SelectFooFromBar, ExecOptions{ReturnResultSetMetadata: true})
	if err != nil {
		t.Fatal(err)
	}
	defer func() { _ = rows.Close() }()

	// Verify that the first result set contains the ResultSetMetadata.
	if !rows.Next() {
		t.Fatal("no rows")
	}
	var meta *sppb.ResultSetMetadata
	if err := rows.Scan(&meta); err != nil {
		t.Fatalf("failed to scan metadata: %v", err)
	}
	if g, w := len(meta.RowType.Fields), 1; g != w {
		t.Fatalf("cols count mismatch\n Got: %v\nWant: %v", g, w)
	}
	if rows.Next() {
		t.Fatal("more rows than expected")
	}

	// Move to the next result set, which should contain the data.
	if !rows.NextResultSet() {
		t.Fatal("no more result sets found")
	}

	for want := int64(1); rows.Next(); want++ {
		cols, err := rows.Columns()
		if err != nil {
			t.Fatal(err)
		}
		if !cmp.Equal(cols, []string{"FOO"}) {
			t.Fatalf("cols mismatch\nGot: %v\nWant: %v", cols, []string{"FOO"})
		}
		var got int64
		err = rows.Scan(&got)
		if err != nil {
			t.Fatal(err)
		}
		if got != want {
			t.Fatalf("value mismatch\nGot: %v\nWant: %v", got, want)
		}
	}
	if rows.Err() != nil {
		t.Fatal(rows.Err())
	}

	// There should be no more result sets.
	if rows.NextResultSet() {
		t.Fatal("more result sets than expected")
	}
}

func TestReturnResultSetMetadataError(t *testing.T) {
	t.Parallel()

	db, server, teardown := setupTestDBConnection(t)
	defer teardown()
	query := "select * from non_existing_table"
	_ = server.TestSpanner.PutStatementResult(query, &testutil.StatementResult{
		Type: testutil.StatementResultError,
		Err:  gstatus.Error(codes.NotFound, "Table not found"),
	})
	rows, err := db.QueryContext(context.Background(), query, ExecOptions{ReturnResultSetMetadata: true})
	if err != nil {
		t.Fatal(err)
	}
	defer func() { _ = rows.Close() }()

	if rows.Next() {
		t.Fatal("Next should fail")
	}
	var meta *sppb.ResultSetMetadata
	if err := rows.Scan(&meta); err == nil {
		t.Fatal("missing error when scanning metadata")
	} else {
		if g, w := spanner.ErrCode(err), codes.NotFound; g != w {
			t.Fatalf("error code mismatch\n Got: %v\nWant: %v", g, w)
		}
	}

	// Moving to the next result set fails because the query failed.
	if rows.NextResultSet() {
		t.Fatal("got unexpected next result set")
	}
}

func TestReturnResultSetStats(t *testing.T) {
	t.Parallel()

	db, server, teardown := setupTestDBConnection(t)
	defer teardown()
	query := "insert into singers (name) values ('test') then return id"
	resultSet := testutil.CreateSingleColumnInt64ResultSet([]int64{42598}, "id")
	_ = server.TestSpanner.PutStatementResult(query, &testutil.StatementResult{
		Type:        testutil.StatementResultResultSet,
		ResultSet:   resultSet,
		UpdateCount: 1,
	})

	rows, err := db.QueryContext(context.Background(), query, ExecOptions{ReturnResultSetStats: true})
	if err != nil {
		t.Fatal(err)
	}
	defer func() { _ = rows.Close() }()

	// The first result set should contain the data.
	for want := int64(42598); rows.Next(); want++ {
		cols, err := rows.Columns()
		if err != nil {
			t.Fatal(err)
		}
		if !cmp.Equal(cols, []string{"id"}) {
			t.Fatalf("cols mismatch\nGot: %v\nWant: %v", cols, []string{"id"})
		}
		var got int64
		err = rows.Scan(&got)
		if err != nil {
			t.Fatal(err)
		}
		if got != want {
			t.Fatalf("value mismatch\nGot: %v\nWant: %v", got, want)
		}
	}
	if rows.Err() != nil {
		t.Fatal(rows.Err())
	}

	// The next result set should contain the stats.
	if !rows.NextResultSet() {
		t.Fatal("missing stats result set")
	}

	// Get the stats.
	if !rows.Next() {
		t.Fatal("no stats rows")
	}
	var stats *sppb.ResultSetStats
	if err := rows.Scan(&stats); err != nil {
		t.Fatalf("failed to scan stats: %v", err)
	}
	if g, w := stats.GetRowCountExact(), int64(1); g != w {
		t.Fatalf("row count mismatch\n Got: %v\nWant: %v", g, w)
	}
	if rows.Next() {
		t.Fatal("more rows than expected")
	}

	// There should be no more result sets.
	if rows.NextResultSet() {
		t.Fatal("more result sets than expected")
	}
}

func TestReturnResultSetMetadataAndStats(t *testing.T) {
	t.Parallel()

	db, server, teardown := setupTestDBConnection(t)
	defer teardown()

	query := "insert into singers (name) values ('test') then return id"
	resultSet := testutil.CreateSingleColumnInt64ResultSet([]int64{42598}, "id")
	_ = server.TestSpanner.PutStatementResult(query, &testutil.StatementResult{
		Type:        testutil.StatementResultResultSet,
		ResultSet:   resultSet,
		UpdateCount: 1,
	})

	rows, err := db.QueryContext(context.Background(), query, ExecOptions{
		ReturnResultSetMetadata: true,
		ReturnResultSetStats:    true,
	})
	if err != nil {
		t.Fatal(err)
	}
	defer func() { _ = rows.Close() }()

	// Verify that the first result set contains the ResultSetMetadata.
	if !rows.Next() {
		t.Fatal("no rows")
	}
	var meta *sppb.ResultSetMetadata
	if err := rows.Scan(&meta); err != nil {
		t.Fatalf("failed to scan metadata: %v", err)
	}
	if g, w := len(meta.RowType.Fields), 1; g != w {
		t.Fatalf("cols count mismatch\n Got: %v\nWant: %v", g, w)
	}
	if g, w := meta.RowType.Fields[0].Name, "id"; g != w {
		t.Fatalf("column name mismatch\n Got: %v\nWant: %v", g, w)
	}
	if rows.Next() {
		t.Fatal("more rows than expected")
	}

	// Move to the next result set, which should contain the data.
	if !rows.NextResultSet() {
		t.Fatal("no more result sets found")
	}

	for want := int64(42598); rows.Next(); want++ {
		cols, err := rows.Columns()
		if err != nil {
			t.Fatal(err)
		}
		if !cmp.Equal(cols, []string{"id"}) {
			t.Fatalf("cols mismatch\nGot: %v\nWant: %v", cols, []string{"id"})
		}
		var got int64
		err = rows.Scan(&got)
		if err != nil {
			t.Fatal(err)
		}
		if got != want {
			t.Fatalf("value mismatch\n Got: %v\nWant: %v", got, want)
		}
	}
	if rows.Err() != nil {
		t.Fatal(rows.Err())
	}

	// The next result set should contain the stats.
	if !rows.NextResultSet() {
		t.Fatal("missing stats result set")
	}

	// Get the stats.
	if !rows.Next() {
		t.Fatal("no stats rows")
	}
	var stats *sppb.ResultSetStats
	if err := rows.Scan(&stats); err != nil {
		t.Fatalf("failed to scan stats: %v", err)
	}
	if g, w := stats.GetRowCountExact(), int64(1); g != w {
		t.Fatalf("row count mismatch\n Got: %v\nWant: %v", g, w)
	}
	if rows.Next() {
		t.Fatal("more rows than expected")
	}

	// There should be no more result sets.
	if rows.NextResultSet() {
		t.Fatal("more result sets than expected")
	}
}

func numeric(v string) big.Rat {
	res, _ := big.NewRat(1, 1).SetString(v)
	return *res
}

func nullNumeric(valid bool, v string) spanner.NullNumeric {
	if !valid {
		return spanner.NullNumeric{}
	}
	return spanner.NullNumeric{Valid: true, Numeric: numeric(v)}
}

func date(v string) civil.Date {
	res, _ := civil.ParseDate(v)
	return res
}

func nullDate(valid bool, v string) spanner.NullDate {
	if !valid {
		return spanner.NullDate{}
	}
	return spanner.NullDate{Valid: true, Date: date(v)}
}

func nullJson(valid bool, v string) spanner.NullJSON {
	if !valid {
		return spanner.NullJSON{}
	}
	var m map[string]interface{}
	_ = json.Unmarshal([]byte(v), &m)
	return spanner.NullJSON{Valid: true, Value: m}
}

func nullUuid(valid bool, v string) spanner.NullUUID {
	if !valid {
		return spanner.NullUUID{}
	}
	return spanner.NullUUID{Valid: true, UUID: uuid.MustParse(v)}
}

func setupTestDBConnection(t *testing.T) (db *sql.DB, server *testutil.MockedSpannerInMemTestServer, teardown func()) {
	return setupTestDBConnectionWithParams(t, "")
}

func setupTestDBConnectionWithDialect(t *testing.T, dialect databasepb.DatabaseDialect) (db *sql.DB, server *testutil.MockedSpannerInMemTestServer, teardown func()) {
	return setupTestDBConnectionWithParamsAndDialect(t, "", dialect)
}

func setupTestDBConnectionWithParams(t *testing.T, params string) (db *sql.DB, server *testutil.MockedSpannerInMemTestServer, teardown func()) {
	return setupTestDBConnectionWithParamsAndDialect(t, params, databasepb.DatabaseDialect_GOOGLE_STANDARD_SQL)
}

func setupTestDBConnectionWithParamsAndDialect(t *testing.T, params string, dialect databasepb.DatabaseDialect) (db *sql.DB, server *testutil.MockedSpannerInMemTestServer, teardown func()) {
	server, _, serverTeardown := setupMockedTestServerWithDialect(t, dialect)
	dsn := fmt.Sprintf("%s/projects/p/instances/i/databases/d?useplaintext=true;%s", server.Address, params)
	db, err := sql.Open("spanner", dsn)
	if err != nil {
		serverTeardown()
		t.Fatal(err)
	}
	return db, server, func() {
		_ = db.Close()
		serverTeardown()
	}
}

func setupTestDBConnectionWithConfigurator(t *testing.T, params string, configurator func(config *spanner.ClientConfig, opts *[]option.ClientOption)) (db *sql.DB, server *testutil.MockedSpannerInMemTestServer, teardown func()) {
	server, _, serverTeardown := setupMockedTestServer(t)
	dsn := fmt.Sprintf("%s/projects/p/instances/i/databases/d?useplaintext=true;%s", server.Address, params)
	config, err := ExtractConnectorConfig(dsn)
	config.Configurator = configurator
	if err != nil {
		serverTeardown()
		t.Fatal(err)
	}
	c, err := CreateConnector(config)
	if err != nil {
		serverTeardown()
		t.Fatal(err)
	}
	db = sql.OpenDB(c)
	return db, server, func() {
		_ = db.Close()
		serverTeardown()
	}
}

func setupTestDBConnectionWithConnectorConfig(t *testing.T, config ConnectorConfig) (db *sql.DB, server *testutil.MockedSpannerInMemTestServer, teardown func()) {
	server, _, serverTeardown := setupMockedTestServer(t)
	config.Host = server.Address
	if config.Params == nil {
		config.Params = make(map[string]string)
	}
	config.Params["useplaintext"] = "true"
	c, err := CreateConnector(config)
	if err != nil {
		serverTeardown()
		t.Fatal(err)
	}
	db = sql.OpenDB(c)
	return db, server, func() {
		_ = db.Close()
		serverTeardown()
	}
}

func setupMockedTestServer(t *testing.T) (server *testutil.MockedSpannerInMemTestServer, client *spanner.Client, teardown func()) {
	return setupMockedTestServerWithConfig(t, spanner.ClientConfig{})
}

func setupMockedTestServerWithDialect(t *testing.T, dialect databasepb.DatabaseDialect) (server *testutil.MockedSpannerInMemTestServer, client *spanner.Client, teardown func()) {
	return setupMockedTestServerWithConfigAndClientOptionsAndDialect(t, spanner.ClientConfig{}, []option.ClientOption{}, dialect)
}

func setupMockedTestServerWithConfig(t *testing.T, config spanner.ClientConfig) (server *testutil.MockedSpannerInMemTestServer, client *spanner.Client, teardown func()) {
	return setupMockedTestServerWithConfigAndClientOptions(t, config, []option.ClientOption{})
}

func setupMockedTestServerWithConfigAndClientOptions(t *testing.T, config spanner.ClientConfig, clientOptions []option.ClientOption) (server *testutil.MockedSpannerInMemTestServer, client *spanner.Client, teardown func()) {
	return setupMockedTestServerWithConfigAndClientOptionsAndDialect(t, config, clientOptions, databasepb.DatabaseDialect_GOOGLE_STANDARD_SQL)
}

func setupMockedTestServerWithConfigAndClientOptionsAndDialect(t *testing.T, config spanner.ClientConfig, clientOptions []option.ClientOption, dialect databasepb.DatabaseDialect) (server *testutil.MockedSpannerInMemTestServer, client *spanner.Client, teardown func()) {
	server, opts, serverTeardown := testutil.NewMockedSpannerInMemTestServer(t)
	server.SetupSelectDialectResult(dialect)

	opts = append(opts, clientOptions...)
	ctx := context.Background()
	formattedDatabase := fmt.Sprintf("projects/%s/instances/%s/databases/%s", "[PROJECT]", "[INSTANCE]", "[DATABASE]")
	config.DisableNativeMetrics = true
	client, err := spanner.NewClientWithConfig(ctx, formattedDatabase, config, opts...)
	if err != nil {
		t.Fatal(err)
	}
	return server, client, func() {
		client.Close()
		serverTeardown()
	}
}

func filterBeginReadOnlyRequests(requests []interface{}) []*sppb.BeginTransactionRequest {
	res := make([]*sppb.BeginTransactionRequest, 0)
	for _, r := range requests {
		if req, ok := r.(*sppb.BeginTransactionRequest); ok {
			if req.Options != nil && req.Options.GetReadOnly() != nil {
				res = append(res, req)
			}
		}
	}
	return res
}

func waitFor(t *testing.T, assert func() error) {
	t.Helper()
	timeout := 5 * time.Second
	ta := time.After(timeout)

	for {
		select {
		case <-ta:
			if err := assert(); err != nil {
				t.Fatalf("after %v waiting, got %v", timeout, err)
			}
			return
		default:
		}

		if err := assert(); err != nil {
			// Fail. Let's pause and retry.
			time.Sleep(time.Millisecond)
			continue
		}

		return
	}
}<|MERGE_RESOLUTION|>--- conflicted
+++ resolved
@@ -2118,13 +2118,8 @@
 		t.Fatal(err)
 	}
 	// Verify that 'bar' is used for both instances of the parameter @__name.
-<<<<<<< HEAD
-	requests := drainRequestsFromServer(server.TestSpanner)
-	sqlRequests := requestsOfType(requests, reflect.TypeOf(&sppb.ExecuteSqlRequest{}))
-=======
 	requests := server.TestSpanner.DrainRequestsFromServer()
 	sqlRequests := testutil.RequestsOfType(requests, reflect.TypeOf(&sppb.ExecuteSqlRequest{}))
->>>>>>> 785aa77e
 	if len(sqlRequests) != 1 {
 		t.Fatalf("sql requests count mismatch\nGot: %v\nWant: %v", len(sqlRequests), 1)
 	}
@@ -2183,13 +2178,8 @@
 		t.Fatal(err)
 	}
 	// Verify that 'foo' is used for both instances of the parameter @__name.
-<<<<<<< HEAD
-	requests := drainRequestsFromServer(server.TestSpanner)
-	sqlRequests := requestsOfType(requests, reflect.TypeOf(&sppb.ExecuteSqlRequest{}))
-=======
 	requests := server.TestSpanner.DrainRequestsFromServer()
 	sqlRequests := testutil.RequestsOfType(requests, reflect.TypeOf(&sppb.ExecuteSqlRequest{}))
->>>>>>> 785aa77e
 	if len(sqlRequests) != 1 {
 		t.Fatalf("sql requests count mismatch\nGot: %v\nWant: %v", len(sqlRequests), 1)
 	}
