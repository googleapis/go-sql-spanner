// Copyright 2021 Google LLC
//
// Licensed under the Apache License, Version 2.0 (the "License");
// you may not use this file except in compliance with the License.
// You may obtain a copy of the License at
//
//     https://www.apache.org/licenses/LICENSE-2.0
//
// Unless required by applicable law or agreed to in writing, software
// distributed under the License is distributed on an "AS IS" BASIS,
// WITHOUT WARRANTIES OR CONDITIONS OF ANY KIND, either express or implied.
// See the License for the specific language governing permissions and
// limitations under the License.

package spannerdriver

import (
	"context"
	"database/sql"
	"database/sql/driver"
	"encoding/base64"
	"encoding/json"
	"fmt"
	"math/big"
	"reflect"
	"testing"
	"time"

	"cloud.google.com/go/civil"
	"cloud.google.com/go/spanner"
	"github.com/cloudspannerecosystem/go-sql-spanner/testutil"
	"github.com/golang/protobuf/proto"
	"github.com/golang/protobuf/ptypes"
	emptypb "github.com/golang/protobuf/ptypes/empty"
	proto3 "github.com/golang/protobuf/ptypes/struct"
	"github.com/google/go-cmp/cmp"
	"github.com/google/go-cmp/cmp/cmpopts"
	"google.golang.org/api/option"
	longrunningpb "google.golang.org/genproto/googleapis/longrunning"
	databasepb "google.golang.org/genproto/googleapis/spanner/admin/database/v1"
	sppb "google.golang.org/genproto/googleapis/spanner/v1"
	"google.golang.org/grpc/codes"
	gstatus "google.golang.org/grpc/status"
	"google.golang.org/protobuf/types/known/structpb"
)

func TestPingContext(t *testing.T) {
	t.Parallel()

	db, _, teardown := setupTestDBConnection(t)
	defer teardown()
	if err := db.PingContext(context.Background()); err != nil {
		t.Fatalf("unexpected error for ping: %v", err)
	}
}

func TestPingContext_Fails(t *testing.T) {
	t.Parallel()

	db, server, teardown := setupTestDBConnection(t)
	defer teardown()
	s := gstatus.Newf(codes.PermissionDenied, "Permission denied for database")
	_ = server.TestSpanner.PutStatementResult("SELECT 1", &testutil.StatementResult{Err: s.Err()})
	if g, w := db.PingContext(context.Background()), driver.ErrBadConn; g != w {
		t.Fatalf("ping error mismatch\nGot: %v\nWant: %v", g, w)
	}
}

func TestSimpleQuery(t *testing.T) {
	t.Parallel()

	db, server, teardown := setupTestDBConnection(t)
	defer teardown()
	rows, err := db.QueryContext(context.Background(), testutil.SelectFooFromBar)
	if err != nil {
		t.Fatal(err)
	}
	defer rows.Close()

	for want := int64(1); rows.Next(); want++ {
		cols, err := rows.Columns()
		if err != nil {
			t.Fatal(err)
		}
		if !cmp.Equal(cols, []string{"FOO"}) {
			t.Fatalf("cols mismatch\nGot: %v\nWant: %v", cols, []string{"FOO"})
		}
		var got int64
		err = rows.Scan(&got)
		if err != nil {
			t.Fatal(err)
		}
		if got != want {
			t.Fatalf("value mismatch\nGot: %v\nWant: %v", got, want)
		}
	}
	if rows.Err() != nil {
		t.Fatal(rows.Err())
	}
	requests := drainRequestsFromServer(server.TestSpanner)
	sqlRequests := requestsOfType(requests, reflect.TypeOf(&sppb.ExecuteSqlRequest{}))
	if g, w := len(sqlRequests), 1; g != w {
		t.Fatalf("sql requests count mismatch\nGot: %v\nWant: %v", g, w)
	}
	req := sqlRequests[0].(*sppb.ExecuteSqlRequest)
	if req.Transaction == nil {
		t.Fatalf("missing transaction for ExecuteSqlRequest")
	}
	if req.Transaction.GetSingleUse() == nil {
		t.Fatalf("missing single use selector for ExecuteSqlRequest")
	}
	if req.Transaction.GetSingleUse().GetReadOnly() == nil {
		t.Fatalf("missing read-only option for ExecuteSqlRequest")
	}
	if !req.Transaction.GetSingleUse().GetReadOnly().GetStrong() {
		t.Fatalf("missing strong timestampbound for ExecuteSqlRequest")
	}
}

func TestSimpleReadOnlyTransaction(t *testing.T) {
	t.Parallel()

	ctx := context.Background()
	db, server, teardown := setupTestDBConnection(t)
	defer teardown()
	tx, err := db.BeginTx(ctx, &sql.TxOptions{ReadOnly: true})
	if err != nil {
		t.Fatal(err)
	}
	rows, err := tx.Query(testutil.SelectFooFromBar)
	if err != nil {
		t.Fatal(err)
	}
	defer rows.Close()

	for want := int64(1); rows.Next(); want++ {
		cols, err := rows.Columns()
		if err != nil {
			t.Fatal(err)
		}
		if !cmp.Equal(cols, []string{"FOO"}) {
			t.Fatalf("cols mismatch\nGot: %v\nWant: %v", cols, []string{"FOO"})
		}
		var got int64
		err = rows.Scan(&got)
		if err != nil {
			t.Fatal(err)
		}
		if got != want {
			t.Fatalf("value mismatch\nGot: %v\nWant: %v", got, want)
		}
	}
	if rows.Err() != nil {
		t.Fatal(rows.Err())
	}
	err = tx.Commit()
	if err != nil {
		t.Fatal(err)
	}

	requests := drainRequestsFromServer(server.TestSpanner)
	sqlRequests := requestsOfType(requests, reflect.TypeOf(&sppb.ExecuteSqlRequest{}))
	if g, w := len(sqlRequests), 1; g != w {
		t.Fatalf("ExecuteSqlRequests count mismatch\nGot: %v\nWant: %v", g, w)
	}
	req := sqlRequests[0].(*sppb.ExecuteSqlRequest)
	if req.Transaction == nil {
		t.Fatalf("missing transaction for ExecuteSqlRequest")
	}
	if req.Transaction.GetId() == nil {
		t.Fatalf("missing id selector for ExecuteSqlRequest")
	}
	// Read-only transactions are not really committed on Cloud Spanner, so
	// there should be no commit request on the server.
	commitRequests := requestsOfType(requests, reflect.TypeOf(&sppb.CommitRequest{}))
	if g, w := len(commitRequests), 0; g != w {
		t.Fatalf("commit requests count mismatch\nGot: %v\nWant: %v", g, w)
	}
	beginReadOnlyRequests := filterBeginReadOnlyRequests(requestsOfType(requests, reflect.TypeOf(&sppb.BeginTransactionRequest{})))
	if g, w := len(beginReadOnlyRequests), 1; g != w {
		t.Fatalf("begin requests count mismatch\nGot: %v\nWant: %v", g, w)
	}
}

func TestSimpleReadWriteTransaction(t *testing.T) {
	t.Parallel()

	db, server, teardown := setupTestDBConnection(t)
	defer teardown()
	tx, err := db.Begin()
	if err != nil {
		t.Fatal(err)
	}
	rows, err := tx.Query(testutil.SelectFooFromBar)
	if err != nil {
		t.Fatal(err)
	}
	defer rows.Close()

	for want := int64(1); rows.Next(); want++ {
		cols, err := rows.Columns()
		if err != nil {
			t.Fatal(err)
		}
		if !cmp.Equal(cols, []string{"FOO"}) {
			t.Fatalf("cols mismatch\nGot: %v\nWant: %v", cols, []string{"FOO"})
		}
		var got int64
		err = rows.Scan(&got)
		if err != nil {
			t.Fatal(err)
		}
		if got != want {
			t.Fatalf("value mismatch\nGot: %v\nWant: %v", got, want)
		}
	}
	if rows.Err() != nil {
		t.Fatal(rows.Err())
	}
	err = tx.Commit()
	if err != nil {
		t.Fatal(err)
	}

	requests := drainRequestsFromServer(server.TestSpanner)
	sqlRequests := requestsOfType(requests, reflect.TypeOf(&sppb.ExecuteSqlRequest{}))
	if g, w := len(sqlRequests), 1; g != w {
		t.Fatalf("ExecuteSqlRequests count mismatch\nGot: %v\nWant: %v", g, w)
	}
	req := sqlRequests[0].(*sppb.ExecuteSqlRequest)
	if req.Transaction == nil {
		t.Fatalf("missing transaction for ExecuteSqlRequest")
	}
	if req.Transaction.GetId() == nil {
		t.Fatalf("missing id selector for ExecuteSqlRequest")
	}
	commitRequests := requestsOfType(requests, reflect.TypeOf(&sppb.CommitRequest{}))
	if g, w := len(commitRequests), 1; g != w {
		t.Fatalf("commit requests count mismatch\nGot: %v\nWant: %v", g, w)
	}
	commitReq := commitRequests[0].(*sppb.CommitRequest)
	if c, e := commitReq.GetTransactionId(), req.Transaction.GetId(); !cmp.Equal(c, e) {
		t.Fatalf("transaction id mismatch\nCommit: %c\nExecute: %v", c, e)
	}
}

func TestPreparedQuery(t *testing.T) {
	t.Parallel()

	db, server, teardown := setupTestDBConnection(t)
	defer teardown()
	_ = server.TestSpanner.PutStatementResult(
		"SELECT * FROM Test WHERE Id=@id",
		&testutil.StatementResult{
			Type:      testutil.StatementResultResultSet,
			ResultSet: testutil.CreateSelect1ResultSet(),
		},
	)

	stmt, err := db.Prepare("SELECT * FROM Test WHERE Id=@id")
	if err != nil {
		t.Fatal(err)
	}
	defer stmt.Close()
	rows, err := stmt.Query(1)
	if err != nil {
		t.Fatal(err)
	}
	defer rows.Close()

	for want := int64(1); rows.Next(); want++ {
		var got int64
		err = rows.Scan(&got)
		if err != nil {
			t.Fatal(err)
		}
		if got != want {
			t.Fatalf("value mismatch\nGot: %v\nWant: %v", got, want)
		}
	}
	if rows.Err() != nil {
		t.Fatal(rows.Err())
	}
	requests := drainRequestsFromServer(server.TestSpanner)
	sqlRequests := requestsOfType(requests, reflect.TypeOf(&sppb.ExecuteSqlRequest{}))
	if g, w := len(sqlRequests), 1; g != w {
		t.Fatalf("sql requests count mismatch\nGot: %v\nWant: %v", g, w)
	}
	req := sqlRequests[0].(*sppb.ExecuteSqlRequest)
	if g, w := len(req.ParamTypes), 1; g != w {
		t.Fatalf("param types length mismatch\nGot: %v\nWant: %v", g, w)
	}
	if pt, ok := req.ParamTypes["id"]; ok {
		if g, w := pt.Code, sppb.TypeCode_INT64; g != w {
			t.Fatalf("param type mismatch\nGot: %v\nWant: %v", g, w)
		}
	} else {
		t.Fatalf("no param type found for @id")
	}
	if g, w := len(req.Params.Fields), 1; g != w {
		t.Fatalf("params length mismatch\nGot: %v\nWant: %v", g, w)
	}
	if val, ok := req.Params.Fields["id"]; ok {
		if g, w := val.GetStringValue(), "1"; g != w {
			t.Fatalf("param value mismatch\nGot: %v\nWant: %v", g, w)
		}
	} else {
		t.Fatalf("no value found for param @id")
	}
}

func TestQueryWithAllTypes(t *testing.T) {
	t.Parallel()

	db, server, teardown := setupTestDBConnection(t)
	defer teardown()
	query := `SELECT *
             FROM Test
             WHERE ColBool=@bool 
             AND   ColString=@string
             AND   ColBytes=@bytes
             AND   ColInt=@int64
             AND   ColFloat=@float64
             AND   ColNumeric=@numeric
             AND   ColDate=@date
             AND   ColTimestamp=@timestamp
             AND   ColJson=@json
             AND   ColBoolArray=@boolArray
             AND   ColStringArray=@stringArray
             AND   ColBytesArray=@bytesArray
             AND   ColIntArray=@int64Array
             AND   ColFloatArray=@float64Array
             AND   ColNumericArray=@numericArray
             AND   ColDateArray=@dateArray
             AND   ColTimestampArray=@timestampArray
             AND   ColJsonArray=@jsonArray`
	_ = server.TestSpanner.PutStatementResult(
		query,
		&testutil.StatementResult{
			Type:      testutil.StatementResultResultSet,
			ResultSet: testutil.CreateResultSetWithAllTypes(false),
		},
	)

	stmt, err := db.Prepare(query)
	if err != nil {
		t.Fatal(err)
	}
	defer stmt.Close()
	ts, _ := time.Parse(time.RFC3339Nano, "2021-07-22T10:26:17.123Z")
	ts1, _ := time.Parse(time.RFC3339Nano, "2021-07-21T21:07:59.339911800Z")
	ts2, _ := time.Parse(time.RFC3339Nano, "2021-07-27T21:07:59.339911800Z")
	rows, err := stmt.QueryContext(
		context.Background(),
		true,
		"test",
		[]byte("testbytes"),
		int64(5),
		3.14,
		numeric("6.626"),
		civil.Date{Year: 2021, Month: 7, Day: 21},
		ts,
		nullJson(true, `{"key":"value","other-key":["value1","value2"]}`),
		[]spanner.NullBool{{Valid: true, Bool: true}, {}, {Valid: true, Bool: false}},
		[]spanner.NullString{{Valid: true, StringVal: "test1"}, {}, {Valid: true, StringVal: "test2"}},
		[][]byte{[]byte("testbytes1"), nil, []byte("testbytes2")},
		[]spanner.NullInt64{{Valid: true, Int64: 1}, {}, {Valid: true, Int64: 2}},
		[]spanner.NullFloat64{{Valid: true, Float64: 6.626}, {}, {Valid: true, Float64: 10.01}},
		[]spanner.NullNumeric{nullNumeric(true, "3.14"), {}, nullNumeric(true, "10.01")},
		[]spanner.NullDate{{Valid: true, Date: civil.Date{Year: 2000, Month: 2, Day: 29}}, {}, {Valid: true, Date: civil.Date{Year: 2021, Month: 7, Day: 27}}},
		[]spanner.NullTime{{Valid: true, Time: ts1}, {}, {Valid: true, Time: ts2}},
		[]spanner.NullJSON{
			nullJson(true, `{"key1": "value1", "other-key1": ["value1", "value2"]}`),
			nullJson(false, ""),
			nullJson(true, `{"key2": "value2", "other-key2": ["value1", "value2"]}`),
		},
	)
	if err != nil {
		t.Fatal(err)
	}
	defer rows.Close()

	for rows.Next() {
		var b bool
		var s string
		var bt []byte
		var i int64
		var f float64
		var r spanner.NullNumeric
		var d spanner.NullDate
		var ts time.Time
		var j spanner.NullJSON
		var bArray []spanner.NullBool
		var sArray []spanner.NullString
		var btArray [][]byte
		var iArray []spanner.NullInt64
		var fArray []spanner.NullFloat64
		var rArray []spanner.NullNumeric
		var dArray []spanner.NullDate
		var tsArray []spanner.NullTime
		var jArray []spanner.NullJSON
		err = rows.Scan(&b, &s, &bt, &i, &f, &r, &d, &ts, &j, &bArray, &sArray, &btArray, &iArray, &fArray, &rArray, &dArray, &tsArray, &jArray)
		if err != nil {
			t.Fatal(err)
		}
		if g, w := b, true; g != w {
			t.Errorf("row value mismatch for bool\nGot: %v\nWant: %v", g, w)
		}
		if g, w := s, "test"; g != w {
			t.Errorf("row value mismatch for string\nGot: %v\nWant: %v", g, w)
		}
		if g, w := bt, []byte("testbytes"); !cmp.Equal(g, w) {
			t.Errorf("row value mismatch for bytes\nGot: %v\nWant: %v", g, w)
		}
		if g, w := i, int64(5); g != w {
			t.Errorf("row value mismatch for int64\nGot: %v\nWant: %v", g, w)
		}
		if g, w := f, 3.14; g != w {
			t.Errorf("row value mismatch for float64\nGot: %v\nWant: %v", g, w)
		}
		if g, w := r, numeric("6.626"); g.Numeric.Cmp(&w) != 0 {
			t.Errorf("row value mismatch for numeric\nGot: %v\nWant: %v", g, w)
		}
		if g, w := d, nullDate(true, "2021-07-21"); !cmp.Equal(g, w) {
			t.Errorf("row value mismatch for date\nGot: %v\nWant: %v", g, w)
		}
		if g, w := ts, time.Date(2021, 7, 21, 21, 7, 59, 339911800, time.UTC); g != w {
			t.Errorf("row value mismatch for timestamp\nGot: %v\nWant: %v", g, w)
		}
		if !runsOnEmulator() {
			if g, w := j, nullJson(true, `{"key":"value","other-key":["value1","value2"]}`); !cmp.Equal(g, w) {
				t.Errorf("row value mismatch for json\nGot: %v\nWant: %v", g, w)
			}
		}
		if g, w := bArray, []spanner.NullBool{{Valid: true, Bool: true}, {}, {Valid: true, Bool: false}}; !cmp.Equal(g, w) {
			t.Errorf("row value mismatch for bool array\nGot: %v\nWant: %v", g, w)
		}
		if g, w := sArray, []spanner.NullString{{Valid: true, StringVal: "test1"}, {}, {Valid: true, StringVal: "test2"}}; !cmp.Equal(g, w) {
			t.Errorf("row value mismatch for string array\nGot: %v\nWant: %v", g, w)
		}
		if g, w := btArray, [][]byte{[]byte("testbytes1"), nil, []byte("testbytes2")}; !cmp.Equal(g, w) {
			t.Errorf("row value mismatch for bytes array\nGot: %v\nWant: %v", g, w)
		}
		if g, w := iArray, []spanner.NullInt64{{Valid: true, Int64: 1}, {}, {Valid: true, Int64: 2}}; !cmp.Equal(g, w) {
			t.Errorf("row value mismatch for int array\nGot: %v\nWant: %v", g, w)
		}
		if g, w := fArray, []spanner.NullFloat64{{Valid: true, Float64: 6.626}, {}, {Valid: true, Float64: 10.01}}; !cmp.Equal(g, w) {
			t.Errorf("row value mismatch for float array\nGot: %v\nWant: %v", g, w)
		}
		if g, w := rArray, []spanner.NullNumeric{nullNumeric(true, "3.14"), {}, nullNumeric(true, "10.01")}; !cmp.Equal(g, w, cmp.AllowUnexported(big.Rat{}, big.Int{})) {
			t.Errorf("row value mismatch for numeric array\nGot: %v\nWant: %v", g, w)
		}
		if g, w := dArray, []spanner.NullDate{{Valid: true, Date: civil.Date{Year: 2000, Month: 2, Day: 29}}, {}, {Valid: true, Date: civil.Date{Year: 2021, Month: 7, Day: 27}}}; !cmp.Equal(g, w) {
			t.Errorf("row value mismatch for date array\nGot: %v\nWant: %v", g, w)
		}
		if g, w := tsArray, []spanner.NullTime{{Valid: true, Time: ts1}, {}, {Valid: true, Time: ts2}}; !cmp.Equal(g, w) {
			t.Errorf("row value mismatch for timestamp array\nGot: %v\nWant: %v", g, w)
		}
		if !runsOnEmulator() {
			if g, w := jArray, []spanner.NullJSON{
				nullJson(true, `{"key1": "value1", "other-key1": ["value1", "value2"]}`),
				nullJson(false, ""),
				nullJson(true, `{"key2": "value2", "other-key2": ["value1", "value2"]}`),
			}; !cmp.Equal(g, w) {
				t.Errorf("row value mismatch for json array\nGot: %v\nWant: %v", g, w)
			}
		}
	}
	if rows.Err() != nil {
		t.Fatal(rows.Err())
	}
	requests := drainRequestsFromServer(server.TestSpanner)
	sqlRequests := requestsOfType(requests, reflect.TypeOf(&sppb.ExecuteSqlRequest{}))
	if g, w := len(sqlRequests), 1; g != w {
		t.Fatalf("sql requests count mismatch\nGot: %v\nWant: %v", g, w)
	}
	req := sqlRequests[0].(*sppb.ExecuteSqlRequest)
	if g, w := len(req.ParamTypes), 18; g != w {
		t.Fatalf("param types length mismatch\nGot: %v\nWant: %v", g, w)
	}
	if g, w := len(req.Params.Fields), 18; g != w {
		t.Fatalf("params length mismatch\nGot: %v\nWant: %v", g, w)
	}
	wantParams := []struct {
		name  string
		code  sppb.TypeCode
		array bool
		value interface{}
	}{
		{
			name:  "bool",
			code:  sppb.TypeCode_BOOL,
			value: true,
		},
		{
			name:  "string",
			code:  sppb.TypeCode_STRING,
			value: "test",
		},
		{
			name:  "bytes",
			code:  sppb.TypeCode_BYTES,
			value: base64.StdEncoding.EncodeToString([]byte("testbytes")),
		},
		{
			name:  "int64",
			code:  sppb.TypeCode_INT64,
			value: "5",
		},
		{
			name:  "float64",
			code:  sppb.TypeCode_FLOAT64,
			value: 3.14,
		},
		{
			name:  "numeric",
			code:  sppb.TypeCode_NUMERIC,
			value: "6.626000000",
		},
		{
			name:  "date",
			code:  sppb.TypeCode_DATE,
			value: "2021-07-21",
		},
		{
			name:  "timestamp",
			code:  sppb.TypeCode_TIMESTAMP,
			value: "2021-07-22T10:26:17.123Z",
		},
		{
			name:  "json",
			code:  sppb.TypeCode_JSON,
			value: `{"key":"value","other-key":["value1","value2"]}`,
		},
		{
			name:  "boolArray",
			code:  sppb.TypeCode_BOOL,
			array: true,
			value: &structpb.ListValue{Values: []*structpb.Value{
				{Kind: &structpb.Value_BoolValue{BoolValue: true}},
				{Kind: &structpb.Value_NullValue{}},
				{Kind: &structpb.Value_BoolValue{BoolValue: false}},
			}},
		},
		{
			name:  "stringArray",
			code:  sppb.TypeCode_STRING,
			array: true,
			value: &structpb.ListValue{Values: []*structpb.Value{
				{Kind: &structpb.Value_StringValue{StringValue: "test1"}},
				{Kind: &structpb.Value_NullValue{}},
				{Kind: &structpb.Value_StringValue{StringValue: "test2"}},
			}},
		},
		{
			name:  "bytesArray",
			code:  sppb.TypeCode_BYTES,
			array: true,
			value: &structpb.ListValue{Values: []*structpb.Value{
				{Kind: &structpb.Value_StringValue{StringValue: base64.StdEncoding.EncodeToString([]byte("testbytes1"))}},
				{Kind: &structpb.Value_NullValue{}},
				{Kind: &structpb.Value_StringValue{StringValue: base64.StdEncoding.EncodeToString([]byte("testbytes2"))}},
			}},
		},
		{
			name:  "int64Array",
			code:  sppb.TypeCode_INT64,
			array: true,
			value: &structpb.ListValue{Values: []*structpb.Value{
				{Kind: &structpb.Value_StringValue{StringValue: "1"}},
				{Kind: &structpb.Value_NullValue{}},
				{Kind: &structpb.Value_StringValue{StringValue: "2"}},
			}},
		},
		{
			name:  "float64Array",
			code:  sppb.TypeCode_FLOAT64,
			array: true,
			value: &structpb.ListValue{Values: []*structpb.Value{
				{Kind: &structpb.Value_NumberValue{NumberValue: 6.626}},
				{Kind: &structpb.Value_NullValue{}},
				{Kind: &structpb.Value_NumberValue{NumberValue: 10.01}},
			}},
		},
		{
			name:  "numericArray",
			code:  sppb.TypeCode_NUMERIC,
			array: true,
			value: &structpb.ListValue{Values: []*structpb.Value{
				{Kind: &structpb.Value_StringValue{StringValue: "3.140000000"}},
				{Kind: &structpb.Value_NullValue{}},
				{Kind: &structpb.Value_StringValue{StringValue: "10.010000000"}},
			}},
		},
		{
			name:  "dateArray",
			code:  sppb.TypeCode_DATE,
			array: true,
			value: &structpb.ListValue{Values: []*structpb.Value{
				{Kind: &structpb.Value_StringValue{StringValue: "2000-02-29"}},
				{Kind: &structpb.Value_NullValue{}},
				{Kind: &structpb.Value_StringValue{StringValue: "2021-07-27"}},
			}},
		},
		{
			name:  "timestampArray",
			code:  sppb.TypeCode_TIMESTAMP,
			array: true,
			value: &structpb.ListValue{Values: []*structpb.Value{
				{Kind: &structpb.Value_StringValue{StringValue: "2021-07-21T21:07:59.3399118Z"}},
				{Kind: &structpb.Value_NullValue{}},
				{Kind: &structpb.Value_StringValue{StringValue: "2021-07-27T21:07:59.3399118Z"}},
			}},
		},
		{
			name:  "jsonArray",
			code:  sppb.TypeCode_JSON,
			array: true,
			value: &structpb.ListValue{Values: []*structpb.Value{
				{Kind: &structpb.Value_StringValue{StringValue: `{"key1":"value1","other-key1":["value1","value2"]}`}},
				{Kind: &structpb.Value_NullValue{}},
				{Kind: &structpb.Value_StringValue{StringValue: `{"key2":"value2","other-key2":["value1","value2"]}`}},
			}},
		},
	}
	for _, wantParam := range wantParams {
		if pt, ok := req.ParamTypes[wantParam.name]; ok {
			if wantParam.array {
				if g, w := pt.Code, sppb.TypeCode_ARRAY; g != w {
					t.Errorf("param type mismatch\nGot: %v\nWant: %v", g, w)
				}
				if g, w := pt.ArrayElementType.Code, wantParam.code; g != w {
					t.Errorf("param array element type mismatch\nGot: %v\nWant: %v", g, w)
				}
			} else {
				if g, w := pt.Code, wantParam.code; g != w {
					t.Errorf("param type mismatch\nGot: %v\nWant: %v", g, w)
				}
			}
		} else {
			t.Errorf("no param type found for @%s", wantParam.name)
		}
		if val, ok := req.Params.Fields[wantParam.name]; ok {
			var g interface{}
			if wantParam.array {
				g = val.GetListValue()
			} else {
				switch wantParam.code {
				case sppb.TypeCode_BOOL:
					g = val.GetBoolValue()
				case sppb.TypeCode_FLOAT64:
					g = val.GetNumberValue()
				default:
					g = val.GetStringValue()
				}
			}
			if wantParam.array {
				if !cmp.Equal(g, wantParam.value, cmpopts.IgnoreUnexported(structpb.ListValue{}, structpb.Value{})) {
					t.Errorf("array param value mismatch\nGot:  %v\nWant: %v", g, wantParam.value)
				}
			} else {
				if g != wantParam.value {
					t.Errorf("param value mismatch\nGot: %v\nWant: %v", g, wantParam.value)
				}
			}
		} else {
			t.Errorf("no value found for param @%s", wantParam.name)
		}
	}
}

func TestQueryWithNullParameters(t *testing.T) {
	t.Parallel()

	db, server, teardown := setupTestDBConnection(t)
	defer teardown()
	query := `SELECT *
             FROM Test
             WHERE ColBool=@bool 
             AND   ColString=@string
             AND   ColBytes=@bytes
             AND   ColInt=@int64
             AND   ColFloat=@float64
             AND   ColNumeric=@numeric
             AND   ColDate=@date
             AND   ColTimestamp=@timestamp
             AND   ColJson=@json
             AND   ColBoolArray=@boolArray
             AND   ColStringArray=@stringArray
             AND   ColBytesArray=@bytesArray
             AND   ColIntArray=@int64Array
             AND   ColFloatArray=@float64Array
             AND   ColNumericArray=@numericArray
             AND   ColDateArray=@dateArray
             AND   ColTimestampArray=@timestampArray
             AND   ColJsonArray=@jsonArray`
	_ = server.TestSpanner.PutStatementResult(
		query,
		&testutil.StatementResult{
			Type:      testutil.StatementResultResultSet,
			ResultSet: testutil.CreateResultSetWithAllTypes(true),
		},
	)

	stmt, err := db.Prepare(query)
	if err != nil {
		t.Fatal(err)
	}
	defer stmt.Close()
<<<<<<< HEAD
	for _, p := range []struct {
		typed  int
		values []interface{}
	}{
		{
			typed: 0,
			values: []interface{}{
				nil, // bool
				nil, // string
				nil, // bytes
				nil, // int64
				nil, // float64
				nil, // numeric
				nil, // date
				nil, // timestamp
				nil, // bool array
				nil, // string array
				nil, // bytes array
				nil, // int64 array
				nil, // float64 array
				nil, // numeric array
				nil, // date array
				nil, // timestamp array
			}},
		{
			typed: 7,
			values: []interface{}{
				spanner.NullBool{},
				spanner.NullString{},
				nil, // bytes
				spanner.NullInt64{},
				spanner.NullFloat64{},
				spanner.NullNumeric{},
				spanner.NullDate{},
				spanner.NullTime{},
				nil, // bool array
				nil, // string array
				nil, // bytes array
				nil, // int64 array
				nil, // float64 array
				nil, // numeric array
				nil, // date array
				nil, // timestamp array
			}},
	} {
		rows, err := stmt.QueryContext(context.Background(), p.values...)
=======
	rows, err := stmt.QueryContext(
		context.Background(),
		nil, // bool
		nil, // string
		nil, // bytes
		nil, // int64
		nil, // float64
		nil, // numeric
		nil, // date
		nil, // timestamp
		nil, // json
		nil, // bool array
		nil, // string array
		nil, // bytes array
		nil, // int64 array
		nil, // float64 array
		nil, // numeric array
		nil, // date array
		nil, // timestamp array
		nil, // json array
	)
	if err != nil {
		t.Fatal(err)
	}
	defer rows.Close()

	for rows.Next() {
		var b sql.NullBool
		var s sql.NullString
		var bt []byte
		var i sql.NullInt64
		var f sql.NullFloat64
		var r spanner.NullNumeric // There's no equivalent sql type.
		var d spanner.NullDate    // There's no equivalent sql type.
		var ts sql.NullTime
		var j spanner.NullJSON // There's no equivalent sql type.
		var bArray []spanner.NullBool
		var sArray []spanner.NullString
		var btArray [][]byte
		var iArray []spanner.NullInt64
		var fArray []spanner.NullFloat64
		var rArray []spanner.NullNumeric
		var dArray []spanner.NullDate
		var tsArray []spanner.NullTime
		var jArray []spanner.NullJSON
		err = rows.Scan(&b, &s, &bt, &i, &f, &r, &d, &ts, &j, &bArray, &sArray, &btArray, &iArray, &fArray, &rArray, &dArray, &tsArray, &jArray)
>>>>>>> 80b5d3fd
		if err != nil {
			t.Fatal(err)
		}
		defer rows.Close()

		for rows.Next() {
			var b sql.NullBool
			var s sql.NullString
			var bt []byte
			var i sql.NullInt64
			var f sql.NullFloat64
			var r spanner.NullNumeric // There's no equivalent sql type.
			var d spanner.NullDate    // There's no equivalent sql type.
			var ts sql.NullTime
			var bArray []spanner.NullBool
			var sArray []spanner.NullString
			var btArray [][]byte
			var iArray []spanner.NullInt64
			var fArray []spanner.NullFloat64
			var rArray []spanner.NullNumeric
			var dArray []spanner.NullDate
			var tsArray []spanner.NullTime
			err = rows.Scan(&b, &s, &bt, &i, &f, &r, &d, &ts, &bArray, &sArray, &btArray, &iArray, &fArray, &rArray, &dArray, &tsArray)
			if err != nil {
				t.Fatal(err)
			}
			if b.Valid {
				t.Errorf("row value mismatch for bool\nGot: %v\nWant: %v", b, spanner.NullBool{})
			}
			if s.Valid {
				t.Errorf("row value mismatch for string\nGot: %v\nWant: %v", s, spanner.NullString{})
			}
			if bt != nil {
				t.Errorf("row value mismatch for bytes\nGot: %v\nWant: %v", bt, nil)
			}
			if i.Valid {
				t.Errorf("row value mismatch for int64\nGot: %v\nWant: %v", i, spanner.NullInt64{})
			}
			if f.Valid {
				t.Errorf("row value mismatch for float64\nGot: %v\nWant: %v", f, spanner.NullFloat64{})
			}
			if r.Valid {
				t.Errorf("row value mismatch for numeric\nGot: %v\nWant: %v", r, spanner.NullNumeric{})
			}
			if d.Valid {
				t.Errorf("row value mismatch for date\nGot: %v\nWant: %v", d, spanner.NullDate{})
			}
			if ts.Valid {
				t.Errorf("row value mismatch for timestamp\nGot: %v\nWant: %v", ts, spanner.NullTime{})
			}
		}
		if rows.Err() != nil {
			t.Fatal(rows.Err())
		}
		requests := drainRequestsFromServer(server.TestSpanner)
		sqlRequests := requestsOfType(requests, reflect.TypeOf(&sppb.ExecuteSqlRequest{}))
		if g, w := len(sqlRequests), 1; g != w {
			t.Fatalf("sql requests count mismatch\nGot: %v\nWant: %v", g, w)
		}
		req := sqlRequests[0].(*sppb.ExecuteSqlRequest)
		// The param types map should be empty when we are only sending untyped nil params.
		if g, w := len(req.ParamTypes), p.typed; g != w {
			t.Fatalf("param types length mismatch\nGot: %v\nWant: %v", g, w)
		}
		if g, w := len(req.Params.Fields), 16; g != w {
			t.Fatalf("params length mismatch\nGot: %v\nWant: %v", g, w)
		}
<<<<<<< HEAD
		for _, param := range req.Params.Fields {
			if _, ok := param.GetKind().(*proto3.Value_NullValue); !ok {
				t.Errorf("param value mismatch\nGot: %v\nWant: %v", param.GetKind(), proto3.Value_NullValue{})
			}
=======
		if j.Valid {
			t.Errorf("row value mismatch for json\nGot: %v\nWant: %v", j, spanner.NullJSON{})
		}
		if bArray != nil {
			t.Errorf("row value mismatch for bool array\nGot: %v\nWant: %v", bArray, nil)
		}
		if sArray != nil {
			t.Errorf("row value mismatch for string array\nGot: %v\nWant: %v", sArray, nil)
		}
		if btArray != nil {
			t.Errorf("row value mismatch for bytes array array\nGot: %v\nWant: %v", btArray, nil)
		}
		if iArray != nil {
			t.Errorf("row value mismatch for int64 array\nGot: %v\nWant: %v", iArray, nil)
		}
		if fArray != nil {
			t.Errorf("row value mismatch for float64 array\nGot: %v\nWant: %v", fArray, nil)
		}
		if rArray != nil {
			t.Errorf("row value mismatch for numeric array\nGot: %v\nWant: %v", rArray, nil)
		}
		if dArray != nil {
			t.Errorf("row value mismatch for date array\nGot: %v\nWant: %v", dArray, nil)
		}
		if tsArray != nil {
			t.Errorf("row value mismatch for timestamp array\nGot: %v\nWant: %v", tsArray, nil)
		}
		if jArray != nil {
			t.Errorf("row value mismatch for json array\nGot: %v\nWant: %v", jArray, nil)
		}
	}
	if rows.Err() != nil {
		t.Fatal(rows.Err())
	}
	requests := drainRequestsFromServer(server.TestSpanner)
	sqlRequests := requestsOfType(requests, reflect.TypeOf(&sppb.ExecuteSqlRequest{}))
	if g, w := len(sqlRequests), 1; g != w {
		t.Fatalf("sql requests count mismatch\nGot: %v\nWant: %v", g, w)
	}
	req := sqlRequests[0].(*sppb.ExecuteSqlRequest)
	// The param types map should be empty, as we are only sending nil params.
	if g, w := len(req.ParamTypes), 0; g != w {
		t.Fatalf("param types length mismatch\nGot: %v\nWant: %v", g, w)
	}
	if g, w := len(req.Params.Fields), 18; g != w {
		t.Fatalf("params length mismatch\nGot: %v\nWant: %v", g, w)
	}
	for _, param := range req.Params.Fields {
		if _, ok := param.GetKind().(*proto3.Value_NullValue); !ok {
			t.Errorf("param value mismatch\nGot: %v\nWant: %v", param.GetKind(), proto3.Value_NullValue{})
>>>>>>> 80b5d3fd
		}
	}
}

func TestDmlInAutocommit(t *testing.T) {
	t.Parallel()

	db, server, teardown := setupTestDBConnection(t)
	defer teardown()
	res, err := db.ExecContext(context.Background(), testutil.UpdateBarSetFoo)
	if err != nil {
		t.Fatal(err)
	}
	affected, err := res.RowsAffected()
	if err != nil {
		t.Fatal(err)
	}
	if g, w := affected, int64(testutil.UpdateBarSetFooRowCount); g != w {
		t.Fatalf("row count mismatch\nGot: %v\nWant: %v", g, w)
	}
	requests := drainRequestsFromServer(server.TestSpanner)
	sqlRequests := requestsOfType(requests, reflect.TypeOf(&sppb.ExecuteSqlRequest{}))
	if g, w := len(sqlRequests), 1; g != w {
		t.Fatalf("ExecuteSqlRequests count mismatch\nGot: %v\nWant: %v", g, w)
	}
	// The DML statement should use a transaction even though no explicit
	// transaction was created.
	req := sqlRequests[0].(*sppb.ExecuteSqlRequest)
	if req.Transaction == nil {
		t.Fatalf("missing transaction for ExecuteSqlRequest")
	}
	if req.Transaction.GetId() == nil {
		t.Fatalf("missing id selector for ExecuteSqlRequest")
	}
	commitRequests := requestsOfType(requests, reflect.TypeOf(&sppb.CommitRequest{}))
	if g, w := len(commitRequests), 1; g != w {
		t.Fatalf("commit requests count mismatch\nGot: %v\nWant: %v", g, w)
	}
	commitReq := commitRequests[0].(*sppb.CommitRequest)
	if c, e := commitReq.GetTransactionId(), req.Transaction.GetId(); !cmp.Equal(c, e) {
		t.Fatalf("transaction id mismatch\nCommit: %c\nExecute: %v", c, e)
	}
}

func TestDdlInAutocommit(t *testing.T) {
	t.Parallel()

	db, server, teardown := setupTestDBConnection(t)
	defer teardown()

	var expectedResponse = &emptypb.Empty{}
	any, _ := ptypes.MarshalAny(expectedResponse)
	server.TestDatabaseAdmin.SetResps([]proto.Message{
		&longrunningpb.Operation{
			Done:   true,
			Result: &longrunningpb.Operation_Response{Response: any},
			Name:   "test-operation",
		},
	})
	query := "CREATE TABLE Singers (SingerId INT64, FirstName STRING(100), LastName STRING(100)) PRIMARY KEY (SingerId)"
	res, err := db.ExecContext(context.Background(), query)
	if err != nil {
		t.Fatal(err)
	}
	affected, err := res.RowsAffected()
	if err != nil {
		t.Fatal(err)
	}
	if affected != 0 {
		t.Fatalf("affected rows count mismatch\nGot: %v\nWant: %v", affected, 0)
	}
	requests := server.TestDatabaseAdmin.Reqs()
	if g, w := len(requests), 1; g != w {
		t.Fatalf("requests count mismatch\nGot: %v\nWant: %v", g, w)
	}
	if req, ok := requests[0].(*databasepb.UpdateDatabaseDdlRequest); ok {
		if g, w := len(req.Statements), 1; g != w {
			t.Fatalf("statement count mismatch\nGot: %v\nWant: %v", g, w)
		}
		if g, w := req.Statements[0], query; g != w {
			t.Fatalf("statement mismatch\nGot: %v\nWant: %v", g, w)
		}
	} else {
		t.Fatalf("request type mismatch, got %v", requests[0])
	}
}

func TestDdlInTransaction(t *testing.T) {
	t.Parallel()

	db, server, teardown := setupTestDBConnection(t)
	defer teardown()

	var expectedResponse = &emptypb.Empty{}
	any, _ := ptypes.MarshalAny(expectedResponse)
	server.TestDatabaseAdmin.SetResps([]proto.Message{
		&longrunningpb.Operation{
			Done:   true,
			Result: &longrunningpb.Operation_Response{Response: any},
			Name:   "test-operation",
		},
	})
	query := "CREATE TABLE Singers (SingerId INT64, FirstName STRING(100), LastName STRING(100)) PRIMARY KEY (SingerId)"
	tx, err := db.BeginTx(context.Background(), &sql.TxOptions{})
	if err != nil {
		t.Fatal(err)
	}
	res, err := tx.ExecContext(context.Background(), query)
	if err != nil {
		t.Fatal(err)
	}
	affected, err := res.RowsAffected()
	if err != nil {
		t.Fatal(err)
	}
	if affected != 0 {
		t.Fatalf("affected rows count mismatch\nGot: %v\nWant: %v", affected, 0)
	}
	requests := server.TestDatabaseAdmin.Reqs()
	if g, w := len(requests), 1; g != w {
		t.Fatalf("requests count mismatch\nGot: %v\nWant: %v", g, w)
	}
	if req, ok := requests[0].(*databasepb.UpdateDatabaseDdlRequest); ok {
		if g, w := len(req.Statements), 1; g != w {
			t.Fatalf("statement count mismatch\nGot: %v\nWant: %v", g, w)
		}
		if g, w := req.Statements[0], query; g != w {
			t.Fatalf("statement mismatch\nGot: %v\nWant: %v", g, w)
		}
	} else {
		t.Fatalf("request type mismatch, got %v", requests[0])
	}
}

func TestBegin(t *testing.T) {
	t.Parallel()

	db, _, teardown := setupTestDBConnection(t)
	defer teardown()

	// Ensure that the old Begin method works.
	_, err := db.Begin()
	if err != nil {
		t.Fatalf("Begin failed: %v", err)
	}
}

func TestQuery(t *testing.T) {
	t.Parallel()

	db, _, teardown := setupTestDBConnection(t)
	defer teardown()

	// Ensure that the old Query method works.
	rows, err := db.Query(testutil.SelectFooFromBar)
	if err != nil {
		t.Fatalf("Query failed: %v", err)
	}
	defer rows.Close()
}

func TestExec(t *testing.T) {
	t.Parallel()

	db, _, teardown := setupTestDBConnection(t)
	defer teardown()

	// Ensure that the old Exec method works.
	_, err := db.Exec(testutil.UpdateBarSetFoo)
	if err != nil {
		t.Fatalf("Exec failed: %v", err)
	}
}

func TestPrepare(t *testing.T) {
	t.Parallel()

	db, _, teardown := setupTestDBConnection(t)
	defer teardown()

	// Ensure that the old Prepare method works.
	_, err := db.Prepare(testutil.SelectFooFromBar)
	if err != nil {
		t.Fatalf("Prepare failed: %v", err)
	}
}

func TestPing(t *testing.T) {
	t.Parallel()

	db, _, teardown := setupTestDBConnection(t)
	defer teardown()

	// Ensure that the old Ping method works.
	err := db.Ping()
	if err != nil {
		t.Fatalf("Ping failed: %v", err)
	}
}

func numeric(v string) big.Rat {
	res, _ := big.NewRat(1, 1).SetString(v)
	return *res
}

func nullNumeric(valid bool, v string) spanner.NullNumeric {
	if !valid {
		return spanner.NullNumeric{}
	}
	return spanner.NullNumeric{Valid: true, Numeric: numeric(v)}
}

func date(v string) civil.Date {
	res, _ := civil.ParseDate(v)
	return res
}

func nullDate(valid bool, v string) spanner.NullDate {
	if !valid {
		return spanner.NullDate{}
	}
	return spanner.NullDate{Valid: true, Date: date(v)}
}

func nullJson(valid bool, v string) spanner.NullJSON {
	if !valid {
		return spanner.NullJSON{}
	}
	var m map[string]interface{}
	_ = json.Unmarshal([]byte(v), &m)
	return spanner.NullJSON{Valid: true, Value: m}
}

func setupTestDBConnection(t *testing.T) (db *sql.DB, server *testutil.MockedSpannerInMemTestServer, teardown func()) {
	return setupTestDBConnectionWithParams(t, "")
}

func setupTestDBConnectionWithParams(t *testing.T, params string) (db *sql.DB, server *testutil.MockedSpannerInMemTestServer, teardown func()) {
	server, _, serverTeardown := setupMockedTestServer(t)
	db, err := sql.Open(
		"spanner",
		fmt.Sprintf("%s/projects/p/instances/i/databases/d?useplaintext=true;%s", server.Address, params))
	if err != nil {
		serverTeardown()
		t.Fatal(err)
	}
	return db, server, func() {
		_ = db.Close()
		serverTeardown()
	}
}

func setupMockedTestServer(t *testing.T) (server *testutil.MockedSpannerInMemTestServer, client *spanner.Client, teardown func()) {
	return setupMockedTestServerWithConfig(t, spanner.ClientConfig{})
}

func setupMockedTestServerWithConfig(t *testing.T, config spanner.ClientConfig) (server *testutil.MockedSpannerInMemTestServer, client *spanner.Client, teardown func()) {
	return setupMockedTestServerWithConfigAndClientOptions(t, config, []option.ClientOption{})
}

func setupMockedTestServerWithConfigAndClientOptions(t *testing.T, config spanner.ClientConfig, clientOptions []option.ClientOption) (server *testutil.MockedSpannerInMemTestServer, client *spanner.Client, teardown func()) {
	server, opts, serverTeardown := testutil.NewMockedSpannerInMemTestServer(t)
	opts = append(opts, clientOptions...)
	ctx := context.Background()
	formattedDatabase := fmt.Sprintf("projects/%s/instances/%s/databases/%s", "[PROJECT]", "[INSTANCE]", "[DATABASE]")
	client, err := spanner.NewClientWithConfig(ctx, formattedDatabase, config, opts...)
	if err != nil {
		t.Fatal(err)
	}
	return server, client, func() {
		client.Close()
		serverTeardown()
	}
}

func filterBeginReadOnlyRequests(requests []interface{}) []*sppb.BeginTransactionRequest {
	res := make([]*sppb.BeginTransactionRequest, 0)
	for _, r := range requests {
		if req, ok := r.(*sppb.BeginTransactionRequest); ok {
			if req.Options != nil && req.Options.GetReadOnly() != nil {
				res = append(res, req)
			}
		}
	}
	return res
}

func requestsOfType(requests []interface{}, t reflect.Type) []interface{} {
	res := make([]interface{}, 0)
	for _, req := range requests {
		if reflect.TypeOf(req) == t {
			res = append(res, req)
		}
	}
	return res
}

func drainRequestsFromServer(server testutil.InMemSpannerServer) []interface{} {
	var reqs []interface{}
loop:
	for {
		select {
		case req := <-server.ReceivedRequests():
			reqs = append(reqs, req)
		default:
			break loop
		}
	}
	return reqs
}<|MERGE_RESOLUTION|>--- conflicted
+++ resolved
@@ -707,7 +707,6 @@
 		t.Fatal(err)
 	}
 	defer stmt.Close()
-<<<<<<< HEAD
 	for _, p := range []struct {
 		typed  int
 		values []interface{}
@@ -723,6 +722,7 @@
 				nil, // numeric
 				nil, // date
 				nil, // timestamp
+				nil, // json
 				nil, // bool array
 				nil, // string array
 				nil, // bytes array
@@ -731,9 +731,10 @@
 				nil, // numeric array
 				nil, // date array
 				nil, // timestamp array
+				nil, // json array
 			}},
 		{
-			typed: 7,
+			typed: 8,
 			values: []interface{}{
 				spanner.NullBool{},
 				spanner.NullString{},
@@ -743,6 +744,7 @@
 				spanner.NullNumeric{},
 				spanner.NullDate{},
 				spanner.NullTime{},
+				spanner.NullJSON{},
 				nil, // bool array
 				nil, // string array
 				nil, // bytes array
@@ -751,57 +753,10 @@
 				nil, // numeric array
 				nil, // date array
 				nil, // timestamp array
+				nil, // json array
 			}},
 	} {
 		rows, err := stmt.QueryContext(context.Background(), p.values...)
-=======
-	rows, err := stmt.QueryContext(
-		context.Background(),
-		nil, // bool
-		nil, // string
-		nil, // bytes
-		nil, // int64
-		nil, // float64
-		nil, // numeric
-		nil, // date
-		nil, // timestamp
-		nil, // json
-		nil, // bool array
-		nil, // string array
-		nil, // bytes array
-		nil, // int64 array
-		nil, // float64 array
-		nil, // numeric array
-		nil, // date array
-		nil, // timestamp array
-		nil, // json array
-	)
-	if err != nil {
-		t.Fatal(err)
-	}
-	defer rows.Close()
-
-	for rows.Next() {
-		var b sql.NullBool
-		var s sql.NullString
-		var bt []byte
-		var i sql.NullInt64
-		var f sql.NullFloat64
-		var r spanner.NullNumeric // There's no equivalent sql type.
-		var d spanner.NullDate    // There's no equivalent sql type.
-		var ts sql.NullTime
-		var j spanner.NullJSON // There's no equivalent sql type.
-		var bArray []spanner.NullBool
-		var sArray []spanner.NullString
-		var btArray [][]byte
-		var iArray []spanner.NullInt64
-		var fArray []spanner.NullFloat64
-		var rArray []spanner.NullNumeric
-		var dArray []spanner.NullDate
-		var tsArray []spanner.NullTime
-		var jArray []spanner.NullJSON
-		err = rows.Scan(&b, &s, &bt, &i, &f, &r, &d, &ts, &j, &bArray, &sArray, &btArray, &iArray, &fArray, &rArray, &dArray, &tsArray, &jArray)
->>>>>>> 80b5d3fd
 		if err != nil {
 			t.Fatal(err)
 		}
@@ -816,6 +771,7 @@
 			var r spanner.NullNumeric // There's no equivalent sql type.
 			var d spanner.NullDate    // There's no equivalent sql type.
 			var ts sql.NullTime
+			var j spanner.NullJSON // There's no equivalent sql type.
 			var bArray []spanner.NullBool
 			var sArray []spanner.NullString
 			var btArray [][]byte
@@ -824,7 +780,8 @@
 			var rArray []spanner.NullNumeric
 			var dArray []spanner.NullDate
 			var tsArray []spanner.NullTime
-			err = rows.Scan(&b, &s, &bt, &i, &f, &r, &d, &ts, &bArray, &sArray, &btArray, &iArray, &fArray, &rArray, &dArray, &tsArray)
+			var jArray []spanner.NullJSON
+			err = rows.Scan(&b, &s, &bt, &i, &f, &r, &d, &ts, &j, &bArray, &sArray, &btArray, &iArray, &fArray, &rArray, &dArray, &tsArray, &jArray)
 			if err != nil {
 				t.Fatal(err)
 			}
@@ -851,6 +808,36 @@
 			}
 			if ts.Valid {
 				t.Errorf("row value mismatch for timestamp\nGot: %v\nWant: %v", ts, spanner.NullTime{})
+			}
+			if j.Valid {
+				t.Errorf("row value mismatch for json\nGot: %v\nWant: %v", j, spanner.NullJSON{})
+			}
+			if bArray != nil {
+				t.Errorf("row value mismatch for bool array\nGot: %v\nWant: %v", bArray, nil)
+			}
+			if sArray != nil {
+				t.Errorf("row value mismatch for string array\nGot: %v\nWant: %v", sArray, nil)
+			}
+			if btArray != nil {
+				t.Errorf("row value mismatch for bytes array array\nGot: %v\nWant: %v", btArray, nil)
+			}
+			if iArray != nil {
+				t.Errorf("row value mismatch for int64 array\nGot: %v\nWant: %v", iArray, nil)
+			}
+			if fArray != nil {
+				t.Errorf("row value mismatch for float64 array\nGot: %v\nWant: %v", fArray, nil)
+			}
+			if rArray != nil {
+				t.Errorf("row value mismatch for numeric array\nGot: %v\nWant: %v", rArray, nil)
+			}
+			if dArray != nil {
+				t.Errorf("row value mismatch for date array\nGot: %v\nWant: %v", dArray, nil)
+			}
+			if tsArray != nil {
+				t.Errorf("row value mismatch for timestamp array\nGot: %v\nWant: %v", tsArray, nil)
+			}
+			if jArray != nil {
+				t.Errorf("row value mismatch for json array\nGot: %v\nWant: %v", jArray, nil)
 			}
 		}
 		if rows.Err() != nil {
@@ -866,66 +853,13 @@
 		if g, w := len(req.ParamTypes), p.typed; g != w {
 			t.Fatalf("param types length mismatch\nGot: %v\nWant: %v", g, w)
 		}
-		if g, w := len(req.Params.Fields), 16; g != w {
+		if g, w := len(req.Params.Fields), 18; g != w {
 			t.Fatalf("params length mismatch\nGot: %v\nWant: %v", g, w)
 		}
-<<<<<<< HEAD
 		for _, param := range req.Params.Fields {
 			if _, ok := param.GetKind().(*proto3.Value_NullValue); !ok {
 				t.Errorf("param value mismatch\nGot: %v\nWant: %v", param.GetKind(), proto3.Value_NullValue{})
 			}
-=======
-		if j.Valid {
-			t.Errorf("row value mismatch for json\nGot: %v\nWant: %v", j, spanner.NullJSON{})
-		}
-		if bArray != nil {
-			t.Errorf("row value mismatch for bool array\nGot: %v\nWant: %v", bArray, nil)
-		}
-		if sArray != nil {
-			t.Errorf("row value mismatch for string array\nGot: %v\nWant: %v", sArray, nil)
-		}
-		if btArray != nil {
-			t.Errorf("row value mismatch for bytes array array\nGot: %v\nWant: %v", btArray, nil)
-		}
-		if iArray != nil {
-			t.Errorf("row value mismatch for int64 array\nGot: %v\nWant: %v", iArray, nil)
-		}
-		if fArray != nil {
-			t.Errorf("row value mismatch for float64 array\nGot: %v\nWant: %v", fArray, nil)
-		}
-		if rArray != nil {
-			t.Errorf("row value mismatch for numeric array\nGot: %v\nWant: %v", rArray, nil)
-		}
-		if dArray != nil {
-			t.Errorf("row value mismatch for date array\nGot: %v\nWant: %v", dArray, nil)
-		}
-		if tsArray != nil {
-			t.Errorf("row value mismatch for timestamp array\nGot: %v\nWant: %v", tsArray, nil)
-		}
-		if jArray != nil {
-			t.Errorf("row value mismatch for json array\nGot: %v\nWant: %v", jArray, nil)
-		}
-	}
-	if rows.Err() != nil {
-		t.Fatal(rows.Err())
-	}
-	requests := drainRequestsFromServer(server.TestSpanner)
-	sqlRequests := requestsOfType(requests, reflect.TypeOf(&sppb.ExecuteSqlRequest{}))
-	if g, w := len(sqlRequests), 1; g != w {
-		t.Fatalf("sql requests count mismatch\nGot: %v\nWant: %v", g, w)
-	}
-	req := sqlRequests[0].(*sppb.ExecuteSqlRequest)
-	// The param types map should be empty, as we are only sending nil params.
-	if g, w := len(req.ParamTypes), 0; g != w {
-		t.Fatalf("param types length mismatch\nGot: %v\nWant: %v", g, w)
-	}
-	if g, w := len(req.Params.Fields), 18; g != w {
-		t.Fatalf("params length mismatch\nGot: %v\nWant: %v", g, w)
-	}
-	for _, param := range req.Params.Fields {
-		if _, ok := param.GetKind().(*proto3.Value_NullValue); !ok {
-			t.Errorf("param value mismatch\nGot: %v\nWant: %v", param.GetKind(), proto3.Value_NullValue{})
->>>>>>> 80b5d3fd
 		}
 	}
 }
