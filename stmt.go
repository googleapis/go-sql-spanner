// Copyright 2021 Google LLC
//
// Licensed under the Apache License, Version 2.0 (the "License");
// you may not use this file except in compliance with the License.
// You may obtain a copy of the License at
//
//     https://www.apache.org/licenses/LICENSE-2.0
//
// Unless required by applicable law or agreed to in writing, software
// distributed under the License is distributed on an "AS IS" BASIS,
// WITHOUT WARRANTIES OR CONDITIONS OF ANY KIND, either express or implied.
// See the License for the specific language governing permissions and
// limitations under the License.

package spannerdriver

import (
	"context"
	"database/sql/driver"

	"cloud.google.com/go/spanner"
	"github.com/googleapis/go-sql-spanner/parser"
	"google.golang.org/grpc/codes"
	"google.golang.org/grpc/status"
)

var _ driver.Stmt = &stmt{}
var _ driver.StmtExecContext = &stmt{}
var _ driver.StmtQueryContext = &stmt{}
var _ driver.NamedValueChecker = &stmt{}

type stmt struct {
	conn          *conn
	numArgs       int
	query         string
<<<<<<< HEAD
	statementType StatementType
=======
	statementType parser.StatementType
>>>>>>> 8064e3d4
	execOptions   *ExecOptions
}

type SpannerNamedArg struct {
	NameInQuery string
	Value       any
}

func (s *stmt) Close() error {
	return nil
}

func (s *stmt) NumInput() int {
	return s.numArgs
}

func (s *stmt) Exec(_ []driver.Value) (driver.Result, error) {
	return nil, spanner.ToSpannerError(status.Errorf(codes.Unimplemented, "use ExecContext instead"))
}

func (s *stmt) ExecContext(ctx context.Context, args []driver.NamedValue) (driver.Result, error) {
	return s.conn.execContext(ctx, s.query, s.execOptions, args)
}

func (s *stmt) Query(_ []driver.Value) (driver.Rows, error) {
	return nil, spanner.ToSpannerError(status.Errorf(codes.Unimplemented, "use QueryContext instead"))
}

func (s *stmt) QueryContext(ctx context.Context, args []driver.NamedValue) (driver.Rows, error) {
	return s.conn.queryContext(ctx, s.query, s.execOptions, args)
}

func (s *stmt) CheckNamedValue(value *driver.NamedValue) error {
	if value == nil {
		return nil
	}

	if execOptions, ok := value.Value.(ExecOptions); ok {
		s.execOptions = &execOptions
		return driver.ErrRemoveArgument
	}
	return s.conn.CheckNamedValue(value)
}

func prepareSpannerStmt(parser *parser.StatementParser, q string, args []driver.NamedValue) (spanner.Statement, error) {
	q, names, err := parser.ParseParameters(q)
	if err != nil {
		return spanner.Statement{}, err
	}
	ss := spanner.NewStatement(q)
	for i, v := range args {
		value := v.Value
		name := args[i].Name
		if sa, ok := args[i].Value.(SpannerNamedArg); ok {
			name = sa.NameInQuery
			value = sa.Value
		}
		if name == "" && len(names) > i {
			name = names[i]
		}
		if name != "" {
			ss.Params[name] = convertParam(value)
		}
	}
	// Verify that all parameters have a value.
	for _, name := range names {
		if _, ok := ss.Params[name]; !ok {
			return spanner.Statement{}, spanner.ToSpannerError(status.Errorf(codes.InvalidArgument, "missing value for query parameter %v", name))
		}
	}
	return ss, nil
}

func convertParam(v driver.Value) driver.Value {
	switch v := v.(type) {
	default:
		return v
	case int:
		return int64(v)
	case []int:
		if v == nil {
			return []int64(nil)
		}
		res := make([]int64, len(v))
		for i, val := range v {
			res[i] = int64(val)
		}
		return res
	case uint:
		return int64(v)
	case []uint:
		if v == nil {
			return []int64(nil)
		}
		res := make([]int64, len(v))
		for i, val := range v {
			res[i] = int64(val)
		}
		return res
	case uint64:
		return int64(v)
	case []uint64:
		if v == nil {
			return []int64(nil)
		}
		res := make([]int64, len(v))
		for i, val := range v {
			res[i] = int64(val)
		}
		return res
	case *uint64:
		if v == nil {
			return (*int64)(nil)
		}
		vi := int64(*v)
		return &vi
	case *int:
		if v == nil {
			return (*int64)(nil)
		}
		vi := int64(*v)
		return &vi
	case []*int:
		if v == nil {
			return []*int64(nil)
		}
		res := make([]*int64, len(v))
		for i, val := range v {
			if val == nil {
				res[i] = nil
			} else {
				z := int64(*val)
				res[i] = &z
			}
		}
		return res
	case *[]int:
		if v == nil {
			return []int64(nil)
		}
		res := make([]int64, len(*v))
		for i, val := range *v {
			res[i] = int64(val)
		}
		return res
	case *uint:
		if v == nil {
			return (*int64)(nil)
		}
		vi := int64(*v)
		return &vi
	case []*uint:
		if v == nil {
			return []*int64(nil)
		}
		res := make([]*int64, len(v))
		for i, val := range v {
			if val == nil {
				res[i] = nil
			} else {
				z := int64(*val)
				res[i] = &z
			}
		}
		return res
	case *[]uint:
		if v == nil {
			return []int64(nil)
		}
		res := make([]int64, len(*v))
		for i, val := range *v {
			res[i] = int64(val)
		}
		return res
	case []*uint64:
		if v == nil {
			return []*int64(nil)
		}
		res := make([]*int64, len(v))
		for i, val := range v {
			if val == nil {
				res[i] = nil
			} else {
				z := int64(*val)
				res[i] = &z
			}
		}
		return res
	case *[]uint64:
		if v == nil {
			return []int64(nil)
		}
		res := make([]int64, len(*v))
		for i, val := range *v {
			res[i] = int64(val)
		}
		return res
	}
}

var _ SpannerResult = &result{}

type result struct {
	rowsAffected      int64
	lastInsertId      int64
	hasLastInsertId   bool
	batchUpdateCounts []int64
}

var errNoLastInsertId = spanner.ToSpannerError(
	status.Errorf(codes.FailedPrecondition,
		"LastInsertId is only supported for INSERT statements that use a THEN RETURN clause "+
			"and that return exactly one row and one column "+
			"(e.g. `INSERT INTO MyTable (Val) values ('val1') THEN RETURN Id`)"))

func (r *result) LastInsertId() (int64, error) {
	if r.hasLastInsertId {
		return r.lastInsertId, nil
	}
	return 0, errNoLastInsertId
}

func (r *result) RowsAffected() (int64, error) {
	return r.rowsAffected, nil
}

var errNoBatchRowsAffected = spanner.ToSpannerError(status.Errorf(codes.FailedPrecondition, "BatchRowsAffected is only supported for batch DML results"))

func (r *result) BatchRowsAffected() ([]int64, error) {
	if r.batchUpdateCounts == nil {
		return nil, errNoBatchRowsAffected
	}
	return r.batchUpdateCounts, nil
}<|MERGE_RESOLUTION|>--- conflicted
+++ resolved
@@ -33,11 +33,7 @@
 	conn          *conn
 	numArgs       int
 	query         string
-<<<<<<< HEAD
-	statementType StatementType
-=======
 	statementType parser.StatementType
->>>>>>> 8064e3d4
 	execOptions   *ExecOptions
 }
 
