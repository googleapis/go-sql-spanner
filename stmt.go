// Copyright 2021 Google LLC
//
// Licensed under the Apache License, Version 2.0 (the "License");
// you may not use this file except in compliance with the License.
// You may obtain a copy of the License at
//
//     https://www.apache.org/licenses/LICENSE-2.0
//
// Unless required by applicable law or agreed to in writing, software
// distributed under the License is distributed on an "AS IS" BASIS,
// WITHOUT WARRANTIES OR CONDITIONS OF ANY KIND, either express or implied.
// See the License for the specific language governing permissions and
// limitations under the License.

package spannerdriver

import (
	"context"
	"database/sql/driver"

	"cloud.google.com/go/spanner"
	"google.golang.org/grpc/codes"
	"google.golang.org/grpc/status"
)

type stmt struct {
<<<<<<< HEAD
	conn          *conn
	numArgs       int
	query         string
	statementType statementType
=======
	conn        *conn
	numArgs     int
	query       string
	execOptions ExecOptions
>>>>>>> 1b714763
}

func (s *stmt) Close() error {
	return nil
}

func (s *stmt) NumInput() int {
	return s.numArgs
}

func (s *stmt) Exec(args []driver.Value) (driver.Result, error) {
	return nil, spanner.ToSpannerError(status.Errorf(codes.Unimplemented, "use ExecContext instead"))
}

func (s *stmt) ExecContext(ctx context.Context, args []driver.NamedValue) (driver.Result, error) {
	return s.conn.ExecContext(ctx, s.query, args)
}

func (s *stmt) Query(args []driver.Value) (driver.Rows, error) {
	return nil, spanner.ToSpannerError(status.Errorf(codes.Unimplemented, "use QueryContext instead"))
}

func (s *stmt) QueryContext(ctx context.Context, args []driver.NamedValue) (driver.Rows, error) {
	ss, err := prepareSpannerStmt(s.query, args)
	if err != nil {
		return nil, err
	}

	var it rowIterator
	if s.conn.tx != nil {
		it = s.conn.tx.Query(ctx, ss)
	} else {
		if s.statementType == statementTypeUnknown {
			s.statementType = detectStatementType(s.query)
		}
		if s.statementType == statementTypeDml {
			// Use a read/write transaction to execute the statement.
			it, _, err = s.conn.execSingleQueryTransactional(ctx, s.conn.client, ss, s.conn.createTransactionOptions())
			if err != nil {
				return nil, err
			}
		} else {
			// The statement was either detected as being a query, or potentially not recognized at all.
			// In that case, just default to using a single-use read-only transaction and let Spanner
			// return an error if the statement is not suited for that type of transaction.
			it = &readOnlyRowIterator{s.conn.client.Single().WithTimestampBound(s.conn.readOnlyStaleness).Query(ctx, ss)}
		}
	}
	return &rows{it: it, decodeOption: s.execOptions.DecodeOption}, nil
}

func (s *stmt) CheckNamedValue(value *driver.NamedValue) error {
	if value == nil {
		return nil
	}

	if execOptions, ok := value.Value.(ExecOptions); ok {
		s.execOptions = execOptions
		return driver.ErrRemoveArgument
	}
	return nil
}

func prepareSpannerStmt(q string, args []driver.NamedValue) (spanner.Statement, error) {
	q, names, err := parseParameters(q)
	if err != nil {
		return spanner.Statement{}, err
	}
	ss := spanner.NewStatement(q)
	for i, v := range args {
		name := args[i].Name
		if name == "" && len(names) > i {
			name = names[i]
		}
		if name != "" {
			ss.Params[name] = convertParam(v.Value)
		}
	}
	// Verify that all parameters have a value.
	for _, name := range names {
		if _, ok := ss.Params[name]; !ok {
			return spanner.Statement{}, spanner.ToSpannerError(status.Errorf(codes.InvalidArgument, "missing value for query parameter %v", name))
		}
	}
	return ss, nil
}

func convertParam(v driver.Value) driver.Value {
	switch v := v.(type) {
	default:
		return v
	case int:
		return int64(v)
	case []int:
		if v == nil {
			return []int64(nil)
		}
		res := make([]int64, len(v))
		for i, val := range v {
			res[i] = int64(val)
		}
		return res
	case uint:
		return int64(v)
	case []uint:
		if v == nil {
			return []int64(nil)
		}
		res := make([]int64, len(v))
		for i, val := range v {
			res[i] = int64(val)
		}
		return res
	case uint64:
		return int64(v)
	case []uint64:
		if v == nil {
			return []int64(nil)
		}
		res := make([]int64, len(v))
		for i, val := range v {
			res[i] = int64(val)
		}
		return res
	case *uint64:
		if v == nil {
			return (*int64)(nil)
		}
		vi := int64(*v)
		return &vi
	case *int:
		if v == nil {
			return (*int64)(nil)
		}
		vi := int64(*v)
		return &vi
	case []*int:
		if v == nil {
			return []*int64(nil)
		}
		res := make([]*int64, len(v))
		for i, val := range v {
			if val == nil {
				res[i] = nil
			} else {
				z := int64(*val)
				res[i] = &z
			}
		}
		return res
	case *[]int:
		if v == nil {
			return []int64(nil)
		}
		res := make([]int64, len(*v))
		for i, val := range *v {
			res[i] = int64(val)
		}
		return res
	case *uint:
		if v == nil {
			return (*int64)(nil)
		}
		vi := int64(*v)
		return &vi
	case []*uint:
		if v == nil {
			return []*int64(nil)
		}
		res := make([]*int64, len(v))
		for i, val := range v {
			if val == nil {
				res[i] = nil
			} else {
				z := int64(*val)
				res[i] = &z
			}
		}
		return res
	case *[]uint:
		if v == nil {
			return []int64(nil)
		}
		res := make([]int64, len(*v))
		for i, val := range *v {
			res[i] = int64(val)
		}
		return res
	case []*uint64:
		if v == nil {
			return []*int64(nil)
		}
		res := make([]*int64, len(v))
		for i, val := range v {
			if val == nil {
				res[i] = nil
			} else {
				z := int64(*val)
				res[i] = &z
			}
		}
		return res
	case *[]uint64:
		if v == nil {
			return []int64(nil)
		}
		res := make([]int64, len(*v))
		for i, val := range *v {
			res[i] = int64(val)
		}
		return res
	}
}

type result struct {
	rowsAffected int64
}

func (r *result) LastInsertId() (int64, error) {
	return 0, spanner.ToSpannerError(status.Errorf(codes.Unimplemented, "Cloud Spanner does not support auto-generated ids"))
}

func (r *result) RowsAffected() (int64, error) {
	return r.rowsAffected, nil
}<|MERGE_RESOLUTION|>--- conflicted
+++ resolved
@@ -24,17 +24,11 @@
 )
 
 type stmt struct {
-<<<<<<< HEAD
 	conn          *conn
 	numArgs       int
 	query         string
 	statementType statementType
-=======
-	conn        *conn
-	numArgs     int
-	query       string
-	execOptions ExecOptions
->>>>>>> 1b714763
+	execOptions   ExecOptions
 }
 
 func (s *stmt) Close() error {
