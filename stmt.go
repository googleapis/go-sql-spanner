--- conflicted
+++ resolved
@@ -24,18 +24,11 @@
 )
 
 type stmt struct {
-<<<<<<< HEAD
-	conn    *conn
-	numArgs int
-	query   string
-	options *spanner.QueryOptions
-=======
 	conn          *conn
 	numArgs       int
 	query         string
 	statementType statementType
 	execOptions   ExecOptions
->>>>>>> ae36d4ce
 }
 
 func (s *stmt) Close() error {
@@ -64,25 +57,16 @@
 		return nil, err
 	}
 
-	var options spanner.QueryOptions
-	if s.options != nil {
-		options = *s.options
-	} else {
-		options = s.conn.createQueryOptions()
-	}
 	var it rowIterator
 	if s.conn.tx != nil {
-		it = s.conn.tx.Query(ctx, ss, options)
+		it = s.conn.tx.Query(ctx, ss, s.execOptions.QueryOptions)
 	} else {
-<<<<<<< HEAD
-		it = &readOnlyRowIterator{s.conn.client.Single().WithTimestampBound(s.conn.readOnlyStaleness).QueryWithOptions(ctx, ss, options)}
-=======
 		if s.statementType == statementTypeUnknown {
 			s.statementType = detectStatementType(s.query)
 		}
 		if s.statementType == statementTypeDml {
 			// Use a read/write transaction to execute the statement.
-			it, _, err = s.conn.execSingleQueryTransactional(ctx, s.conn.client, ss, s.conn.createTransactionOptions())
+			it, _, err = s.conn.execSingleQueryTransactional(ctx, s.conn.client, ss, s.execOptions)
 			if err != nil {
 				return nil, err
 			}
@@ -90,9 +74,8 @@
 			// The statement was either detected as being a query, or potentially not recognized at all.
 			// In that case, just default to using a single-use read-only transaction and let Spanner
 			// return an error if the statement is not suited for that type of transaction.
-			it = &readOnlyRowIterator{s.conn.client.Single().WithTimestampBound(s.conn.readOnlyStaleness).Query(ctx, ss)}
-		}
->>>>>>> ae36d4ce
+			it = &readOnlyRowIterator{s.conn.client.Single().WithTimestampBound(s.conn.readOnlyStaleness).QueryWithOptions(ctx, ss, s.execOptions.QueryOptions)}
+		}
 	}
 	return &rows{it: it, decodeOption: s.execOptions.DecodeOption}, nil
 }
@@ -104,18 +87,6 @@
 
 	if execOptions, ok := value.Value.(ExecOptions); ok {
 		s.execOptions = execOptions
-		return driver.ErrRemoveArgument
-	}
-	return nil
-}
-
-func (s *stmt) CheckNamedValue(value *driver.NamedValue) error {
-	if value == nil {
-		return nil
-	}
-	options, ok := value.Value.(spanner.QueryOptions)
-	if ok {
-		s.options = &options
 		return driver.ErrRemoveArgument
 	}
 	return nil
