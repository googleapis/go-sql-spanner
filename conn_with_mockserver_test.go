--- conflicted
+++ resolved
@@ -56,7 +56,6 @@
 	}
 }
 
-<<<<<<< HEAD
 func TestTwoTransactionsOnOneConn(t *testing.T) {
 	t.Parallel()
 
@@ -73,7 +72,9 @@
 	_, err = c.BeginTx(ctx, &sql.TxOptions{})
 	if g, w := spanner.ErrCode(err), codes.FailedPrecondition; g != w {
 		t.Fatalf("BeginTx error code mismatch\n Got: %v\nWant: %v", g, w)
-=======
+	}
+}
+
 func TestExplicitBeginTx(t *testing.T) {
 	t.Parallel()
 
@@ -118,7 +119,6 @@
 		if request.GetTransaction() == nil || request.GetTransaction().GetId() == nil {
 			t.Fatal("missing transaction id on ExecuteSqlRequest")
 		}
->>>>>>> 570063a6
 	}
 }
 
