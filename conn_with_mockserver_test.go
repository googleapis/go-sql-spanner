--- conflicted
+++ resolved
@@ -72,11 +72,7 @@
 
 	c, _ := db.Conn(ctx)
 	tx1, err := c.BeginTx(ctx, &sql.TxOptions{})
-<<<<<<< HEAD
-	defer tx1.Rollback()
-=======
 	defer func() { _ = tx1.Rollback() }()
->>>>>>> 785aa77e
 	if err != nil {
 		t.Fatal(err)
 	}
@@ -158,12 +154,12 @@
 			t.Fatal(err)
 		}
 
-		requests := drainRequestsFromServer(server.TestSpanner)
-		beginRequests := requestsOfType(requests, reflect.TypeOf(&spannerpb.BeginTransactionRequest{}))
+		requests := server.TestSpanner.DrainRequestsFromServer()
+		beginRequests := testutil.RequestsOfType(requests, reflect.TypeOf(&spannerpb.BeginTransactionRequest{}))
 		if g, w := len(beginRequests), 0; g != w {
 			t.Fatalf("begin requests count mismatch\n Got: %v\nWant: %v", g, w)
 		}
-		executeRequests := requestsOfType(requests, reflect.TypeOf(&spannerpb.ExecuteSqlRequest{}))
+		executeRequests := testutil.RequestsOfType(requests, reflect.TypeOf(&spannerpb.ExecuteSqlRequest{}))
 		if g, w := len(executeRequests), 1; g != w {
 			t.Fatalf("execute requests count mismatch\n Got: %v\nWant: %v", g, w)
 		}
@@ -171,8 +167,8 @@
 		if request.GetTransaction() == nil || request.GetTransaction().GetBegin() == nil {
 			t.Fatal("missing begin transaction on ExecuteSqlRequest")
 		}
-		commitRequests := requestsOfType(requests, reflect.TypeOf(&spannerpb.CommitRequest{}))
-		rollbackRequests := requestsOfType(requests, reflect.TypeOf(&spannerpb.RollbackRequest{}))
+		commitRequests := testutil.RequestsOfType(requests, reflect.TypeOf(&spannerpb.CommitRequest{}))
+		rollbackRequests := testutil.RequestsOfType(requests, reflect.TypeOf(&spannerpb.RollbackRequest{}))
 		if end == "commit" {
 			if g, w := len(commitRequests), 1; g != w {
 				t.Fatalf("commit requests count mismatch\n Got: %v\nWant: %v", g, w)
@@ -680,17 +676,12 @@
 	ctx := context.Background()
 
 	// DDL statements should be able to use QueryContext.
-<<<<<<< HEAD
-	if _, err := db.QueryContext(ctx, "CREATE TABLE Foo (Bar STRING(100))"); err != nil {
-		t.Fatal(err)
-=======
 	if it, err := db.QueryContext(ctx, "CREATE TABLE Foo (Bar STRING(100))"); err != nil {
 		t.Fatal(err)
 	} else {
 		if it.Next() {
 			t.Fatalf("DDL should not return any rows")
 		}
->>>>>>> 785aa77e
 	}
 }
 
